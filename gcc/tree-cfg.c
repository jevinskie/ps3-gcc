/* Control flow functions for trees.
   Copyright (C) 2001-2015 Free Software Foundation, Inc.
   Contributed by Diego Novillo <dnovillo@redhat.com>

This file is part of GCC.

GCC is free software; you can redistribute it and/or modify
it under the terms of the GNU General Public License as published by
the Free Software Foundation; either version 3, or (at your option)
any later version.

GCC is distributed in the hope that it will be useful,
but WITHOUT ANY WARRANTY; without even the implied warranty of
MERCHANTABILITY or FITNESS FOR A PARTICULAR PURPOSE.  See the
GNU General Public License for more details.

You should have received a copy of the GNU General Public License
along with GCC; see the file COPYING3.  If not see
<http://www.gnu.org/licenses/>.  */

#include "config.h"
#include "system.h"
#include "coretypes.h"
#include "hash-table.h"
#include "hash-map.h"
#include "tm.h"
#include "hash-set.h"
#include "machmode.h"
#include "vec.h"
#include "double-int.h"
#include "input.h"
#include "alias.h"
#include "symtab.h"
#include "wide-int.h"
#include "inchash.h"
#include "tree.h"
#include "fold-const.h"
#include "trans-mem.h"
#include "stor-layout.h"
#include "print-tree.h"
#include "tm_p.h"
#include "predict.h"
#include "hard-reg-set.h"
#include "function.h"
#include "dominance.h"
#include "cfg.h"
#include "cfganal.h"
#include "basic-block.h"
#include "flags.h"
#include "gimple-pretty-print.h"
#include "tree-ssa-alias.h"
#include "internal-fn.h"
#include "gimple-fold.h"
#include "tree-eh.h"
#include "gimple-expr.h"
#include "is-a.h"
#include "gimple.h"
#include "gimple-iterator.h"
#include "gimplify-me.h"
#include "gimple-walk.h"
#include "gimple-ssa.h"
#include "plugin-api.h"
#include "ipa-ref.h"
#include "cgraph.h"
#include "tree-cfg.h"
#include "tree-phinodes.h"
#include "ssa-iterators.h"
#include "stringpool.h"
#include "tree-ssanames.h"
#include "tree-ssa-loop-manip.h"
#include "tree-ssa-loop-niter.h"
#include "tree-into-ssa.h"
#include "hashtab.h"
#include "rtl.h"
#include "statistics.h"
#include "real.h"
#include "fixed-value.h"
#include "insn-config.h"
#include "expmed.h"
#include "dojump.h"
#include "explow.h"
#include "calls.h"
#include "emit-rtl.h"
#include "varasm.h"
#include "stmt.h"
#include "expr.h"
#include "tree-dfa.h"
#include "tree-ssa.h"
#include "tree-dump.h"
#include "tree-pass.h"
#include "diagnostic-core.h"
#include "except.h"
#include "cfgloop.h"
#include "tree-ssa-propagate.h"
#include "value-prof.h"
#include "tree-inline.h"
#include "target.h"
#include "tree-ssa-live.h"
#include "omp-low.h"
#include "tree-cfgcleanup.h"
#include "wide-int-print.h"

/* This file contains functions for building the Control Flow Graph (CFG)
   for a function tree.  */

/* Local declarations.  */

/* Initial capacity for the basic block array.  */
static const int initial_cfg_capacity = 20;

/* This hash table allows us to efficiently lookup all CASE_LABEL_EXPRs
   which use a particular edge.  The CASE_LABEL_EXPRs are chained together
   via their CASE_CHAIN field, which we clear after we're done with the
   hash table to prevent problems with duplication of GIMPLE_SWITCHes.

   Access to this list of CASE_LABEL_EXPRs allows us to efficiently
   update the case vector in response to edge redirections.

   Right now this table is set up and torn down at key points in the
   compilation process.  It would be nice if we could make the table
   more persistent.  The key is getting notification of changes to
   the CFG (particularly edge removal, creation and redirection).  */

static hash_map<edge, tree> *edge_to_cases;

/* If we record edge_to_cases, this bitmap will hold indexes
   of basic blocks that end in a GIMPLE_SWITCH which we touched
   due to edge manipulations.  */

static bitmap touched_switch_bbs;

/* CFG statistics.  */
struct cfg_stats_d
{
  long num_merged_labels;
};

static struct cfg_stats_d cfg_stats;

/* Hash table to store last discriminator assigned for each locus.  */
struct locus_discrim_map
{
  location_t locus;
  int discriminator;
};

/* Hashtable helpers.  */

struct locus_discrim_hasher : typed_free_remove <locus_discrim_map>
{
  typedef locus_discrim_map value_type;
  typedef locus_discrim_map compare_type;
  static inline hashval_t hash (const value_type *);
  static inline bool equal (const value_type *, const compare_type *);
};

/* Trivial hash function for a location_t.  ITEM is a pointer to
   a hash table entry that maps a location_t to a discriminator.  */

inline hashval_t
locus_discrim_hasher::hash (const value_type *item)
{
  return LOCATION_LINE (item->locus);
}

/* Equality function for the locus-to-discriminator map.  A and B
   point to the two hash table entries to compare.  */

inline bool
locus_discrim_hasher::equal (const value_type *a, const compare_type *b)
{
  return LOCATION_LINE (a->locus) == LOCATION_LINE (b->locus);
}

static hash_table<locus_discrim_hasher> *discriminator_per_locus;

/* Basic blocks and flowgraphs.  */
static void make_blocks (gimple_seq);

/* Edges.  */
static void make_edges (void);
static void assign_discriminators (void);
static void make_cond_expr_edges (basic_block);
static void make_gimple_switch_edges (gswitch *, basic_block);
static bool make_goto_expr_edges (basic_block);
static void make_gimple_asm_edges (basic_block);
static edge gimple_redirect_edge_and_branch (edge, basic_block);
static edge gimple_try_redirect_by_replacing_jump (edge, basic_block);

/* Various helpers.  */
static inline bool stmt_starts_bb_p (gimple, gimple);
static int gimple_verify_flow_info (void);
static void gimple_make_forwarder_block (edge);
static gimple first_non_label_stmt (basic_block);
<<<<<<< HEAD
static bool verify_gimple_transaction (gimple);
=======
static bool verify_gimple_transaction (gtransaction *);
>>>>>>> d5ad84b3
static bool call_can_make_abnormal_goto (gimple);

/* Flowgraph optimization and cleanup.  */
static void gimple_merge_blocks (basic_block, basic_block);
static bool gimple_can_merge_blocks_p (basic_block, basic_block);
static void remove_bb (basic_block);
static edge find_taken_edge_computed_goto (basic_block, tree);
static edge find_taken_edge_cond_expr (basic_block, tree);
static edge find_taken_edge_switch_expr (gswitch *, basic_block, tree);
static tree find_case_label_for_value (gswitch *, tree);

void
init_empty_tree_cfg_for_function (struct function *fn)
{
  /* Initialize the basic block array.  */
  init_flow (fn);
  profile_status_for_fn (fn) = PROFILE_ABSENT;
  n_basic_blocks_for_fn (fn) = NUM_FIXED_BLOCKS;
  last_basic_block_for_fn (fn) = NUM_FIXED_BLOCKS;
  vec_alloc (basic_block_info_for_fn (fn), initial_cfg_capacity);
  vec_safe_grow_cleared (basic_block_info_for_fn (fn),
			 initial_cfg_capacity);

  /* Build a mapping of labels to their associated blocks.  */
  vec_alloc (label_to_block_map_for_fn (fn), initial_cfg_capacity);
  vec_safe_grow_cleared (label_to_block_map_for_fn (fn),
			 initial_cfg_capacity);

  SET_BASIC_BLOCK_FOR_FN (fn, ENTRY_BLOCK, ENTRY_BLOCK_PTR_FOR_FN (fn));
  SET_BASIC_BLOCK_FOR_FN (fn, EXIT_BLOCK, EXIT_BLOCK_PTR_FOR_FN (fn));

  ENTRY_BLOCK_PTR_FOR_FN (fn)->next_bb
    = EXIT_BLOCK_PTR_FOR_FN (fn);
  EXIT_BLOCK_PTR_FOR_FN (fn)->prev_bb
    = ENTRY_BLOCK_PTR_FOR_FN (fn);
}

void
init_empty_tree_cfg (void)
{
  init_empty_tree_cfg_for_function (cfun);
}

/*---------------------------------------------------------------------------
			      Create basic blocks
---------------------------------------------------------------------------*/

/* Entry point to the CFG builder for trees.  SEQ is the sequence of
   statements to be added to the flowgraph.  */

static void
build_gimple_cfg (gimple_seq seq)
{
  /* Register specific gimple functions.  */
  gimple_register_cfg_hooks ();

  memset ((void *) &cfg_stats, 0, sizeof (cfg_stats));

  init_empty_tree_cfg ();

  make_blocks (seq);

  /* Make sure there is always at least one block, even if it's empty.  */
  if (n_basic_blocks_for_fn (cfun) == NUM_FIXED_BLOCKS)
    create_empty_bb (ENTRY_BLOCK_PTR_FOR_FN (cfun));

  /* Adjust the size of the array.  */
  if (basic_block_info_for_fn (cfun)->length ()
      < (size_t) n_basic_blocks_for_fn (cfun))
    vec_safe_grow_cleared (basic_block_info_for_fn (cfun),
			   n_basic_blocks_for_fn (cfun));

  /* To speed up statement iterator walks, we first purge dead labels.  */
  cleanup_dead_labels ();

  /* Group case nodes to reduce the number of edges.
     We do this after cleaning up dead labels because otherwise we miss
     a lot of obvious case merging opportunities.  */
  group_case_labels ();

  /* Create the edges of the flowgraph.  */
  discriminator_per_locus = new hash_table<locus_discrim_hasher> (13);
  make_edges ();
  assign_discriminators ();
  cleanup_dead_labels ();
  delete discriminator_per_locus;
  discriminator_per_locus = NULL;
}

/* Look for ANNOTATE calls with loop annotation kind in BB; if found, remove
   them and propagate the information to LOOP.  We assume that the annotations
   come immediately before the condition in BB, if any.  */

static void
replace_loop_annotate_in_block (basic_block bb, struct loop *loop)
{
  gimple_stmt_iterator gsi = gsi_last_bb (bb);
  gimple stmt = gsi_stmt (gsi);

  if (!(stmt && gimple_code (stmt) == GIMPLE_COND))
    return;

  for (gsi_prev_nondebug (&gsi); !gsi_end_p (gsi); gsi_prev (&gsi))
    {
      stmt = gsi_stmt (gsi);
      if (gimple_code (stmt) != GIMPLE_CALL)
	break;
      if (!gimple_call_internal_p (stmt)
	  || gimple_call_internal_fn (stmt) != IFN_ANNOTATE)
	break;

      switch ((annot_expr_kind) tree_to_shwi (gimple_call_arg (stmt, 1)))
	{
	case annot_expr_ivdep_kind:
	  loop->safelen = INT_MAX;
	  break;
	case annot_expr_no_vector_kind:
	  loop->dont_vectorize = true;
	  break;
	case annot_expr_vector_kind:
	  loop->force_vectorize = true;
	  cfun->has_force_vectorize_loops = true;
	  break;
	default:
	  gcc_unreachable ();
	}

      stmt = gimple_build_assign (gimple_call_lhs (stmt),
				  gimple_call_arg (stmt, 0));
      gsi_replace (&gsi, stmt, true);
    }
}

/* Look for ANNOTATE calls with loop annotation kind; if found, remove
   them and propagate the information to the loop.  We assume that the
   annotations come immediately before the condition of the loop.  */

static void
replace_loop_annotate (void)
{
  struct loop *loop;
  basic_block bb;
  gimple_stmt_iterator gsi;
  gimple stmt;

  FOR_EACH_LOOP (loop, 0)
    {
      /* First look into the header.  */
      replace_loop_annotate_in_block (loop->header, loop);

      /* Then look into the latch, if any.  */
      if (loop->latch)
	replace_loop_annotate_in_block (loop->latch, loop);
    }

  /* Remove IFN_ANNOTATE.  Safeguard for the case loop->latch == NULL.  */
  FOR_EACH_BB_FN (bb, cfun)
    {
      for (gsi = gsi_last_bb (bb); !gsi_end_p (gsi); gsi_prev (&gsi))
	{
	  stmt = gsi_stmt (gsi);
	  if (gimple_code (stmt) != GIMPLE_CALL)
	    continue;
	  if (!gimple_call_internal_p (stmt)
	      || gimple_call_internal_fn (stmt) != IFN_ANNOTATE)
	    continue;

	  switch ((annot_expr_kind) tree_to_shwi (gimple_call_arg (stmt, 1)))
	    {
	    case annot_expr_ivdep_kind:
	    case annot_expr_no_vector_kind:
	    case annot_expr_vector_kind:
	      break;
	    default:
	      gcc_unreachable ();
	    }

	  warning_at (gimple_location (stmt), 0, "ignoring loop annotation");
	  stmt = gimple_build_assign (gimple_call_lhs (stmt),
				      gimple_call_arg (stmt, 0));
	  gsi_replace (&gsi, stmt, true);
	}
    }
}


static unsigned int
execute_build_cfg (void)
{
  gimple_seq body = gimple_body (current_function_decl);

  build_gimple_cfg (body);
  gimple_set_body (current_function_decl, NULL);
  if (dump_file && (dump_flags & TDF_DETAILS))
    {
      fprintf (dump_file, "Scope blocks:\n");
      dump_scope_blocks (dump_file, dump_flags);
    }
  cleanup_tree_cfg ();
  loop_optimizer_init (AVOID_CFG_MODIFICATIONS);
  replace_loop_annotate ();
  return 0;
}

namespace {

const pass_data pass_data_build_cfg =
{
  GIMPLE_PASS, /* type */
  "cfg", /* name */
  OPTGROUP_NONE, /* optinfo_flags */
  TV_TREE_CFG, /* tv_id */
  PROP_gimple_leh, /* properties_required */
  ( PROP_cfg | PROP_loops ), /* properties_provided */
  0, /* properties_destroyed */
  0, /* todo_flags_start */
  0, /* todo_flags_finish */
};

class pass_build_cfg : public gimple_opt_pass
{
public:
  pass_build_cfg (gcc::context *ctxt)
    : gimple_opt_pass (pass_data_build_cfg, ctxt)
  {}

  /* opt_pass methods: */
  virtual unsigned int execute (function *) { return execute_build_cfg (); }

}; // class pass_build_cfg

} // anon namespace

gimple_opt_pass *
make_pass_build_cfg (gcc::context *ctxt)
{
  return new pass_build_cfg (ctxt);
}


/* Return true if T is a computed goto.  */

bool
computed_goto_p (gimple t)
{
  return (gimple_code (t) == GIMPLE_GOTO
	  && TREE_CODE (gimple_goto_dest (t)) != LABEL_DECL);
}

/* Returns true for edge E where e->src ends with a GIMPLE_COND and
   the other edge points to a bb with just __builtin_unreachable ().
   I.e. return true for C->M edge in:
   <bb C>:
   ...
   if (something)
     goto <bb N>;
   else
     goto <bb M>;
   <bb N>:
   __builtin_unreachable ();
   <bb M>:  */

bool
assert_unreachable_fallthru_edge_p (edge e)
{
  basic_block pred_bb = e->src;
  gimple last = last_stmt (pred_bb);
  if (last && gimple_code (last) == GIMPLE_COND)
    {
      basic_block other_bb = EDGE_SUCC (pred_bb, 0)->dest;
      if (other_bb == e->dest)
	other_bb = EDGE_SUCC (pred_bb, 1)->dest;
      if (EDGE_COUNT (other_bb->succs) == 0)
	{
	  gimple_stmt_iterator gsi = gsi_after_labels (other_bb);
	  gimple stmt;

	  if (gsi_end_p (gsi))
	    return false;
	  stmt = gsi_stmt (gsi);
	  while (is_gimple_debug (stmt) || gimple_clobber_p (stmt))
	    {
	      gsi_next (&gsi);
	      if (gsi_end_p (gsi))
		return false;
	      stmt = gsi_stmt (gsi);
	    }
	  return gimple_call_builtin_p (stmt, BUILT_IN_UNREACHABLE);
	}
    }
  return false;
}


/* Initialize GF_CALL_CTRL_ALTERING flag, which indicates the call
   could alter control flow except via eh. We initialize the flag at
   CFG build time and only ever clear it later.  */

static void
gimple_call_initialize_ctrl_altering (gimple stmt)
{
  int flags = gimple_call_flags (stmt);

  /* A call alters control flow if it can make an abnormal goto.  */
  if (call_can_make_abnormal_goto (stmt)
      /* A call also alters control flow if it does not return.  */
      || flags & ECF_NORETURN
      /* TM ending statements have backedges out of the transaction.
	 Return true so we split the basic block containing them.
	 Note that the TM_BUILTIN test is merely an optimization.  */
      || ((flags & ECF_TM_BUILTIN)
	  && is_tm_ending_fndecl (gimple_call_fndecl (stmt)))
      /* BUILT_IN_RETURN call is same as return statement.  */
      || gimple_call_builtin_p (stmt, BUILT_IN_RETURN))
    gimple_call_set_ctrl_altering (stmt, true);
  else
    gimple_call_set_ctrl_altering (stmt, false);
}


/* Build a flowgraph for the sequence of stmts SEQ.  */

static void
make_blocks (gimple_seq seq)
{
  gimple_stmt_iterator i = gsi_start (seq);
  gimple stmt = NULL;
  bool start_new_block = true;
  bool first_stmt_of_seq = true;
  basic_block bb = ENTRY_BLOCK_PTR_FOR_FN (cfun);

  while (!gsi_end_p (i))
    {
      gimple prev_stmt;

      prev_stmt = stmt;
      stmt = gsi_stmt (i);

      if (stmt && is_gimple_call (stmt))
	gimple_call_initialize_ctrl_altering (stmt);

      /* If the statement starts a new basic block or if we have determined
	 in a previous pass that we need to create a new block for STMT, do
	 so now.  */
      if (start_new_block || stmt_starts_bb_p (stmt, prev_stmt))
	{
	  if (!first_stmt_of_seq)
	    gsi_split_seq_before (&i, &seq);
	  bb = create_basic_block (seq, NULL, bb);
	  start_new_block = false;
	}

      /* Now add STMT to BB and create the subgraphs for special statement
	 codes.  */
      gimple_set_bb (stmt, bb);

      /* If STMT is a basic block terminator, set START_NEW_BLOCK for the
	 next iteration.  */
      if (stmt_ends_bb_p (stmt))
	{
	  /* If the stmt can make abnormal goto use a new temporary
	     for the assignment to the LHS.  This makes sure the old value
	     of the LHS is available on the abnormal edge.  Otherwise
	     we will end up with overlapping life-ranges for abnormal
	     SSA names.  */
	  if (gimple_has_lhs (stmt)
	      && stmt_can_make_abnormal_goto (stmt)
	      && is_gimple_reg_type (TREE_TYPE (gimple_get_lhs (stmt))))
	    {
	      tree lhs = gimple_get_lhs (stmt);
	      tree tmp = create_tmp_var (TREE_TYPE (lhs));
	      gimple s = gimple_build_assign (lhs, tmp);
	      gimple_set_location (s, gimple_location (stmt));
	      gimple_set_block (s, gimple_block (stmt));
	      gimple_set_lhs (stmt, tmp);
	      if (TREE_CODE (TREE_TYPE (tmp)) == COMPLEX_TYPE
		  || TREE_CODE (TREE_TYPE (tmp)) == VECTOR_TYPE)
		DECL_GIMPLE_REG_P (tmp) = 1;
	      gsi_insert_after (&i, s, GSI_SAME_STMT);
	    }
	  start_new_block = true;
	}

      gsi_next (&i);
      first_stmt_of_seq = false;
    }
}


/* Create and return a new empty basic block after bb AFTER.  */

static basic_block
create_bb (void *h, void *e, basic_block after)
{
  basic_block bb;

  gcc_assert (!e);

  /* Create and initialize a new basic block.  Since alloc_block uses
     GC allocation that clears memory to allocate a basic block, we do
     not have to clear the newly allocated basic block here.  */
  bb = alloc_block ();

  bb->index = last_basic_block_for_fn (cfun);
  bb->flags = BB_NEW;
  set_bb_seq (bb, h ? (gimple_seq) h : NULL);

  /* Add the new block to the linked list of blocks.  */
  link_block (bb, after);

  /* Grow the basic block array if needed.  */
  if ((size_t) last_basic_block_for_fn (cfun)
      == basic_block_info_for_fn (cfun)->length ())
    {
      size_t new_size =
	(last_basic_block_for_fn (cfun)
	 + (last_basic_block_for_fn (cfun) + 3) / 4);
      vec_safe_grow_cleared (basic_block_info_for_fn (cfun), new_size);
    }

  /* Add the newly created block to the array.  */
  SET_BASIC_BLOCK_FOR_FN (cfun, last_basic_block_for_fn (cfun), bb);

  n_basic_blocks_for_fn (cfun)++;
  last_basic_block_for_fn (cfun)++;

  return bb;
}


/*---------------------------------------------------------------------------
				 Edge creation
---------------------------------------------------------------------------*/

/* Fold COND_EXPR_COND of each COND_EXPR.  */

void
fold_cond_expr_cond (void)
{
  basic_block bb;

  FOR_EACH_BB_FN (bb, cfun)
    {
      gimple stmt = last_stmt (bb);

      if (stmt && gimple_code (stmt) == GIMPLE_COND)
	{
	  gcond *cond_stmt = as_a <gcond *> (stmt);
	  location_t loc = gimple_location (stmt);
	  tree cond;
	  bool zerop, onep;

	  fold_defer_overflow_warnings ();
	  cond = fold_binary_loc (loc, gimple_cond_code (cond_stmt),
				  boolean_type_node,
				  gimple_cond_lhs (cond_stmt),
				  gimple_cond_rhs (cond_stmt));
	  if (cond)
	    {
	      zerop = integer_zerop (cond);
	      onep = integer_onep (cond);
	    }
	  else
	    zerop = onep = false;

	  fold_undefer_overflow_warnings (zerop || onep,
					  stmt,
					  WARN_STRICT_OVERFLOW_CONDITIONAL);
	  if (zerop)
	    gimple_cond_make_false (cond_stmt);
	  else if (onep)
	    gimple_cond_make_true (cond_stmt);
	}
    }
}

/* If basic block BB has an abnormal edge to a basic block
   containing IFN_ABNORMAL_DISPATCHER internal call, return
   that the dispatcher's basic block, otherwise return NULL.  */

basic_block
get_abnormal_succ_dispatcher (basic_block bb)
{
  edge e;
  edge_iterator ei;

  FOR_EACH_EDGE (e, ei, bb->succs)
    if ((e->flags & (EDGE_ABNORMAL | EDGE_EH)) == EDGE_ABNORMAL)
      {
	gimple_stmt_iterator gsi
	  = gsi_start_nondebug_after_labels_bb (e->dest);
	gimple g = gsi_stmt (gsi);
	if (g
	    && is_gimple_call (g)
	    && gimple_call_internal_p (g)
	    && gimple_call_internal_fn (g) == IFN_ABNORMAL_DISPATCHER)
	  return e->dest;
      }
  return NULL;
}

/* Helper function for make_edges.  Create a basic block with
   with ABNORMAL_DISPATCHER internal call in it if needed, and
   create abnormal edges from BBS to it and from it to FOR_BB
   if COMPUTED_GOTO is false, otherwise factor the computed gotos.  */

static void
handle_abnormal_edges (basic_block *dispatcher_bbs,
		       basic_block for_bb, int *bb_to_omp_idx,
		       auto_vec<basic_block> *bbs, bool computed_goto)
{
  basic_block *dispatcher = dispatcher_bbs + (computed_goto ? 1 : 0);
  unsigned int idx = 0;
  basic_block bb;
  bool inner = false;

  if (bb_to_omp_idx)
    {
      dispatcher = dispatcher_bbs + 2 * bb_to_omp_idx[for_bb->index];
      if (bb_to_omp_idx[for_bb->index] != 0)
	inner = true;
    }

  /* If the dispatcher has been created already, then there are basic
     blocks with abnormal edges to it, so just make a new edge to
     for_bb.  */
  if (*dispatcher == NULL)
    {
      /* Check if there are any basic blocks that need to have
	 abnormal edges to this dispatcher.  If there are none, return
	 early.  */
      if (bb_to_omp_idx == NULL)
	{
	  if (bbs->is_empty ())
	    return;
	}
      else
	{
	  FOR_EACH_VEC_ELT (*bbs, idx, bb)
	    if (bb_to_omp_idx[bb->index] == bb_to_omp_idx[for_bb->index])
	      break;
	  if (bb == NULL)
	    return;
	}

      /* Create the dispatcher bb.  */
      *dispatcher = create_basic_block (NULL, NULL, for_bb);
      if (computed_goto)
	{
	  /* Factor computed gotos into a common computed goto site.  Also
	     record the location of that site so that we can un-factor the
	     gotos after we have converted back to normal form.  */
	  gimple_stmt_iterator gsi = gsi_start_bb (*dispatcher);

	  /* Create the destination of the factored goto.  Each original
	     computed goto will put its desired destination into this
	     variable and jump to the label we create immediately below.  */
	  tree var = create_tmp_var (ptr_type_node, "gotovar");

	  /* Build a label for the new block which will contain the
	     factored computed goto.  */
	  tree factored_label_decl
	    = create_artificial_label (UNKNOWN_LOCATION);
	  gimple factored_computed_goto_label
	    = gimple_build_label (factored_label_decl);
	  gsi_insert_after (&gsi, factored_computed_goto_label, GSI_NEW_STMT);

	  /* Build our new computed goto.  */
	  gimple factored_computed_goto = gimple_build_goto (var);
	  gsi_insert_after (&gsi, factored_computed_goto, GSI_NEW_STMT);

	  FOR_EACH_VEC_ELT (*bbs, idx, bb)
	    {
	      if (bb_to_omp_idx
		  && bb_to_omp_idx[bb->index] != bb_to_omp_idx[for_bb->index])
		continue;

	      gsi = gsi_last_bb (bb);
	      gimple last = gsi_stmt (gsi);

	      gcc_assert (computed_goto_p (last));

	      /* Copy the original computed goto's destination into VAR.  */
	      gimple assignment
		= gimple_build_assign (var, gimple_goto_dest (last));
	      gsi_insert_before (&gsi, assignment, GSI_SAME_STMT);

	      edge e = make_edge (bb, *dispatcher, EDGE_FALLTHRU);
	      e->goto_locus = gimple_location (last);
	      gsi_remove (&gsi, true);
	    }
	}
      else
	{
	  tree arg = inner ? boolean_true_node : boolean_false_node;
	  gimple g = gimple_build_call_internal (IFN_ABNORMAL_DISPATCHER,
						 1, arg);
	  gimple_stmt_iterator gsi = gsi_after_labels (*dispatcher);
	  gsi_insert_after (&gsi, g, GSI_NEW_STMT);

	  /* Create predecessor edges of the dispatcher.  */
	  FOR_EACH_VEC_ELT (*bbs, idx, bb)
	    {
	      if (bb_to_omp_idx
		  && bb_to_omp_idx[bb->index] != bb_to_omp_idx[for_bb->index])
		continue;
	      make_edge (bb, *dispatcher, EDGE_ABNORMAL);
	    }
	}
    }

  make_edge (*dispatcher, for_bb, EDGE_ABNORMAL);
}

/* Join all the blocks in the flowgraph.  */

static void
make_edges (void)
{
  basic_block bb;
  struct omp_region *cur_region = NULL;
  auto_vec<basic_block> ab_edge_goto;
  auto_vec<basic_block> ab_edge_call;
  int *bb_to_omp_idx = NULL;
  int cur_omp_region_idx = 0;

  /* Create an edge from entry to the first block with executable
     statements in it.  */
  make_edge (ENTRY_BLOCK_PTR_FOR_FN (cfun),
	     BASIC_BLOCK_FOR_FN (cfun, NUM_FIXED_BLOCKS),
	     EDGE_FALLTHRU);

  /* Traverse the basic block array placing edges.  */
  FOR_EACH_BB_FN (bb, cfun)
    {
      gimple last = last_stmt (bb);
      bool fallthru;

      if (bb_to_omp_idx)
	bb_to_omp_idx[bb->index] = cur_omp_region_idx;

      if (last)
	{
	  enum gimple_code code = gimple_code (last);
	  switch (code)
	    {
	    case GIMPLE_GOTO:
	      if (make_goto_expr_edges (bb))
		ab_edge_goto.safe_push (bb);
	      fallthru = false;
	      break;
	    case GIMPLE_RETURN:
	      {
		edge e = make_edge (bb, EXIT_BLOCK_PTR_FOR_FN (cfun), 0);
		e->goto_locus = gimple_location (last);
		fallthru = false;
	      }
	      break;
	    case GIMPLE_COND:
	      make_cond_expr_edges (bb);
	      fallthru = false;
	      break;
	    case GIMPLE_SWITCH:
	      make_gimple_switch_edges (as_a <gswitch *> (last), bb);
	      fallthru = false;
	      break;
	    case GIMPLE_RESX:
	      make_eh_edges (last);
	      fallthru = false;
	      break;
	    case GIMPLE_EH_DISPATCH:
	      fallthru = make_eh_dispatch_edges (as_a <geh_dispatch *> (last));
	      break;

	    case GIMPLE_CALL:
	      /* If this function receives a nonlocal goto, then we need to
		 make edges from this call site to all the nonlocal goto
		 handlers.  */
	      if (stmt_can_make_abnormal_goto (last))
		ab_edge_call.safe_push (bb);

	      /* If this statement has reachable exception handlers, then
		 create abnormal edges to them.  */
	      make_eh_edges (last);

	      /* BUILTIN_RETURN is really a return statement.  */
	      if (gimple_call_builtin_p (last, BUILT_IN_RETURN))
		{
		  make_edge (bb, EXIT_BLOCK_PTR_FOR_FN (cfun), 0);
		  fallthru = false;
		}
	      /* Some calls are known not to return.  */
	      else
	        fallthru = !(gimple_call_flags (last) & ECF_NORETURN);
	      break;

	    case GIMPLE_ASSIGN:
	       /* A GIMPLE_ASSIGN may throw internally and thus be considered
		  control-altering. */
	      if (is_ctrl_altering_stmt (last))
		make_eh_edges (last);
	      fallthru = true;
	      break;

	    case GIMPLE_ASM:
	      make_gimple_asm_edges (bb);
	      fallthru = true;
	      break;

	    CASE_GIMPLE_OMP:
	      fallthru = make_gimple_omp_edges (bb, &cur_region,
						&cur_omp_region_idx);
	      if (cur_region && bb_to_omp_idx == NULL)
		bb_to_omp_idx = XCNEWVEC (int, n_basic_blocks_for_fn (cfun));
	      break;

	    case GIMPLE_TRANSACTION:
	      {
		tree abort_label
		  = gimple_transaction_label (as_a <gtransaction *> (last));
		if (abort_label)
		  make_edge (bb, label_to_block (abort_label), EDGE_TM_ABORT);
		fallthru = true;
	      }
	      break;

	    default:
	      gcc_assert (!stmt_ends_bb_p (last));
	      fallthru = true;
	    }
	}
      else
	fallthru = true;

      if (fallthru)
	make_edge (bb, bb->next_bb, EDGE_FALLTHRU);
    }

  /* Computed gotos are hell to deal with, especially if there are
     lots of them with a large number of destinations.  So we factor
     them to a common computed goto location before we build the
     edge list.  After we convert back to normal form, we will un-factor
     the computed gotos since factoring introduces an unwanted jump.
     For non-local gotos and abnormal edges from calls to calls that return
     twice or forced labels, factor the abnormal edges too, by having all
     abnormal edges from the calls go to a common artificial basic block
     with ABNORMAL_DISPATCHER internal call and abnormal edges from that
     basic block to all forced labels and calls returning twice.
     We do this per-OpenMP structured block, because those regions
     are guaranteed to be single entry single exit by the standard,
     so it is not allowed to enter or exit such regions abnormally this way,
     thus all computed gotos, non-local gotos and setjmp/longjmp calls
     must not transfer control across SESE region boundaries.  */
  if (!ab_edge_goto.is_empty () || !ab_edge_call.is_empty ())
    {
      gimple_stmt_iterator gsi;
      basic_block dispatcher_bb_array[2] = { NULL, NULL };
      basic_block *dispatcher_bbs = dispatcher_bb_array;
      int count = n_basic_blocks_for_fn (cfun);

      if (bb_to_omp_idx)
	dispatcher_bbs = XCNEWVEC (basic_block, 2 * count);

      FOR_EACH_BB_FN (bb, cfun)
	{
	  for (gsi = gsi_start_bb (bb); !gsi_end_p (gsi); gsi_next (&gsi))
	    {
	      glabel *label_stmt = dyn_cast <glabel *> (gsi_stmt (gsi));
	      tree target;

	      if (!label_stmt)
		break;

	      target = gimple_label_label (label_stmt);

	      /* Make an edge to every label block that has been marked as a
		 potential target for a computed goto or a non-local goto.  */
	      if (FORCED_LABEL (target))
		handle_abnormal_edges (dispatcher_bbs, bb, bb_to_omp_idx,
				       &ab_edge_goto, true);
	      if (DECL_NONLOCAL (target))
		{
		  handle_abnormal_edges (dispatcher_bbs, bb, bb_to_omp_idx,
					 &ab_edge_call, false);
		  break;
		}
	    }

	  if (!gsi_end_p (gsi) && is_gimple_debug (gsi_stmt (gsi)))
	    gsi_next_nondebug (&gsi);
	  if (!gsi_end_p (gsi))
	    {
	      /* Make an edge to every setjmp-like call.  */
	      gimple call_stmt = gsi_stmt (gsi);
	      if (is_gimple_call (call_stmt)
		  && ((gimple_call_flags (call_stmt) & ECF_RETURNS_TWICE)
		      || gimple_call_builtin_p (call_stmt,
						BUILT_IN_SETJMP_RECEIVER)))
		handle_abnormal_edges (dispatcher_bbs, bb, bb_to_omp_idx,
				       &ab_edge_call, false);
	    }
	}

      if (bb_to_omp_idx)
	XDELETE (dispatcher_bbs);
    }

  XDELETE (bb_to_omp_idx);

  free_omp_regions ();

  /* Fold COND_EXPR_COND of each COND_EXPR.  */
  fold_cond_expr_cond ();
}

/* Find the next available discriminator value for LOCUS.  The
   discriminator distinguishes among several basic blocks that
   share a common locus, allowing for more accurate sample-based
   profiling.  */

static int
next_discriminator_for_locus (location_t locus)
{
  struct locus_discrim_map item;
  struct locus_discrim_map **slot;

  item.locus = locus;
  item.discriminator = 0;
  slot = discriminator_per_locus->find_slot_with_hash (
      &item, LOCATION_LINE (locus), INSERT);
  gcc_assert (slot);
  if (*slot == HTAB_EMPTY_ENTRY)
    {
      *slot = XNEW (struct locus_discrim_map);
      gcc_assert (*slot);
      (*slot)->locus = locus;
      (*slot)->discriminator = 0;
    }
  (*slot)->discriminator++;
  return (*slot)->discriminator;
}

/* Return TRUE if LOCUS1 and LOCUS2 refer to the same source line.  */

static bool
same_line_p (location_t locus1, location_t locus2)
{
  expanded_location from, to;

  if (locus1 == locus2)
    return true;

  from = expand_location (locus1);
  to = expand_location (locus2);

  if (from.line != to.line)
    return false;
  if (from.file == to.file)
    return true;
  return (from.file != NULL
          && to.file != NULL
          && filename_cmp (from.file, to.file) == 0);
}

/* Assign discriminators to each basic block.  */

static void
assign_discriminators (void)
{
  basic_block bb;

  FOR_EACH_BB_FN (bb, cfun)
    {
      edge e;
      edge_iterator ei;
      gimple last = last_stmt (bb);
      location_t locus = last ? gimple_location (last) : UNKNOWN_LOCATION;

      if (locus == UNKNOWN_LOCATION)
	continue;

      FOR_EACH_EDGE (e, ei, bb->succs)
	{
	  gimple first = first_non_label_stmt (e->dest);
	  gimple last = last_stmt (e->dest);
	  if ((first && same_line_p (locus, gimple_location (first)))
	      || (last && same_line_p (locus, gimple_location (last))))
	    {
	      if (e->dest->discriminator != 0 && bb->discriminator == 0)
		bb->discriminator = next_discriminator_for_locus (locus);
	      else
		e->dest->discriminator = next_discriminator_for_locus (locus);
	    }
	}
    }
}

/* Create the edges for a GIMPLE_COND starting at block BB.  */

static void
make_cond_expr_edges (basic_block bb)
{
  gcond *entry = as_a <gcond *> (last_stmt (bb));
  gimple then_stmt, else_stmt;
  basic_block then_bb, else_bb;
  tree then_label, else_label;
  edge e;

  gcc_assert (entry);
  gcc_assert (gimple_code (entry) == GIMPLE_COND);

  /* Entry basic blocks for each component.  */
  then_label = gimple_cond_true_label (entry);
  else_label = gimple_cond_false_label (entry);
  then_bb = label_to_block (then_label);
  else_bb = label_to_block (else_label);
  then_stmt = first_stmt (then_bb);
  else_stmt = first_stmt (else_bb);

  e = make_edge (bb, then_bb, EDGE_TRUE_VALUE);
  e->goto_locus = gimple_location (then_stmt);
  e = make_edge (bb, else_bb, EDGE_FALSE_VALUE);
  if (e)
    e->goto_locus = gimple_location (else_stmt);

  /* We do not need the labels anymore.  */
  gimple_cond_set_true_label (entry, NULL_TREE);
  gimple_cond_set_false_label (entry, NULL_TREE);
}


/* Called for each element in the hash table (P) as we delete the
   edge to cases hash table.

   Clear all the TREE_CHAINs to prevent problems with copying of
   SWITCH_EXPRs and structure sharing rules, then free the hash table
   element.  */

bool
edge_to_cases_cleanup (edge const &, tree const &value, void *)
{
  tree t, next;

  for (t = value; t; t = next)
    {
      next = CASE_CHAIN (t);
      CASE_CHAIN (t) = NULL;
    }

  return true;
}

/* Start recording information mapping edges to case labels.  */

void
start_recording_case_labels (void)
{
  gcc_assert (edge_to_cases == NULL);
  edge_to_cases = new hash_map<edge, tree>;
  touched_switch_bbs = BITMAP_ALLOC (NULL);
}

/* Return nonzero if we are recording information for case labels.  */

static bool
recording_case_labels_p (void)
{
  return (edge_to_cases != NULL);
}

/* Stop recording information mapping edges to case labels and
   remove any information we have recorded.  */
void
end_recording_case_labels (void)
{
  bitmap_iterator bi;
  unsigned i;
  edge_to_cases->traverse<void *, edge_to_cases_cleanup> (NULL);
  delete edge_to_cases;
  edge_to_cases = NULL;
  EXECUTE_IF_SET_IN_BITMAP (touched_switch_bbs, 0, i, bi)
    {
      basic_block bb = BASIC_BLOCK_FOR_FN (cfun, i);
      if (bb)
	{
	  gimple stmt = last_stmt (bb);
	  if (stmt && gimple_code (stmt) == GIMPLE_SWITCH)
	    group_case_labels_stmt (as_a <gswitch *> (stmt));
	}
    }
  BITMAP_FREE (touched_switch_bbs);
}

/* If we are inside a {start,end}_recording_cases block, then return
   a chain of CASE_LABEL_EXPRs from T which reference E.

   Otherwise return NULL.  */

static tree
get_cases_for_edge (edge e, gswitch *t)
{
  tree *slot;
  size_t i, n;

  /* If we are not recording cases, then we do not have CASE_LABEL_EXPR
     chains available.  Return NULL so the caller can detect this case.  */
  if (!recording_case_labels_p ())
    return NULL;

  slot = edge_to_cases->get (e);
  if (slot)
    return *slot;

  /* If we did not find E in the hash table, then this must be the first
     time we have been queried for information about E & T.  Add all the
     elements from T to the hash table then perform the query again.  */

  n = gimple_switch_num_labels (t);
  for (i = 0; i < n; i++)
    {
      tree elt = gimple_switch_label (t, i);
      tree lab = CASE_LABEL (elt);
      basic_block label_bb = label_to_block (lab);
      edge this_edge = find_edge (e->src, label_bb);

      /* Add it to the chain of CASE_LABEL_EXPRs referencing E, or create
	 a new chain.  */
      tree &s = edge_to_cases->get_or_insert (this_edge);
      CASE_CHAIN (elt) = s;
      s = elt;
    }

  return *edge_to_cases->get (e);
}

/* Create the edges for a GIMPLE_SWITCH starting at block BB.  */

static void
make_gimple_switch_edges (gswitch *entry, basic_block bb)
{
  size_t i, n;

  n = gimple_switch_num_labels (entry);

  for (i = 0; i < n; ++i)
    {
      tree lab = CASE_LABEL (gimple_switch_label (entry, i));
      basic_block label_bb = label_to_block (lab);
      make_edge (bb, label_bb, 0);
    }
}


/* Return the basic block holding label DEST.  */

basic_block
label_to_block_fn (struct function *ifun, tree dest)
{
  int uid = LABEL_DECL_UID (dest);

  /* We would die hard when faced by an undefined label.  Emit a label to
     the very first basic block.  This will hopefully make even the dataflow
     and undefined variable warnings quite right.  */
  if (seen_error () && uid < 0)
    {
      gimple_stmt_iterator gsi =
	gsi_start_bb (BASIC_BLOCK_FOR_FN (cfun, NUM_FIXED_BLOCKS));
      gimple stmt;

      stmt = gimple_build_label (dest);
      gsi_insert_before (&gsi, stmt, GSI_NEW_STMT);
      uid = LABEL_DECL_UID (dest);
    }
  if (vec_safe_length (ifun->cfg->x_label_to_block_map) <= (unsigned int) uid)
    return NULL;
  return (*ifun->cfg->x_label_to_block_map)[uid];
}

/* Create edges for a goto statement at block BB.  Returns true
   if abnormal edges should be created.  */

static bool
make_goto_expr_edges (basic_block bb)
{
  gimple_stmt_iterator last = gsi_last_bb (bb);
  gimple goto_t = gsi_stmt (last);

  /* A simple GOTO creates normal edges.  */
  if (simple_goto_p (goto_t))
    {
      tree dest = gimple_goto_dest (goto_t);
      basic_block label_bb = label_to_block (dest);
      edge e = make_edge (bb, label_bb, EDGE_FALLTHRU);
      e->goto_locus = gimple_location (goto_t);
      gsi_remove (&last, true);
      return false;
    }

  /* A computed GOTO creates abnormal edges.  */
  return true;
}

/* Create edges for an asm statement with labels at block BB.  */

static void
make_gimple_asm_edges (basic_block bb)
{
  gasm *stmt = as_a <gasm *> (last_stmt (bb));
  int i, n = gimple_asm_nlabels (stmt);

  for (i = 0; i < n; ++i)
    {
      tree label = TREE_VALUE (gimple_asm_label_op (stmt, i));
      basic_block label_bb = label_to_block (label);
      make_edge (bb, label_bb, 0);
    }
}

/*---------------------------------------------------------------------------
			       Flowgraph analysis
---------------------------------------------------------------------------*/

/* Cleanup useless labels in basic blocks.  This is something we wish
   to do early because it allows us to group case labels before creating
   the edges for the CFG, and it speeds up block statement iterators in
   all passes later on.
   We rerun this pass after CFG is created, to get rid of the labels that
   are no longer referenced.  After then we do not run it any more, since
   (almost) no new labels should be created.  */

/* A map from basic block index to the leading label of that block.  */
static struct label_record
{
  /* The label.  */
  tree label;

  /* True if the label is referenced from somewhere.  */
  bool used;
} *label_for_bb;

/* Given LABEL return the first label in the same basic block.  */

static tree
main_block_label (tree label)
{
  basic_block bb = label_to_block (label);
  tree main_label = label_for_bb[bb->index].label;

  /* label_to_block possibly inserted undefined label into the chain.  */
  if (!main_label)
    {
      label_for_bb[bb->index].label = label;
      main_label = label;
    }

  label_for_bb[bb->index].used = true;
  return main_label;
}

/* Clean up redundant labels within the exception tree.  */

static void
cleanup_dead_labels_eh (void)
{
  eh_landing_pad lp;
  eh_region r;
  tree lab;
  int i;

  if (cfun->eh == NULL)
    return;

  for (i = 1; vec_safe_iterate (cfun->eh->lp_array, i, &lp); ++i)
    if (lp && lp->post_landing_pad)
      {
	lab = main_block_label (lp->post_landing_pad);
	if (lab != lp->post_landing_pad)
	  {
	    EH_LANDING_PAD_NR (lp->post_landing_pad) = 0;
	    EH_LANDING_PAD_NR (lab) = lp->index;
	  }
      }

  FOR_ALL_EH_REGION (r)
    switch (r->type)
      {
      case ERT_CLEANUP:
      case ERT_MUST_NOT_THROW:
	break;

      case ERT_TRY:
	{
	  eh_catch c;
	  for (c = r->u.eh_try.first_catch; c ; c = c->next_catch)
	    {
	      lab = c->label;
	      if (lab)
		c->label = main_block_label (lab);
	    }
	}
	break;

      case ERT_ALLOWED_EXCEPTIONS:
	lab = r->u.allowed.label;
	if (lab)
	  r->u.allowed.label = main_block_label (lab);
	break;
      }
}


/* Cleanup redundant labels.  This is a three-step process:
     1) Find the leading label for each block.
     2) Redirect all references to labels to the leading labels.
     3) Cleanup all useless labels.  */

void
cleanup_dead_labels (void)
{
  basic_block bb;
  label_for_bb = XCNEWVEC (struct label_record, last_basic_block_for_fn (cfun));

  /* Find a suitable label for each block.  We use the first user-defined
     label if there is one, or otherwise just the first label we see.  */
  FOR_EACH_BB_FN (bb, cfun)
    {
      gimple_stmt_iterator i;

      for (i = gsi_start_bb (bb); !gsi_end_p (i); gsi_next (&i))
	{
	  tree label;
	  glabel *label_stmt = dyn_cast <glabel *> (gsi_stmt (i));

	  if (!label_stmt)
	    break;

	  label = gimple_label_label (label_stmt);

	  /* If we have not yet seen a label for the current block,
	     remember this one and see if there are more labels.  */
	  if (!label_for_bb[bb->index].label)
	    {
	      label_for_bb[bb->index].label = label;
	      continue;
	    }

	  /* If we did see a label for the current block already, but it
	     is an artificially created label, replace it if the current
	     label is a user defined label.  */
	  if (!DECL_ARTIFICIAL (label)
	      && DECL_ARTIFICIAL (label_for_bb[bb->index].label))
	    {
	      label_for_bb[bb->index].label = label;
	      break;
	    }
	}
    }

  /* Now redirect all jumps/branches to the selected label.
     First do so for each block ending in a control statement.  */
  FOR_EACH_BB_FN (bb, cfun)
    {
      gimple stmt = last_stmt (bb);
      tree label, new_label;

      if (!stmt)
	continue;

      switch (gimple_code (stmt))
	{
	case GIMPLE_COND:
	  {
	    gcond *cond_stmt = as_a <gcond *> (stmt);
	    label = gimple_cond_true_label (cond_stmt);
	    if (label)
	      {
		new_label = main_block_label (label);
		if (new_label != label)
		  gimple_cond_set_true_label (cond_stmt, new_label);
	      }

	    label = gimple_cond_false_label (cond_stmt);
	    if (label)
	      {
		new_label = main_block_label (label);
		if (new_label != label)
		  gimple_cond_set_false_label (cond_stmt, new_label);
	      }
	  }
	  break;

	case GIMPLE_SWITCH:
	  {
	    gswitch *switch_stmt = as_a <gswitch *> (stmt);
	    size_t i, n = gimple_switch_num_labels (switch_stmt);

	    /* Replace all destination labels.  */
	    for (i = 0; i < n; ++i)
	      {
		tree case_label = gimple_switch_label (switch_stmt, i);
		label = CASE_LABEL (case_label);
		new_label = main_block_label (label);
		if (new_label != label)
		  CASE_LABEL (case_label) = new_label;
	      }
	    break;
	  }

	case GIMPLE_ASM:
	  {
	    gasm *asm_stmt = as_a <gasm *> (stmt);
	    int i, n = gimple_asm_nlabels (asm_stmt);

	    for (i = 0; i < n; ++i)
	      {
		tree cons = gimple_asm_label_op (asm_stmt, i);
		tree label = main_block_label (TREE_VALUE (cons));
		TREE_VALUE (cons) = label;
	      }
	    break;
	  }

	/* We have to handle gotos until they're removed, and we don't
	   remove them until after we've created the CFG edges.  */
	case GIMPLE_GOTO:
	  if (!computed_goto_p (stmt))
	    {
	      ggoto *goto_stmt = as_a <ggoto *> (stmt);
	      label = gimple_goto_dest (goto_stmt);
	      new_label = main_block_label (label);
	      if (new_label != label)
		gimple_goto_set_dest (goto_stmt, new_label);
	    }
	  break;

	case GIMPLE_TRANSACTION:
	  {
	    gtransaction *trans_stmt = as_a <gtransaction *> (stmt);
	    tree label = gimple_transaction_label (trans_stmt);
	    if (label)
	      {
		tree new_label = main_block_label (label);
		if (new_label != label)
		  gimple_transaction_set_label (trans_stmt, new_label);
	      }
	  }
	  break;

	default:
	  break;
      }
    }

  /* Do the same for the exception region tree labels.  */
  cleanup_dead_labels_eh ();

  /* Finally, purge dead labels.  All user-defined labels and labels that
     can be the target of non-local gotos and labels which have their
     address taken are preserved.  */
  FOR_EACH_BB_FN (bb, cfun)
    {
      gimple_stmt_iterator i;
      tree label_for_this_bb = label_for_bb[bb->index].label;

      if (!label_for_this_bb)
	continue;

      /* If the main label of the block is unused, we may still remove it.  */
      if (!label_for_bb[bb->index].used)
	label_for_this_bb = NULL;

      for (i = gsi_start_bb (bb); !gsi_end_p (i); )
	{
	  tree label;
	  glabel *label_stmt = dyn_cast <glabel *> (gsi_stmt (i));

	  if (!label_stmt)
	    break;

	  label = gimple_label_label (label_stmt);

	  if (label == label_for_this_bb
	      || !DECL_ARTIFICIAL (label)
	      || DECL_NONLOCAL (label)
	      || FORCED_LABEL (label))
	    gsi_next (&i);
	  else
	    gsi_remove (&i, true);
	}
    }

  free (label_for_bb);
}

/* Scan the sorted vector of cases in STMT (a GIMPLE_SWITCH) and combine
   the ones jumping to the same label.
   Eg. three separate entries 1: 2: 3: become one entry 1..3:  */

void
group_case_labels_stmt (gswitch *stmt)
{
  int old_size = gimple_switch_num_labels (stmt);
  int i, j, new_size = old_size;
  basic_block default_bb = NULL;

  default_bb = label_to_block (CASE_LABEL (gimple_switch_default_label (stmt)));

  /* Look for possible opportunities to merge cases.  */
  i = 1;
  while (i < old_size)
    {
      tree base_case, base_high;
      basic_block base_bb;

      base_case = gimple_switch_label (stmt, i);

      gcc_assert (base_case);
      base_bb = label_to_block (CASE_LABEL (base_case));

      /* Discard cases that have the same destination as the
	 default case.  */
      if (base_bb == default_bb)
	{
	  gimple_switch_set_label (stmt, i, NULL_TREE);
	  i++;
	  new_size--;
	  continue;
	}

      base_high = CASE_HIGH (base_case)
	  ? CASE_HIGH (base_case)
	  : CASE_LOW (base_case);
      i++;

      /* Try to merge case labels.  Break out when we reach the end
	 of the label vector or when we cannot merge the next case
	 label with the current one.  */
      while (i < old_size)
	{
	  tree merge_case = gimple_switch_label (stmt, i);
	  basic_block merge_bb = label_to_block (CASE_LABEL (merge_case));
	  wide_int bhp1 = wi::add (base_high, 1);

	  /* Merge the cases if they jump to the same place,
	     and their ranges are consecutive.  */
	  if (merge_bb == base_bb
	      && wi::eq_p (CASE_LOW (merge_case), bhp1))
	    {
	      base_high = CASE_HIGH (merge_case) ?
		  CASE_HIGH (merge_case) : CASE_LOW (merge_case);
	      CASE_HIGH (base_case) = base_high;
	      gimple_switch_set_label (stmt, i, NULL_TREE);
	      new_size--;
	      i++;
	    }
	  else
	    break;
	}
    }

  /* Compress the case labels in the label vector, and adjust the
     length of the vector.  */
  for (i = 0, j = 0; i < new_size; i++)
    {
      while (! gimple_switch_label (stmt, j))
	j++;
      gimple_switch_set_label (stmt, i,
			       gimple_switch_label (stmt, j++));
    }

  gcc_assert (new_size <= old_size);
  gimple_switch_set_num_labels (stmt, new_size);
}

/* Look for blocks ending in a multiway branch (a GIMPLE_SWITCH),
   and scan the sorted vector of cases.  Combine the ones jumping to the
   same label.  */

void
group_case_labels (void)
{
  basic_block bb;

  FOR_EACH_BB_FN (bb, cfun)
    {
      gimple stmt = last_stmt (bb);
      if (stmt && gimple_code (stmt) == GIMPLE_SWITCH)
	group_case_labels_stmt (as_a <gswitch *> (stmt));
    }
}

/* Checks whether we can merge block B into block A.  */

static bool
gimple_can_merge_blocks_p (basic_block a, basic_block b)
{
  gimple stmt;

  if (!single_succ_p (a))
    return false;

  if (single_succ_edge (a)->flags & EDGE_COMPLEX)
    return false;

  if (single_succ (a) != b)
    return false;

  if (!single_pred_p (b))
    return false;

  if (a == ENTRY_BLOCK_PTR_FOR_FN (cfun)
      || b == EXIT_BLOCK_PTR_FOR_FN (cfun))
    return false;

  /* If A ends by a statement causing exceptions or something similar, we
     cannot merge the blocks.  */
  stmt = last_stmt (a);
  if (stmt && stmt_ends_bb_p (stmt))
    return false;

  /* Do not allow a block with only a non-local label to be merged.  */
  if (stmt)
    if (glabel *label_stmt = dyn_cast <glabel *> (stmt))
      if (DECL_NONLOCAL (gimple_label_label (label_stmt)))
	return false;

  /* Examine the labels at the beginning of B.  */
  for (gimple_stmt_iterator gsi = gsi_start_bb (b); !gsi_end_p (gsi);
       gsi_next (&gsi))
    {
      tree lab;
      glabel *label_stmt = dyn_cast <glabel *> (gsi_stmt (gsi));
      if (!label_stmt)
	break;
      lab = gimple_label_label (label_stmt);

      /* Do not remove user forced labels or for -O0 any user labels.  */
      if (!DECL_ARTIFICIAL (lab) && (!optimize || FORCED_LABEL (lab)))
	return false;
    }

  /* Protect simple loop latches.  We only want to avoid merging
     the latch with the loop header or with a block in another
     loop in this case.  */
  if (current_loops
      && b->loop_father->latch == b
      && loops_state_satisfies_p (LOOPS_HAVE_SIMPLE_LATCHES)
      && (b->loop_father->header == a
	  || b->loop_father != a->loop_father))
    return false;

  /* It must be possible to eliminate all phi nodes in B.  If ssa form
     is not up-to-date and a name-mapping is registered, we cannot eliminate
     any phis.  Symbols marked for renaming are never a problem though.  */
  for (gphi_iterator gsi = gsi_start_phis (b); !gsi_end_p (gsi);
       gsi_next (&gsi))
    {
      gphi *phi = gsi.phi ();
      /* Technically only new names matter.  */
      if (name_registered_for_update_p (PHI_RESULT (phi)))
	return false;
    }

  /* When not optimizing, don't merge if we'd lose goto_locus.  */
  if (!optimize
      && single_succ_edge (a)->goto_locus != UNKNOWN_LOCATION)
    {
      location_t goto_locus = single_succ_edge (a)->goto_locus;
      gimple_stmt_iterator prev, next;
      prev = gsi_last_nondebug_bb (a);
      next = gsi_after_labels (b);
      if (!gsi_end_p (next) && is_gimple_debug (gsi_stmt (next)))
	gsi_next_nondebug (&next);
      if ((gsi_end_p (prev)
	   || gimple_location (gsi_stmt (prev)) != goto_locus)
	  && (gsi_end_p (next)
	      || gimple_location (gsi_stmt (next)) != goto_locus))
	return false;
    }

  return true;
}

/* Replaces all uses of NAME by VAL.  */

void
replace_uses_by (tree name, tree val)
{
  imm_use_iterator imm_iter;
  use_operand_p use;
  gimple stmt;
  edge e;

  FOR_EACH_IMM_USE_STMT (stmt, imm_iter, name)
    {
      /* Mark the block if we change the last stmt in it.  */
      if (cfgcleanup_altered_bbs
	  && stmt_ends_bb_p (stmt))
	bitmap_set_bit (cfgcleanup_altered_bbs, gimple_bb (stmt)->index);

      FOR_EACH_IMM_USE_ON_STMT (use, imm_iter)
        {
	  replace_exp (use, val);

	  if (gimple_code (stmt) == GIMPLE_PHI)
	    {
	      e = gimple_phi_arg_edge (as_a <gphi *> (stmt),
				       PHI_ARG_INDEX_FROM_USE (use));
	      if (e->flags & EDGE_ABNORMAL
		  && !SSA_NAME_OCCURS_IN_ABNORMAL_PHI (val))
		{
		  /* This can only occur for virtual operands, since
		     for the real ones SSA_NAME_OCCURS_IN_ABNORMAL_PHI (name))
		     would prevent replacement.  */
		  gcc_checking_assert (virtual_operand_p (name));
		  SSA_NAME_OCCURS_IN_ABNORMAL_PHI (val) = 1;
		}
	    }
	}

      if (gimple_code (stmt) != GIMPLE_PHI)
	{
	  gimple_stmt_iterator gsi = gsi_for_stmt (stmt);
	  gimple orig_stmt = stmt;
	  size_t i;

	  /* FIXME.  It shouldn't be required to keep TREE_CONSTANT
	     on ADDR_EXPRs up-to-date on GIMPLE.  Propagation will
	     only change sth from non-invariant to invariant, and only
	     when propagating constants.  */
	  if (is_gimple_min_invariant (val))
	    for (i = 0; i < gimple_num_ops (stmt); i++)
	      {
		tree op = gimple_op (stmt, i);
		/* Operands may be empty here.  For example, the labels
		   of a GIMPLE_COND are nulled out following the creation
		   of the corresponding CFG edges.  */
		if (op && TREE_CODE (op) == ADDR_EXPR)
		  recompute_tree_invariant_for_addr_expr (op);
	      }

	  if (fold_stmt (&gsi))
	    stmt = gsi_stmt (gsi);

	  if (maybe_clean_or_replace_eh_stmt (orig_stmt, stmt))
	    gimple_purge_dead_eh_edges (gimple_bb (stmt));

	  update_stmt (stmt);
	}
    }

  gcc_checking_assert (has_zero_uses (name));

  /* Also update the trees stored in loop structures.  */
  if (current_loops)
    {
      struct loop *loop;

      FOR_EACH_LOOP (loop, 0)
	{
	  substitute_in_loop_info (loop, name, val);
	}
    }
}

/* Merge block B into block A.  */

static void
gimple_merge_blocks (basic_block a, basic_block b)
{
  gimple_stmt_iterator last, gsi;
  gphi_iterator psi;

  if (dump_file)
    fprintf (dump_file, "Merging blocks %d and %d\n", a->index, b->index);

  /* Remove all single-valued PHI nodes from block B of the form
     V_i = PHI <V_j> by propagating V_j to all the uses of V_i.  */
  gsi = gsi_last_bb (a);
  for (psi = gsi_start_phis (b); !gsi_end_p (psi); )
    {
      gimple phi = gsi_stmt (psi);
      tree def = gimple_phi_result (phi), use = gimple_phi_arg_def (phi, 0);
      gimple copy;
      bool may_replace_uses = (virtual_operand_p (def)
			       || may_propagate_copy (def, use));

      /* In case we maintain loop closed ssa form, do not propagate arguments
	 of loop exit phi nodes.  */
      if (current_loops
	  && loops_state_satisfies_p (LOOP_CLOSED_SSA)
	  && !virtual_operand_p (def)
	  && TREE_CODE (use) == SSA_NAME
	  && a->loop_father != b->loop_father)
	may_replace_uses = false;

      if (!may_replace_uses)
	{
	  gcc_assert (!virtual_operand_p (def));

	  /* Note that just emitting the copies is fine -- there is no problem
	     with ordering of phi nodes.  This is because A is the single
	     predecessor of B, therefore results of the phi nodes cannot
	     appear as arguments of the phi nodes.  */
	  copy = gimple_build_assign (def, use);
	  gsi_insert_after (&gsi, copy, GSI_NEW_STMT);
          remove_phi_node (&psi, false);
	}
      else
        {
	  /* If we deal with a PHI for virtual operands, we can simply
	     propagate these without fussing with folding or updating
	     the stmt.  */
	  if (virtual_operand_p (def))
	    {
	      imm_use_iterator iter;
	      use_operand_p use_p;
	      gimple stmt;

	      FOR_EACH_IMM_USE_STMT (stmt, iter, def)
		FOR_EACH_IMM_USE_ON_STMT (use_p, iter)
		  SET_USE (use_p, use);

	      if (SSA_NAME_OCCURS_IN_ABNORMAL_PHI (def))
		SSA_NAME_OCCURS_IN_ABNORMAL_PHI (use) = 1;
	    }
	  else
            replace_uses_by (def, use);

          remove_phi_node (&psi, true);
        }
    }

  /* Ensure that B follows A.  */
  move_block_after (b, a);

  gcc_assert (single_succ_edge (a)->flags & EDGE_FALLTHRU);
  gcc_assert (!last_stmt (a) || !stmt_ends_bb_p (last_stmt (a)));

  /* Remove labels from B and set gimple_bb to A for other statements.  */
  for (gsi = gsi_start_bb (b); !gsi_end_p (gsi);)
    {
      gimple stmt = gsi_stmt (gsi);
      if (glabel *label_stmt = dyn_cast <glabel *> (stmt))
	{
	  tree label = gimple_label_label (label_stmt);
	  int lp_nr;

	  gsi_remove (&gsi, false);

	  /* Now that we can thread computed gotos, we might have
	     a situation where we have a forced label in block B
	     However, the label at the start of block B might still be
	     used in other ways (think about the runtime checking for
	     Fortran assigned gotos).  So we can not just delete the
	     label.  Instead we move the label to the start of block A.  */
	  if (FORCED_LABEL (label))
	    {
	      gimple_stmt_iterator dest_gsi = gsi_start_bb (a);
	      gsi_insert_before (&dest_gsi, stmt, GSI_NEW_STMT);
	    }
	  /* Other user labels keep around in a form of a debug stmt.  */
	  else if (!DECL_ARTIFICIAL (label) && MAY_HAVE_DEBUG_STMTS)
	    {
	      gimple dbg = gimple_build_debug_bind (label,
						    integer_zero_node,
						    stmt);
	      gimple_debug_bind_reset_value (dbg);
	      gsi_insert_before (&gsi, dbg, GSI_SAME_STMT);
	    }

	  lp_nr = EH_LANDING_PAD_NR (label);
	  if (lp_nr)
	    {
	      eh_landing_pad lp = get_eh_landing_pad_from_number (lp_nr);
	      lp->post_landing_pad = NULL;
	    }
	}
      else
	{
	  gimple_set_bb (stmt, a);
	  gsi_next (&gsi);
	}
    }

  /* When merging two BBs, if their counts are different, the larger count
     is selected as the new bb count. This is to handle inconsistent
     profiles.  */
  if (a->loop_father == b->loop_father)
    {
      a->count = MAX (a->count, b->count);
      a->frequency = MAX (a->frequency, b->frequency);
    }

  /* Merge the sequences.  */
  last = gsi_last_bb (a);
  gsi_insert_seq_after (&last, bb_seq (b), GSI_NEW_STMT);
  set_bb_seq (b, NULL);

  if (cfgcleanup_altered_bbs)
    bitmap_set_bit (cfgcleanup_altered_bbs, a->index);
}


/* Return the one of two successors of BB that is not reachable by a
   complex edge, if there is one.  Else, return BB.  We use
   this in optimizations that use post-dominators for their heuristics,
   to catch the cases in C++ where function calls are involved.  */

basic_block
single_noncomplex_succ (basic_block bb)
{
  edge e0, e1;
  if (EDGE_COUNT (bb->succs) != 2)
    return bb;

  e0 = EDGE_SUCC (bb, 0);
  e1 = EDGE_SUCC (bb, 1);
  if (e0->flags & EDGE_COMPLEX)
    return e1->dest;
  if (e1->flags & EDGE_COMPLEX)
    return e0->dest;

  return bb;
}

/* T is CALL_EXPR.  Set current_function_calls_* flags.  */

void
notice_special_calls (gcall *call)
{
  int flags = gimple_call_flags (call);

  if (flags & ECF_MAY_BE_ALLOCA)
    cfun->calls_alloca = true;
  if (flags & ECF_RETURNS_TWICE)
    cfun->calls_setjmp = true;
}


/* Clear flags set by notice_special_calls.  Used by dead code removal
   to update the flags.  */

void
clear_special_calls (void)
{
  cfun->calls_alloca = false;
  cfun->calls_setjmp = false;
}

/* Remove PHI nodes associated with basic block BB and all edges out of BB.  */

static void
remove_phi_nodes_and_edges_for_unreachable_block (basic_block bb)
{
  /* Since this block is no longer reachable, we can just delete all
     of its PHI nodes.  */
  remove_phi_nodes (bb);

  /* Remove edges to BB's successors.  */
  while (EDGE_COUNT (bb->succs) > 0)
    remove_edge (EDGE_SUCC (bb, 0));
}


/* Remove statements of basic block BB.  */

static void
remove_bb (basic_block bb)
{
  gimple_stmt_iterator i;

  if (dump_file)
    {
      fprintf (dump_file, "Removing basic block %d\n", bb->index);
      if (dump_flags & TDF_DETAILS)
	{
	  dump_bb (dump_file, bb, 0, TDF_BLOCKS);
	  fprintf (dump_file, "\n");
	}
    }

  if (current_loops)
    {
      struct loop *loop = bb->loop_father;

      /* If a loop gets removed, clean up the information associated
	 with it.  */
      if (loop->latch == bb
	  || loop->header == bb)
	free_numbers_of_iterations_estimates_loop (loop);
    }

  /* Remove all the instructions in the block.  */
  if (bb_seq (bb) != NULL)
    {
      /* Walk backwards so as to get a chance to substitute all
	 released DEFs into debug stmts.  See
	 eliminate_unnecessary_stmts() in tree-ssa-dce.c for more
	 details.  */
      for (i = gsi_last_bb (bb); !gsi_end_p (i);)
	{
	  gimple stmt = gsi_stmt (i);
	  glabel *label_stmt = dyn_cast <glabel *> (stmt);
	  if (label_stmt
	      && (FORCED_LABEL (gimple_label_label (label_stmt))
		  || DECL_NONLOCAL (gimple_label_label (label_stmt))))
	    {
	      basic_block new_bb;
	      gimple_stmt_iterator new_gsi;

	      /* A non-reachable non-local label may still be referenced.
		 But it no longer needs to carry the extra semantics of
		 non-locality.  */
	      if (DECL_NONLOCAL (gimple_label_label (label_stmt)))
		{
		  DECL_NONLOCAL (gimple_label_label (label_stmt)) = 0;
		  FORCED_LABEL (gimple_label_label (label_stmt)) = 1;
		}

	      new_bb = bb->prev_bb;
	      new_gsi = gsi_start_bb (new_bb);
	      gsi_remove (&i, false);
	      gsi_insert_before (&new_gsi, stmt, GSI_NEW_STMT);
	    }
	  else
	    {
	      /* Release SSA definitions if we are in SSA.  Note that we
		 may be called when not in SSA.  For example,
		 final_cleanup calls this function via
		 cleanup_tree_cfg.  */
	      if (gimple_in_ssa_p (cfun))
		release_defs (stmt);

	      gsi_remove (&i, true);
	    }

	  if (gsi_end_p (i))
	    i = gsi_last_bb (bb);
	  else
	    gsi_prev (&i);
	}
    }

  remove_phi_nodes_and_edges_for_unreachable_block (bb);
  bb->il.gimple.seq = NULL;
  bb->il.gimple.phi_nodes = NULL;
}


/* Given a basic block BB ending with COND_EXPR or SWITCH_EXPR, and a
   predicate VAL, return the edge that will be taken out of the block.
   If VAL does not match a unique edge, NULL is returned.  */

edge
find_taken_edge (basic_block bb, tree val)
{
  gimple stmt;

  stmt = last_stmt (bb);

  gcc_assert (stmt);
  gcc_assert (is_ctrl_stmt (stmt));

  if (val == NULL)
    return NULL;

  if (!is_gimple_min_invariant (val))
    return NULL;

  if (gimple_code (stmt) == GIMPLE_COND)
    return find_taken_edge_cond_expr (bb, val);

  if (gimple_code (stmt) == GIMPLE_SWITCH)
    return find_taken_edge_switch_expr (as_a <gswitch *> (stmt), bb, val);

  if (computed_goto_p (stmt))
    {
      /* Only optimize if the argument is a label, if the argument is
	 not a label then we can not construct a proper CFG.

         It may be the case that we only need to allow the LABEL_REF to
         appear inside an ADDR_EXPR, but we also allow the LABEL_REF to
         appear inside a LABEL_EXPR just to be safe.  */
      if ((TREE_CODE (val) == ADDR_EXPR || TREE_CODE (val) == LABEL_EXPR)
	  && TREE_CODE (TREE_OPERAND (val, 0)) == LABEL_DECL)
	return find_taken_edge_computed_goto (bb, TREE_OPERAND (val, 0));
      return NULL;
    }

  gcc_unreachable ();
}

/* Given a constant value VAL and the entry block BB to a GOTO_EXPR
   statement, determine which of the outgoing edges will be taken out of the
   block.  Return NULL if either edge may be taken.  */

static edge
find_taken_edge_computed_goto (basic_block bb, tree val)
{
  basic_block dest;
  edge e = NULL;

  dest = label_to_block (val);
  if (dest)
    {
      e = find_edge (bb, dest);
      gcc_assert (e != NULL);
    }

  return e;
}

/* Given a constant value VAL and the entry block BB to a COND_EXPR
   statement, determine which of the two edges will be taken out of the
   block.  Return NULL if either edge may be taken.  */

static edge
find_taken_edge_cond_expr (basic_block bb, tree val)
{
  edge true_edge, false_edge;

  extract_true_false_edges_from_block (bb, &true_edge, &false_edge);

  gcc_assert (TREE_CODE (val) == INTEGER_CST);
  return (integer_zerop (val) ? false_edge : true_edge);
}

/* Given an INTEGER_CST VAL and the entry block BB to a SWITCH_EXPR
   statement, determine which edge will be taken out of the block.  Return
   NULL if any edge may be taken.  */

static edge
find_taken_edge_switch_expr (gswitch *switch_stmt, basic_block bb,
			     tree val)
{
  basic_block dest_bb;
  edge e;
  tree taken_case;

  taken_case = find_case_label_for_value (switch_stmt, val);
  dest_bb = label_to_block (CASE_LABEL (taken_case));

  e = find_edge (bb, dest_bb);
  gcc_assert (e);
  return e;
}


/* Return the CASE_LABEL_EXPR that SWITCH_STMT will take for VAL.
   We can make optimal use here of the fact that the case labels are
   sorted: We can do a binary search for a case matching VAL.  */

static tree
find_case_label_for_value (gswitch *switch_stmt, tree val)
{
  size_t low, high, n = gimple_switch_num_labels (switch_stmt);
  tree default_case = gimple_switch_default_label (switch_stmt);

  for (low = 0, high = n; high - low > 1; )
    {
      size_t i = (high + low) / 2;
      tree t = gimple_switch_label (switch_stmt, i);
      int cmp;

      /* Cache the result of comparing CASE_LOW and val.  */
      cmp = tree_int_cst_compare (CASE_LOW (t), val);

      if (cmp > 0)
	high = i;
      else
	low = i;

      if (CASE_HIGH (t) == NULL)
	{
	  /* A singe-valued case label.  */
	  if (cmp == 0)
	    return t;
	}
      else
	{
	  /* A case range.  We can only handle integer ranges.  */
	  if (cmp <= 0 && tree_int_cst_compare (CASE_HIGH (t), val) >= 0)
	    return t;
	}
    }

  return default_case;
}


/* Dump a basic block on stderr.  */

void
gimple_debug_bb (basic_block bb)
{
  dump_bb (stderr, bb, 0, TDF_VOPS|TDF_MEMSYMS|TDF_BLOCKS);
}


/* Dump basic block with index N on stderr.  */

basic_block
gimple_debug_bb_n (int n)
{
  gimple_debug_bb (BASIC_BLOCK_FOR_FN (cfun, n));
  return BASIC_BLOCK_FOR_FN (cfun, n);
}


/* Dump the CFG on stderr.

   FLAGS are the same used by the tree dumping functions
   (see TDF_* in dumpfile.h).  */

void
gimple_debug_cfg (int flags)
{
  gimple_dump_cfg (stderr, flags);
}


/* Dump the program showing basic block boundaries on the given FILE.

   FLAGS are the same used by the tree dumping functions (see TDF_* in
   tree.h).  */

void
gimple_dump_cfg (FILE *file, int flags)
{
  if (flags & TDF_DETAILS)
    {
      dump_function_header (file, current_function_decl, flags);
      fprintf (file, ";; \n%d basic blocks, %d edges, last basic block %d.\n\n",
	       n_basic_blocks_for_fn (cfun), n_edges_for_fn (cfun),
	       last_basic_block_for_fn (cfun));

      brief_dump_cfg (file, flags | TDF_COMMENT);
      fprintf (file, "\n");
    }

  if (flags & TDF_STATS)
    dump_cfg_stats (file);

  dump_function_to_file (current_function_decl, file, flags | TDF_BLOCKS);
}


/* Dump CFG statistics on FILE.  */

void
dump_cfg_stats (FILE *file)
{
  static long max_num_merged_labels = 0;
  unsigned long size, total = 0;
  long num_edges;
  basic_block bb;
  const char * const fmt_str   = "%-30s%-13s%12s\n";
  const char * const fmt_str_1 = "%-30s%13d%11lu%c\n";
  const char * const fmt_str_2 = "%-30s%13ld%11lu%c\n";
  const char * const fmt_str_3 = "%-43s%11lu%c\n";
  const char *funcname = current_function_name ();

  fprintf (file, "\nCFG Statistics for %s\n\n", funcname);

  fprintf (file, "---------------------------------------------------------\n");
  fprintf (file, fmt_str, "", "  Number of  ", "Memory");
  fprintf (file, fmt_str, "", "  instances  ", "used ");
  fprintf (file, "---------------------------------------------------------\n");

  size = n_basic_blocks_for_fn (cfun) * sizeof (struct basic_block_def);
  total += size;
  fprintf (file, fmt_str_1, "Basic blocks", n_basic_blocks_for_fn (cfun),
	   SCALE (size), LABEL (size));

  num_edges = 0;
  FOR_EACH_BB_FN (bb, cfun)
    num_edges += EDGE_COUNT (bb->succs);
  size = num_edges * sizeof (struct edge_def);
  total += size;
  fprintf (file, fmt_str_2, "Edges", num_edges, SCALE (size), LABEL (size));

  fprintf (file, "---------------------------------------------------------\n");
  fprintf (file, fmt_str_3, "Total memory used by CFG data", SCALE (total),
	   LABEL (total));
  fprintf (file, "---------------------------------------------------------\n");
  fprintf (file, "\n");

  if (cfg_stats.num_merged_labels > max_num_merged_labels)
    max_num_merged_labels = cfg_stats.num_merged_labels;

  fprintf (file, "Coalesced label blocks: %ld (Max so far: %ld)\n",
	   cfg_stats.num_merged_labels, max_num_merged_labels);

  fprintf (file, "\n");
}


/* Dump CFG statistics on stderr.  Keep extern so that it's always
   linked in the final executable.  */

DEBUG_FUNCTION void
debug_cfg_stats (void)
{
  dump_cfg_stats (stderr);
}

/*---------------------------------------------------------------------------
			     Miscellaneous helpers
---------------------------------------------------------------------------*/

/* Return true if T, a GIMPLE_CALL, can make an abnormal transfer of control
   flow.  Transfers of control flow associated with EH are excluded.  */

static bool
call_can_make_abnormal_goto (gimple t)
{
  /* If the function has no non-local labels, then a call cannot make an
     abnormal transfer of control.  */
  if (!cfun->has_nonlocal_label
      && !cfun->calls_setjmp)
   return false;

  /* Likewise if the call has no side effects.  */
  if (!gimple_has_side_effects (t))
    return false;

  /* Likewise if the called function is leaf.  */
  if (gimple_call_flags (t) & ECF_LEAF)
    return false;

  return true;
}


/* Return true if T can make an abnormal transfer of control flow.
   Transfers of control flow associated with EH are excluded.  */

bool
stmt_can_make_abnormal_goto (gimple t)
{
  if (computed_goto_p (t))
    return true;
  if (is_gimple_call (t))
    return call_can_make_abnormal_goto (t);
  return false;
}


/* Return true if T represents a stmt that always transfers control.  */

bool
is_ctrl_stmt (gimple t)
{
  switch (gimple_code (t))
    {
    case GIMPLE_COND:
    case GIMPLE_SWITCH:
    case GIMPLE_GOTO:
    case GIMPLE_RETURN:
    case GIMPLE_RESX:
      return true;
    default:
      return false;
    }
}


/* Return true if T is a statement that may alter the flow of control
   (e.g., a call to a non-returning function).  */

bool
is_ctrl_altering_stmt (gimple t)
{
  gcc_assert (t);

  switch (gimple_code (t))
    {
    case GIMPLE_CALL:
      /* Per stmt call flag indicates whether the call could alter
	 controlflow.  */
      if (gimple_call_ctrl_altering_p (t))
	return true;
      break;

    case GIMPLE_EH_DISPATCH:
      /* EH_DISPATCH branches to the individual catch handlers at
	 this level of a try or allowed-exceptions region.  It can
	 fallthru to the next statement as well.  */
      return true;

    case GIMPLE_ASM:
      if (gimple_asm_nlabels (as_a <gasm *> (t)) > 0)
	return true;
      break;

    CASE_GIMPLE_OMP:
      /* OpenMP directives alter control flow.  */
      return true;

    case GIMPLE_TRANSACTION:
      /* A transaction start alters control flow.  */
      return true;

    default:
      break;
    }

  /* If a statement can throw, it alters control flow.  */
  return stmt_can_throw_internal (t);
}


/* Return true if T is a simple local goto.  */

bool
simple_goto_p (gimple t)
{
  return (gimple_code (t) == GIMPLE_GOTO
	  && TREE_CODE (gimple_goto_dest (t)) == LABEL_DECL);
}


/* Return true if STMT should start a new basic block.  PREV_STMT is
   the statement preceding STMT.  It is used when STMT is a label or a
   case label.  Labels should only start a new basic block if their
   previous statement wasn't a label.  Otherwise, sequence of labels
   would generate unnecessary basic blocks that only contain a single
   label.  */

static inline bool
stmt_starts_bb_p (gimple stmt, gimple prev_stmt)
{
  if (stmt == NULL)
    return false;

  /* Labels start a new basic block only if the preceding statement
     wasn't a label of the same type.  This prevents the creation of
     consecutive blocks that have nothing but a single label.  */
  if (glabel *label_stmt = dyn_cast <glabel *> (stmt))
    {
      /* Nonlocal and computed GOTO targets always start a new block.  */
      if (DECL_NONLOCAL (gimple_label_label (label_stmt))
	  || FORCED_LABEL (gimple_label_label (label_stmt)))
	return true;

      if (prev_stmt && gimple_code (prev_stmt) == GIMPLE_LABEL)
	{
	  if (DECL_NONLOCAL (gimple_label_label (
			       as_a <glabel *> (prev_stmt))))
	    return true;

	  cfg_stats.num_merged_labels++;
	  return false;
	}
      else
	return true;
    }
  else if (gimple_code (stmt) == GIMPLE_CALL
	   && gimple_call_flags (stmt) & ECF_RETURNS_TWICE)
    /* setjmp acts similar to a nonlocal GOTO target and thus should
       start a new block.  */
    return true;

  return false;
}


/* Return true if T should end a basic block.  */

bool
stmt_ends_bb_p (gimple t)
{
  return is_ctrl_stmt (t) || is_ctrl_altering_stmt (t);
}

/* Remove block annotations and other data structures.  */

void
delete_tree_cfg_annotations (void)
{
  vec_free (label_to_block_map_for_fn (cfun));
}


/* Return the first statement in basic block BB.  */

gimple
first_stmt (basic_block bb)
{
  gimple_stmt_iterator i = gsi_start_bb (bb);
  gimple stmt = NULL;

  while (!gsi_end_p (i) && is_gimple_debug ((stmt = gsi_stmt (i))))
    {
      gsi_next (&i);
      stmt = NULL;
    }
  return stmt;
}

/* Return the first non-label statement in basic block BB.  */

static gimple
first_non_label_stmt (basic_block bb)
{
  gimple_stmt_iterator i = gsi_start_bb (bb);
  while (!gsi_end_p (i) && gimple_code (gsi_stmt (i)) == GIMPLE_LABEL)
    gsi_next (&i);
  return !gsi_end_p (i) ? gsi_stmt (i) : NULL;
}

/* Return the last statement in basic block BB.  */

gimple
last_stmt (basic_block bb)
{
  gimple_stmt_iterator i = gsi_last_bb (bb);
  gimple stmt = NULL;

  while (!gsi_end_p (i) && is_gimple_debug ((stmt = gsi_stmt (i))))
    {
      gsi_prev (&i);
      stmt = NULL;
    }
  return stmt;
}

/* Return the last statement of an otherwise empty block.  Return NULL
   if the block is totally empty, or if it contains more than one
   statement.  */

gimple
last_and_only_stmt (basic_block bb)
{
  gimple_stmt_iterator i = gsi_last_nondebug_bb (bb);
  gimple last, prev;

  if (gsi_end_p (i))
    return NULL;

  last = gsi_stmt (i);
  gsi_prev_nondebug (&i);
  if (gsi_end_p (i))
    return last;

  /* Empty statements should no longer appear in the instruction stream.
     Everything that might have appeared before should be deleted by
     remove_useless_stmts, and the optimizers should just gsi_remove
     instead of smashing with build_empty_stmt.

     Thus the only thing that should appear here in a block containing
     one executable statement is a label.  */
  prev = gsi_stmt (i);
  if (gimple_code (prev) == GIMPLE_LABEL)
    return last;
  else
    return NULL;
}

/* Reinstall those PHI arguments queued in OLD_EDGE to NEW_EDGE.  */

static void
reinstall_phi_args (edge new_edge, edge old_edge)
{
  edge_var_map *vm;
  int i;
  gphi_iterator phis;

  vec<edge_var_map> *v = redirect_edge_var_map_vector (old_edge);
  if (!v)
    return;

  for (i = 0, phis = gsi_start_phis (new_edge->dest);
       v->iterate (i, &vm) && !gsi_end_p (phis);
       i++, gsi_next (&phis))
    {
      gphi *phi = phis.phi ();
      tree result = redirect_edge_var_map_result (vm);
      tree arg = redirect_edge_var_map_def (vm);

      gcc_assert (result == gimple_phi_result (phi));

      add_phi_arg (phi, arg, new_edge, redirect_edge_var_map_location (vm));
    }

  redirect_edge_var_map_clear (old_edge);
}

/* Returns the basic block after which the new basic block created
   by splitting edge EDGE_IN should be placed.  Tries to keep the new block
   near its "logical" location.  This is of most help to humans looking
   at debugging dumps.  */

basic_block
split_edge_bb_loc (edge edge_in)
{
  basic_block dest = edge_in->dest;
  basic_block dest_prev = dest->prev_bb;

  if (dest_prev)
    {
      edge e = find_edge (dest_prev, dest);
      if (e && !(e->flags & EDGE_COMPLEX))
	return edge_in->src;
    }
  return dest_prev;
}

/* Split a (typically critical) edge EDGE_IN.  Return the new block.
   Abort on abnormal edges.  */

static basic_block
gimple_split_edge (edge edge_in)
{
  basic_block new_bb, after_bb, dest;
  edge new_edge, e;

  /* Abnormal edges cannot be split.  */
  gcc_assert (!(edge_in->flags & EDGE_ABNORMAL));

  dest = edge_in->dest;

  after_bb = split_edge_bb_loc (edge_in);

  new_bb = create_empty_bb (after_bb);
  new_bb->frequency = EDGE_FREQUENCY (edge_in);
  new_bb->count = edge_in->count;
  new_edge = make_edge (new_bb, dest, EDGE_FALLTHRU);
  new_edge->probability = REG_BR_PROB_BASE;
  new_edge->count = edge_in->count;

  e = redirect_edge_and_branch (edge_in, new_bb);
  gcc_assert (e == edge_in);
  reinstall_phi_args (new_edge, e);

  return new_bb;
}


/* Verify properties of the address expression T with base object BASE.  */

static tree
verify_address (tree t, tree base)
{
  bool old_constant;
  bool old_side_effects;
  bool new_constant;
  bool new_side_effects;

  old_constant = TREE_CONSTANT (t);
  old_side_effects = TREE_SIDE_EFFECTS (t);

  recompute_tree_invariant_for_addr_expr (t);
  new_side_effects = TREE_SIDE_EFFECTS (t);
  new_constant = TREE_CONSTANT (t);

  if (old_constant != new_constant)
    {
      error ("constant not recomputed when ADDR_EXPR changed");
      return t;
    }
  if (old_side_effects != new_side_effects)
    {
      error ("side effects not recomputed when ADDR_EXPR changed");
      return t;
    }

  if (!(TREE_CODE (base) == VAR_DECL
	|| TREE_CODE (base) == PARM_DECL
	|| TREE_CODE (base) == RESULT_DECL))
    return NULL_TREE;

  if (DECL_GIMPLE_REG_P (base))
    {
      error ("DECL_GIMPLE_REG_P set on a variable with address taken");
      return base;
    }

  return NULL_TREE;
}

/* Callback for walk_tree, check that all elements with address taken are
   properly noticed as such.  The DATA is an int* that is 1 if TP was seen
   inside a PHI node.  */

static tree
verify_expr (tree *tp, int *walk_subtrees, void *data ATTRIBUTE_UNUSED)
{
  tree t = *tp, x;

  if (TYPE_P (t))
    *walk_subtrees = 0;

  /* Check operand N for being valid GIMPLE and give error MSG if not.  */
#define CHECK_OP(N, MSG) \
  do { if (!is_gimple_val (TREE_OPERAND (t, N)))		\
       { error (MSG); return TREE_OPERAND (t, N); }} while (0)

  switch (TREE_CODE (t))
    {
    case SSA_NAME:
      if (SSA_NAME_IN_FREE_LIST (t))
	{
	  error ("SSA name in freelist but still referenced");
	  return *tp;
	}
      break;

    case INDIRECT_REF:
      error ("INDIRECT_REF in gimple IL");
      return t;

    case MEM_REF:
      x = TREE_OPERAND (t, 0);
      if (!POINTER_TYPE_P (TREE_TYPE (x))
	  || !is_gimple_mem_ref_addr (x))
	{
	  error ("invalid first operand of MEM_REF");
	  return x;
	}
      if (TREE_CODE (TREE_OPERAND (t, 1)) != INTEGER_CST
	  || !POINTER_TYPE_P (TREE_TYPE (TREE_OPERAND (t, 1))))
	{
	  error ("invalid offset operand of MEM_REF");
	  return TREE_OPERAND (t, 1);
	}
      if (TREE_CODE (x) == ADDR_EXPR
	  && (x = verify_address (x, TREE_OPERAND (x, 0))))
	return x;
      *walk_subtrees = 0;
      break;

    case ASSERT_EXPR:
      x = fold (ASSERT_EXPR_COND (t));
      if (x == boolean_false_node)
	{
	  error ("ASSERT_EXPR with an always-false condition");
	  return *tp;
	}
      break;

    case MODIFY_EXPR:
      error ("MODIFY_EXPR not expected while having tuples");
      return *tp;

    case ADDR_EXPR:
      {
	tree tem;

	gcc_assert (is_gimple_address (t));

	/* Skip any references (they will be checked when we recurse down the
	   tree) and ensure that any variable used as a prefix is marked
	   addressable.  */
	for (x = TREE_OPERAND (t, 0);
	     handled_component_p (x);
	     x = TREE_OPERAND (x, 0))
	  ;

	if ((tem = verify_address (t, x)))
	  return tem;

	if (!(TREE_CODE (x) == VAR_DECL
	      || TREE_CODE (x) == PARM_DECL
	      || TREE_CODE (x) == RESULT_DECL))
	  return NULL;

	if (!TREE_ADDRESSABLE (x))
	  {
	    error ("address taken, but ADDRESSABLE bit not set");
	    return x;
	  }

	break;
      }

    case COND_EXPR:
      x = COND_EXPR_COND (t);
      if (!INTEGRAL_TYPE_P (TREE_TYPE (x)))
	{
	  error ("non-integral used in condition");
	  return x;
	}
      if (!is_gimple_condexpr (x))
        {
	  error ("invalid conditional operand");
	  return x;
	}
      break;

    case NON_LVALUE_EXPR:
    case TRUTH_NOT_EXPR:
      gcc_unreachable ();

    CASE_CONVERT:
    case FIX_TRUNC_EXPR:
    case FLOAT_EXPR:
    case NEGATE_EXPR:
    case ABS_EXPR:
    case BIT_NOT_EXPR:
      CHECK_OP (0, "invalid operand to unary operator");
      break;

    case REALPART_EXPR:
    case IMAGPART_EXPR:
    case BIT_FIELD_REF:
      if (!is_gimple_reg_type (TREE_TYPE (t)))
	{
	  error ("non-scalar BIT_FIELD_REF, IMAGPART_EXPR or REALPART_EXPR");
	  return t;
	}

      if (TREE_CODE (t) == BIT_FIELD_REF)
	{
	  tree t0 = TREE_OPERAND (t, 0);
	  tree t1 = TREE_OPERAND (t, 1);
	  tree t2 = TREE_OPERAND (t, 2);
	  if (!tree_fits_uhwi_p (t1)
	      || !tree_fits_uhwi_p (t2))
	    {
	      error ("invalid position or size operand to BIT_FIELD_REF");
	      return t;
	    }
	  if (INTEGRAL_TYPE_P (TREE_TYPE (t))
	      && (TYPE_PRECISION (TREE_TYPE (t))
		  != tree_to_uhwi (t1)))
	    {
	      error ("integral result type precision does not match "
		     "field size of BIT_FIELD_REF");
	      return t;
	    }
	  else if (!INTEGRAL_TYPE_P (TREE_TYPE (t))
		   && TYPE_MODE (TREE_TYPE (t)) != BLKmode
		   && (GET_MODE_PRECISION (TYPE_MODE (TREE_TYPE (t)))
		       != tree_to_uhwi (t1)))
	    {
	      error ("mode precision of non-integral result does not "
		     "match field size of BIT_FIELD_REF");
	      return t;
	    }
	  if (!AGGREGATE_TYPE_P (TREE_TYPE (t0))
	      && (tree_to_uhwi (t1) + tree_to_uhwi (t2)
		  > tree_to_uhwi (TYPE_SIZE (TREE_TYPE (t0)))))
	    {
	      error ("position plus size exceeds size of referenced object in "
		     "BIT_FIELD_REF");
	      return t;
	    }
	}
      t = TREE_OPERAND (t, 0);

      /* Fall-through.  */
    case COMPONENT_REF:
    case ARRAY_REF:
    case ARRAY_RANGE_REF:
    case VIEW_CONVERT_EXPR:
      /* We have a nest of references.  Verify that each of the operands
	 that determine where to reference is either a constant or a variable,
	 verify that the base is valid, and then show we've already checked
	 the subtrees.  */
      while (handled_component_p (t))
	{
	  if (TREE_CODE (t) == COMPONENT_REF && TREE_OPERAND (t, 2))
	    CHECK_OP (2, "invalid COMPONENT_REF offset operator");
	  else if (TREE_CODE (t) == ARRAY_REF
		   || TREE_CODE (t) == ARRAY_RANGE_REF)
	    {
	      CHECK_OP (1, "invalid array index");
	      if (TREE_OPERAND (t, 2))
		CHECK_OP (2, "invalid array lower bound");
	      if (TREE_OPERAND (t, 3))
		CHECK_OP (3, "invalid array stride");
	    }
	  else if (TREE_CODE (t) == BIT_FIELD_REF
		   || TREE_CODE (t) == REALPART_EXPR
		   || TREE_CODE (t) == IMAGPART_EXPR)
	    {
	      error ("non-top-level BIT_FIELD_REF, IMAGPART_EXPR or "
		     "REALPART_EXPR");
	      return t;
	    }

	  t = TREE_OPERAND (t, 0);
	}

      if (!is_gimple_min_invariant (t) && !is_gimple_lvalue (t))
	{
	  error ("invalid reference prefix");
	  return t;
	}
      *walk_subtrees = 0;
      break;
    case PLUS_EXPR:
    case MINUS_EXPR:
      /* PLUS_EXPR and MINUS_EXPR don't work on pointers, they should be done using
	 POINTER_PLUS_EXPR. */
      if (POINTER_TYPE_P (TREE_TYPE (t)))
	{
	  error ("invalid operand to plus/minus, type is a pointer");
	  return t;
	}
      CHECK_OP (0, "invalid operand to binary operator");
      CHECK_OP (1, "invalid operand to binary operator");
      break;

    case POINTER_PLUS_EXPR:
      /* Check to make sure the first operand is a pointer or reference type. */
      if (!POINTER_TYPE_P (TREE_TYPE (TREE_OPERAND (t, 0))))
	{
	  error ("invalid operand to pointer plus, first operand is not a pointer");
	  return t;
	}
      /* Check to make sure the second operand is a ptrofftype.  */
      if (!ptrofftype_p (TREE_TYPE (TREE_OPERAND (t, 1))))
	{
	  error ("invalid operand to pointer plus, second operand is not an "
		 "integer type of appropriate width");
	  return t;
	}
      /* FALLTHROUGH */
    case LT_EXPR:
    case LE_EXPR:
    case GT_EXPR:
    case GE_EXPR:
    case EQ_EXPR:
    case NE_EXPR:
    case UNORDERED_EXPR:
    case ORDERED_EXPR:
    case UNLT_EXPR:
    case UNLE_EXPR:
    case UNGT_EXPR:
    case UNGE_EXPR:
    case UNEQ_EXPR:
    case LTGT_EXPR:
    case MULT_EXPR:
    case TRUNC_DIV_EXPR:
    case CEIL_DIV_EXPR:
    case FLOOR_DIV_EXPR:
    case ROUND_DIV_EXPR:
    case TRUNC_MOD_EXPR:
    case CEIL_MOD_EXPR:
    case FLOOR_MOD_EXPR:
    case ROUND_MOD_EXPR:
    case RDIV_EXPR:
    case EXACT_DIV_EXPR:
    case MIN_EXPR:
    case MAX_EXPR:
    case LSHIFT_EXPR:
    case RSHIFT_EXPR:
    case LROTATE_EXPR:
    case RROTATE_EXPR:
    case BIT_IOR_EXPR:
    case BIT_XOR_EXPR:
    case BIT_AND_EXPR:
      CHECK_OP (0, "invalid operand to binary operator");
      CHECK_OP (1, "invalid operand to binary operator");
      break;

    case CONSTRUCTOR:
      if (TREE_CONSTANT (t) && TREE_CODE (TREE_TYPE (t)) == VECTOR_TYPE)
	*walk_subtrees = 0;
      break;

    case CASE_LABEL_EXPR:
      if (CASE_CHAIN (t))
	{
	  error ("invalid CASE_CHAIN");
	  return t;
	}
      break;

    default:
      break;
    }
  return NULL;

#undef CHECK_OP
}


/* Verify if EXPR is either a GIMPLE ID or a GIMPLE indirect reference.
   Returns true if there is an error, otherwise false.  */

static bool
verify_types_in_gimple_min_lval (tree expr)
{
  tree op;

  if (is_gimple_id (expr))
    return false;

  if (TREE_CODE (expr) != TARGET_MEM_REF
      && TREE_CODE (expr) != MEM_REF)
    {
      error ("invalid expression for min lvalue");
      return true;
    }

  /* TARGET_MEM_REFs are strange beasts.  */
  if (TREE_CODE (expr) == TARGET_MEM_REF)
    return false;

  op = TREE_OPERAND (expr, 0);
  if (!is_gimple_val (op))
    {
      error ("invalid operand in indirect reference");
      debug_generic_stmt (op);
      return true;
    }
  /* Memory references now generally can involve a value conversion.  */

  return false;
}

/* Verify if EXPR is a valid GIMPLE reference expression.  If
   REQUIRE_LVALUE is true verifies it is an lvalue.  Returns true
   if there is an error, otherwise false.  */

static bool
verify_types_in_gimple_reference (tree expr, bool require_lvalue)
{
  while (handled_component_p (expr))
    {
      tree op = TREE_OPERAND (expr, 0);

      if (TREE_CODE (expr) == ARRAY_REF
	  || TREE_CODE (expr) == ARRAY_RANGE_REF)
	{
	  if (!is_gimple_val (TREE_OPERAND (expr, 1))
	      || (TREE_OPERAND (expr, 2)
		  && !is_gimple_val (TREE_OPERAND (expr, 2)))
	      || (TREE_OPERAND (expr, 3)
		  && !is_gimple_val (TREE_OPERAND (expr, 3))))
	    {
	      error ("invalid operands to array reference");
	      debug_generic_stmt (expr);
	      return true;
	    }
	}

      /* Verify if the reference array element types are compatible.  */
      if (TREE_CODE (expr) == ARRAY_REF
	  && !useless_type_conversion_p (TREE_TYPE (expr),
					 TREE_TYPE (TREE_TYPE (op))))
	{
	  error ("type mismatch in array reference");
	  debug_generic_stmt (TREE_TYPE (expr));
	  debug_generic_stmt (TREE_TYPE (TREE_TYPE (op)));
	  return true;
	}
      if (TREE_CODE (expr) == ARRAY_RANGE_REF
	  && !useless_type_conversion_p (TREE_TYPE (TREE_TYPE (expr)),
					 TREE_TYPE (TREE_TYPE (op))))
	{
	  error ("type mismatch in array range reference");
	  debug_generic_stmt (TREE_TYPE (TREE_TYPE (expr)));
	  debug_generic_stmt (TREE_TYPE (TREE_TYPE (op)));
	  return true;
	}

      if ((TREE_CODE (expr) == REALPART_EXPR
	   || TREE_CODE (expr) == IMAGPART_EXPR)
	  && !useless_type_conversion_p (TREE_TYPE (expr),
					 TREE_TYPE (TREE_TYPE (op))))
	{
	  error ("type mismatch in real/imagpart reference");
	  debug_generic_stmt (TREE_TYPE (expr));
	  debug_generic_stmt (TREE_TYPE (TREE_TYPE (op)));
	  return true;
	}

      if (TREE_CODE (expr) == COMPONENT_REF
	  && !useless_type_conversion_p (TREE_TYPE (expr),
					 TREE_TYPE (TREE_OPERAND (expr, 1))))
	{
	  error ("type mismatch in component reference");
	  debug_generic_stmt (TREE_TYPE (expr));
	  debug_generic_stmt (TREE_TYPE (TREE_OPERAND (expr, 1)));
	  return true;
	}

      if (TREE_CODE (expr) == VIEW_CONVERT_EXPR)
	{
	  /* For VIEW_CONVERT_EXPRs which are allowed here too, we only check
	     that their operand is not an SSA name or an invariant when
	     requiring an lvalue (this usually means there is a SRA or IPA-SRA
	     bug).  Otherwise there is nothing to verify, gross mismatches at
	     most invoke undefined behavior.  */
	  if (require_lvalue
	      && (TREE_CODE (op) == SSA_NAME
		  || is_gimple_min_invariant (op)))
	    {
	      error ("conversion of an SSA_NAME on the left hand side");
	      debug_generic_stmt (expr);
	      return true;
	    }
	  else if (TREE_CODE (op) == SSA_NAME
		   && TYPE_SIZE (TREE_TYPE (expr)) != TYPE_SIZE (TREE_TYPE (op)))
	    {
	      error ("conversion of register to a different size");
	      debug_generic_stmt (expr);
	      return true;
	    }
	  else if (!handled_component_p (op))
	    return false;
	}

      expr = op;
    }

  if (TREE_CODE (expr) == MEM_REF)
    {
      if (!is_gimple_mem_ref_addr (TREE_OPERAND (expr, 0)))
	{
	  error ("invalid address operand in MEM_REF");
	  debug_generic_stmt (expr);
	  return true;
	}
      if (TREE_CODE (TREE_OPERAND (expr, 1)) != INTEGER_CST
	  || !POINTER_TYPE_P (TREE_TYPE (TREE_OPERAND (expr, 1))))
	{
	  error ("invalid offset operand in MEM_REF");
	  debug_generic_stmt (expr);
	  return true;
	}
    }
  else if (TREE_CODE (expr) == TARGET_MEM_REF)
    {
      if (!TMR_BASE (expr)
	  || !is_gimple_mem_ref_addr (TMR_BASE (expr)))
	{
	  error ("invalid address operand in TARGET_MEM_REF");
	  return true;
	}
      if (!TMR_OFFSET (expr)
	  || TREE_CODE (TMR_OFFSET (expr)) != INTEGER_CST
	  || !POINTER_TYPE_P (TREE_TYPE (TMR_OFFSET (expr))))
	{
	  error ("invalid offset operand in TARGET_MEM_REF");
	  debug_generic_stmt (expr);
	  return true;
	}
    }

  return ((require_lvalue || !is_gimple_min_invariant (expr))
	  && verify_types_in_gimple_min_lval (expr));
}

/* Returns true if there is one pointer type in TYPE_POINTER_TO (SRC_OBJ)
   list of pointer-to types that is trivially convertible to DEST.  */

static bool
one_pointer_to_useless_type_conversion_p (tree dest, tree src_obj)
{
  tree src;

  if (!TYPE_POINTER_TO (src_obj))
    return true;

  for (src = TYPE_POINTER_TO (src_obj); src; src = TYPE_NEXT_PTR_TO (src))
    if (useless_type_conversion_p (dest, src))
      return true;

  return false;
}

/* Return true if TYPE1 is a fixed-point type and if conversions to and
   from TYPE2 can be handled by FIXED_CONVERT_EXPR.  */

static bool
valid_fixed_convert_types_p (tree type1, tree type2)
{
  return (FIXED_POINT_TYPE_P (type1)
	  && (INTEGRAL_TYPE_P (type2)
	      || SCALAR_FLOAT_TYPE_P (type2)
	      || FIXED_POINT_TYPE_P (type2)));
}

/* Verify the contents of a GIMPLE_CALL STMT.  Returns true when there
   is a problem, otherwise false.  */

static bool
verify_gimple_call (gcall *stmt)
{
  tree fn = gimple_call_fn (stmt);
  tree fntype, fndecl;
  unsigned i;

  if (gimple_call_internal_p (stmt))
    {
      if (fn)
	{
	  error ("gimple call has two targets");
	  debug_generic_stmt (fn);
	  return true;
	}
    }
  else
    {
      if (!fn)
	{
	  error ("gimple call has no target");
	  return true;
	}
    }

  if (fn && !is_gimple_call_addr (fn))
    {
      error ("invalid function in gimple call");
      debug_generic_stmt (fn);
      return true;
    }

  if (fn
      && (!POINTER_TYPE_P (TREE_TYPE (fn))
	  || (TREE_CODE (TREE_TYPE (TREE_TYPE (fn))) != FUNCTION_TYPE
	      && TREE_CODE (TREE_TYPE (TREE_TYPE (fn))) != METHOD_TYPE)))
    {
      error ("non-function in gimple call");
      return true;
    }

   fndecl = gimple_call_fndecl (stmt);
   if (fndecl
       && TREE_CODE (fndecl) == FUNCTION_DECL
       && DECL_LOOPING_CONST_OR_PURE_P (fndecl)
       && !DECL_PURE_P (fndecl)
       && !TREE_READONLY (fndecl))
     {
       error ("invalid pure const state for function");
       return true;
     }

  if (gimple_call_lhs (stmt)
      && (!is_gimple_lvalue (gimple_call_lhs (stmt))
	  || verify_types_in_gimple_reference (gimple_call_lhs (stmt), true)))
    {
      error ("invalid LHS in gimple call");
      return true;
    }

  if (gimple_call_ctrl_altering_p (stmt)
      && gimple_call_lhs (stmt)
      && gimple_call_noreturn_p (stmt))
    {
      error ("LHS in noreturn call");
      return true;
    }

  fntype = gimple_call_fntype (stmt);
  if (fntype
      && gimple_call_lhs (stmt)
      && !useless_type_conversion_p (TREE_TYPE (gimple_call_lhs (stmt)),
				     TREE_TYPE (fntype))
      /* ???  At least C++ misses conversions at assignments from
	 void * call results.
	 ???  Java is completely off.  Especially with functions
	 returning java.lang.Object.
	 For now simply allow arbitrary pointer type conversions.  */
      && !(POINTER_TYPE_P (TREE_TYPE (gimple_call_lhs (stmt)))
	   && POINTER_TYPE_P (TREE_TYPE (fntype))))
    {
      error ("invalid conversion in gimple call");
      debug_generic_stmt (TREE_TYPE (gimple_call_lhs (stmt)));
      debug_generic_stmt (TREE_TYPE (fntype));
      return true;
    }

  if (gimple_call_chain (stmt)
      && !is_gimple_val (gimple_call_chain (stmt)))
    {
      error ("invalid static chain in gimple call");
      debug_generic_stmt (gimple_call_chain (stmt));
      return true;
    }

  /* If there is a static chain argument, the call should either be
     indirect, or the decl should have DECL_STATIC_CHAIN set.  */
  if (gimple_call_chain (stmt)
      && fndecl
      && !DECL_STATIC_CHAIN (fndecl))
    {
      error ("static chain with function that doesn%'t use one");
      return true;
    }

  /* ???  The C frontend passes unpromoted arguments in case it
     didn't see a function declaration before the call.  So for now
     leave the call arguments mostly unverified.  Once we gimplify
     unit-at-a-time we have a chance to fix this.  */

  for (i = 0; i < gimple_call_num_args (stmt); ++i)
    {
      tree arg = gimple_call_arg (stmt, i);
      if ((is_gimple_reg_type (TREE_TYPE (arg))
	   && !is_gimple_val (arg))
	  || (!is_gimple_reg_type (TREE_TYPE (arg))
	      && !is_gimple_lvalue (arg)))
	{
	  error ("invalid argument to gimple call");
	  debug_generic_expr (arg);
	  return true;
	}
    }

  return false;
}

/* Verifies the gimple comparison with the result type TYPE and
   the operands OP0 and OP1.  */

static bool
verify_gimple_comparison (tree type, tree op0, tree op1)
{
  tree op0_type = TREE_TYPE (op0);
  tree op1_type = TREE_TYPE (op1);

  if (!is_gimple_val (op0) || !is_gimple_val (op1))
    {
      error ("invalid operands in gimple comparison");
      return true;
    }

  /* For comparisons we do not have the operations type as the
     effective type the comparison is carried out in.  Instead
     we require that either the first operand is trivially
     convertible into the second, or the other way around.
     Because we special-case pointers to void we allow
     comparisons of pointers with the same mode as well.  */
  if (!useless_type_conversion_p (op0_type, op1_type)
      && !useless_type_conversion_p (op1_type, op0_type)
      && (!POINTER_TYPE_P (op0_type)
	  || !POINTER_TYPE_P (op1_type)
	  || TYPE_MODE (op0_type) != TYPE_MODE (op1_type)))
    {
      error ("mismatching comparison operand types");
      debug_generic_expr (op0_type);
      debug_generic_expr (op1_type);
      return true;
    }

  /* The resulting type of a comparison may be an effective boolean type.  */
  if (INTEGRAL_TYPE_P (type)
      && (TREE_CODE (type) == BOOLEAN_TYPE
	  || TYPE_PRECISION (type) == 1))
    {
      if (TREE_CODE (op0_type) == VECTOR_TYPE
	  || TREE_CODE (op1_type) == VECTOR_TYPE)
        {
          error ("vector comparison returning a boolean");
          debug_generic_expr (op0_type);
          debug_generic_expr (op1_type);
          return true;
        }
    }
  /* Or an integer vector type with the same size and element count
     as the comparison operand types.  */
  else if (TREE_CODE (type) == VECTOR_TYPE
	   && TREE_CODE (TREE_TYPE (type)) == INTEGER_TYPE)
    {
      if (TREE_CODE (op0_type) != VECTOR_TYPE
	  || TREE_CODE (op1_type) != VECTOR_TYPE)
        {
          error ("non-vector operands in vector comparison");
          debug_generic_expr (op0_type);
          debug_generic_expr (op1_type);
          return true;
        }

      if (TYPE_VECTOR_SUBPARTS (type) != TYPE_VECTOR_SUBPARTS (op0_type)
	  || (GET_MODE_SIZE (TYPE_MODE (TREE_TYPE (type)))
	      != GET_MODE_SIZE (TYPE_MODE (TREE_TYPE (op0_type))))
	  /* The result of a vector comparison is of signed
	     integral type.  */
	  || TYPE_UNSIGNED (TREE_TYPE (type)))
        {
          error ("invalid vector comparison resulting type");
          debug_generic_expr (type);
          return true;
        }
    }
  else
    {
      error ("bogus comparison result type");
      debug_generic_expr (type);
      return true;
    }

  return false;
}

/* Verify a gimple assignment statement STMT with an unary rhs.
   Returns true if anything is wrong.  */

static bool
verify_gimple_assign_unary (gassign *stmt)
{
  enum tree_code rhs_code = gimple_assign_rhs_code (stmt);
  tree lhs = gimple_assign_lhs (stmt);
  tree lhs_type = TREE_TYPE (lhs);
  tree rhs1 = gimple_assign_rhs1 (stmt);
  tree rhs1_type = TREE_TYPE (rhs1);

  if (!is_gimple_reg (lhs))
    {
      error ("non-register as LHS of unary operation");
      return true;
    }

  if (!is_gimple_val (rhs1))
    {
      error ("invalid operand in unary operation");
      return true;
    }

  /* First handle conversions.  */
  switch (rhs_code)
    {
    CASE_CONVERT:
      {
	/* Allow conversions from pointer type to integral type only if
	   there is no sign or zero extension involved.
	   For targets were the precision of ptrofftype doesn't match that
	   of pointers we need to allow arbitrary conversions to ptrofftype.  */
	if ((POINTER_TYPE_P (lhs_type)
	     && INTEGRAL_TYPE_P (rhs1_type))
	    || (POINTER_TYPE_P (rhs1_type)
		&& INTEGRAL_TYPE_P (lhs_type)
		&& (TYPE_PRECISION (rhs1_type) >= TYPE_PRECISION (lhs_type)
		    || ptrofftype_p (sizetype))))
	  return false;

	/* Allow conversion from integral to offset type and vice versa.  */
	if ((TREE_CODE (lhs_type) == OFFSET_TYPE
	     && INTEGRAL_TYPE_P (rhs1_type))
	    || (INTEGRAL_TYPE_P (lhs_type)
		&& TREE_CODE (rhs1_type) == OFFSET_TYPE))
	  return false;

	/* Otherwise assert we are converting between types of the
	   same kind.  */
	if (INTEGRAL_TYPE_P (lhs_type) != INTEGRAL_TYPE_P (rhs1_type))
	  {
	    error ("invalid types in nop conversion");
	    debug_generic_expr (lhs_type);
	    debug_generic_expr (rhs1_type);
	    return true;
	  }

	return false;
      }

    case ADDR_SPACE_CONVERT_EXPR:
      {
	if (!POINTER_TYPE_P (rhs1_type) || !POINTER_TYPE_P (lhs_type)
	    || (TYPE_ADDR_SPACE (TREE_TYPE (rhs1_type))
		== TYPE_ADDR_SPACE (TREE_TYPE (lhs_type))))
	  {
	    error ("invalid types in address space conversion");
	    debug_generic_expr (lhs_type);
	    debug_generic_expr (rhs1_type);
	    return true;
	  }

	return false;
      }

    case FIXED_CONVERT_EXPR:
      {
	if (!valid_fixed_convert_types_p (lhs_type, rhs1_type)
	    && !valid_fixed_convert_types_p (rhs1_type, lhs_type))
	  {
	    error ("invalid types in fixed-point conversion");
	    debug_generic_expr (lhs_type);
	    debug_generic_expr (rhs1_type);
	    return true;
	  }

	return false;
      }

    case FLOAT_EXPR:
      {
	if ((!INTEGRAL_TYPE_P (rhs1_type) || !SCALAR_FLOAT_TYPE_P (lhs_type))
	    && (!VECTOR_INTEGER_TYPE_P (rhs1_type)
	        || !VECTOR_FLOAT_TYPE_P (lhs_type)))
	  {
	    error ("invalid types in conversion to floating point");
	    debug_generic_expr (lhs_type);
	    debug_generic_expr (rhs1_type);
	    return true;
	  }

        return false;
      }

    case FIX_TRUNC_EXPR:
      {
        if ((!INTEGRAL_TYPE_P (lhs_type) || !SCALAR_FLOAT_TYPE_P (rhs1_type))
            && (!VECTOR_INTEGER_TYPE_P (lhs_type)
                || !VECTOR_FLOAT_TYPE_P (rhs1_type)))
	  {
	    error ("invalid types in conversion to integer");
	    debug_generic_expr (lhs_type);
	    debug_generic_expr (rhs1_type);
	    return true;
	  }

        return false;
      }
    case REDUC_MAX_EXPR:
    case REDUC_MIN_EXPR:
    case REDUC_PLUS_EXPR:
      if (!VECTOR_TYPE_P (rhs1_type)
	  || !useless_type_conversion_p (lhs_type, TREE_TYPE (rhs1_type)))
        {
	  error ("reduction should convert from vector to element type");
	  debug_generic_expr (lhs_type);
	  debug_generic_expr (rhs1_type);
	  return true;
	}
      return false;

    case VEC_UNPACK_HI_EXPR:
    case VEC_UNPACK_LO_EXPR:
    case VEC_UNPACK_FLOAT_HI_EXPR:
    case VEC_UNPACK_FLOAT_LO_EXPR:
      /* FIXME.  */
      return false;

    case NEGATE_EXPR:
    case ABS_EXPR:
    case BIT_NOT_EXPR:
    case PAREN_EXPR:
    case CONJ_EXPR:
      break;

    default:
      gcc_unreachable ();
    }

  /* For the remaining codes assert there is no conversion involved.  */
  if (!useless_type_conversion_p (lhs_type, rhs1_type))
    {
      error ("non-trivial conversion in unary operation");
      debug_generic_expr (lhs_type);
      debug_generic_expr (rhs1_type);
      return true;
    }

  return false;
}

/* Verify a gimple assignment statement STMT with a binary rhs.
   Returns true if anything is wrong.  */

static bool
verify_gimple_assign_binary (gassign *stmt)
{
  enum tree_code rhs_code = gimple_assign_rhs_code (stmt);
  tree lhs = gimple_assign_lhs (stmt);
  tree lhs_type = TREE_TYPE (lhs);
  tree rhs1 = gimple_assign_rhs1 (stmt);
  tree rhs1_type = TREE_TYPE (rhs1);
  tree rhs2 = gimple_assign_rhs2 (stmt);
  tree rhs2_type = TREE_TYPE (rhs2);

  if (!is_gimple_reg (lhs))
    {
      error ("non-register as LHS of binary operation");
      return true;
    }

  if (!is_gimple_val (rhs1)
      || !is_gimple_val (rhs2))
    {
      error ("invalid operands in binary operation");
      return true;
    }

  /* First handle operations that involve different types.  */
  switch (rhs_code)
    {
    case COMPLEX_EXPR:
      {
	if (TREE_CODE (lhs_type) != COMPLEX_TYPE
	    || !(INTEGRAL_TYPE_P (rhs1_type)
	         || SCALAR_FLOAT_TYPE_P (rhs1_type))
	    || !(INTEGRAL_TYPE_P (rhs2_type)
	         || SCALAR_FLOAT_TYPE_P (rhs2_type)))
	  {
	    error ("type mismatch in complex expression");
	    debug_generic_expr (lhs_type);
	    debug_generic_expr (rhs1_type);
	    debug_generic_expr (rhs2_type);
	    return true;
	  }

	return false;
      }

    case LSHIFT_EXPR:
    case RSHIFT_EXPR:
    case LROTATE_EXPR:
    case RROTATE_EXPR:
      {
	/* Shifts and rotates are ok on integral types, fixed point
	   types and integer vector types.  */
	if ((!INTEGRAL_TYPE_P (rhs1_type)
	     && !FIXED_POINT_TYPE_P (rhs1_type)
	     && !(TREE_CODE (rhs1_type) == VECTOR_TYPE
		  && INTEGRAL_TYPE_P (TREE_TYPE (rhs1_type))))
	    || (!INTEGRAL_TYPE_P (rhs2_type)
		/* Vector shifts of vectors are also ok.  */
		&& !(TREE_CODE (rhs1_type) == VECTOR_TYPE
		     && INTEGRAL_TYPE_P (TREE_TYPE (rhs1_type))
		     && TREE_CODE (rhs2_type) == VECTOR_TYPE
		     && INTEGRAL_TYPE_P (TREE_TYPE (rhs2_type))))
	    || !useless_type_conversion_p (lhs_type, rhs1_type))
	  {
	    error ("type mismatch in shift expression");
	    debug_generic_expr (lhs_type);
	    debug_generic_expr (rhs1_type);
	    debug_generic_expr (rhs2_type);
	    return true;
	  }

	return false;
      }

    case WIDEN_LSHIFT_EXPR:
      {
        if (!INTEGRAL_TYPE_P (lhs_type)
            || !INTEGRAL_TYPE_P (rhs1_type)
            || TREE_CODE (rhs2) != INTEGER_CST
            || (2 * TYPE_PRECISION (rhs1_type) > TYPE_PRECISION (lhs_type)))
          {
            error ("type mismatch in widening vector shift expression");
            debug_generic_expr (lhs_type);
            debug_generic_expr (rhs1_type);
            debug_generic_expr (rhs2_type);
            return true;
          }

        return false;
      }

    case VEC_WIDEN_LSHIFT_HI_EXPR:
    case VEC_WIDEN_LSHIFT_LO_EXPR:
      {
        if (TREE_CODE (rhs1_type) != VECTOR_TYPE
            || TREE_CODE (lhs_type) != VECTOR_TYPE
            || !INTEGRAL_TYPE_P (TREE_TYPE (rhs1_type))
            || !INTEGRAL_TYPE_P (TREE_TYPE (lhs_type))
            || TREE_CODE (rhs2) != INTEGER_CST
            || (2 * TYPE_PRECISION (TREE_TYPE (rhs1_type))
                > TYPE_PRECISION (TREE_TYPE (lhs_type))))
          {
            error ("type mismatch in widening vector shift expression");
            debug_generic_expr (lhs_type);
            debug_generic_expr (rhs1_type);
            debug_generic_expr (rhs2_type);
            return true;
          }

        return false;
      }

    case PLUS_EXPR:
    case MINUS_EXPR:
      {
	tree lhs_etype = lhs_type;
	tree rhs1_etype = rhs1_type;
	tree rhs2_etype = rhs2_type;
	if (TREE_CODE (lhs_type) == VECTOR_TYPE)
	  {
	    if (TREE_CODE (rhs1_type) != VECTOR_TYPE
		|| TREE_CODE (rhs2_type) != VECTOR_TYPE)
	      {
		error ("invalid non-vector operands to vector valued plus");
		return true;
	      }
	    lhs_etype = TREE_TYPE (lhs_type);
	    rhs1_etype = TREE_TYPE (rhs1_type);
	    rhs2_etype = TREE_TYPE (rhs2_type);
	  }
	if (POINTER_TYPE_P (lhs_etype)
	    || POINTER_TYPE_P (rhs1_etype)
	    || POINTER_TYPE_P (rhs2_etype))
	  {
	    error ("invalid (pointer) operands to plus/minus");
	    return true;
	  }

	/* Continue with generic binary expression handling.  */
	break;
      }

    case POINTER_PLUS_EXPR:
      {
	if (!POINTER_TYPE_P (rhs1_type)
	    || !useless_type_conversion_p (lhs_type, rhs1_type)
	    || !ptrofftype_p (rhs2_type))
	  {
	    error ("type mismatch in pointer plus expression");
	    debug_generic_stmt (lhs_type);
	    debug_generic_stmt (rhs1_type);
	    debug_generic_stmt (rhs2_type);
	    return true;
	  }

	return false;
      }

    case TRUTH_ANDIF_EXPR:
    case TRUTH_ORIF_EXPR:
    case TRUTH_AND_EXPR:
    case TRUTH_OR_EXPR:
    case TRUTH_XOR_EXPR:

      gcc_unreachable ();

    case LT_EXPR:
    case LE_EXPR:
    case GT_EXPR:
    case GE_EXPR:
    case EQ_EXPR:
    case NE_EXPR:
    case UNORDERED_EXPR:
    case ORDERED_EXPR:
    case UNLT_EXPR:
    case UNLE_EXPR:
    case UNGT_EXPR:
    case UNGE_EXPR:
    case UNEQ_EXPR:
    case LTGT_EXPR:
      /* Comparisons are also binary, but the result type is not
	 connected to the operand types.  */
      return verify_gimple_comparison (lhs_type, rhs1, rhs2);

    case WIDEN_MULT_EXPR:
      if (TREE_CODE (lhs_type) != INTEGER_TYPE)
	return true;
      return ((2 * TYPE_PRECISION (rhs1_type) > TYPE_PRECISION (lhs_type))
	      || (TYPE_PRECISION (rhs1_type) != TYPE_PRECISION (rhs2_type)));

    case WIDEN_SUM_EXPR:
    case VEC_WIDEN_MULT_HI_EXPR:
    case VEC_WIDEN_MULT_LO_EXPR:
    case VEC_WIDEN_MULT_EVEN_EXPR:
    case VEC_WIDEN_MULT_ODD_EXPR:
    case VEC_PACK_TRUNC_EXPR:
    case VEC_PACK_SAT_EXPR:
    case VEC_PACK_FIX_TRUNC_EXPR:
      /* FIXME.  */
      return false;

    case MULT_EXPR:
    case MULT_HIGHPART_EXPR:
    case TRUNC_DIV_EXPR:
    case CEIL_DIV_EXPR:
    case FLOOR_DIV_EXPR:
    case ROUND_DIV_EXPR:
    case TRUNC_MOD_EXPR:
    case CEIL_MOD_EXPR:
    case FLOOR_MOD_EXPR:
    case ROUND_MOD_EXPR:
    case RDIV_EXPR:
    case EXACT_DIV_EXPR:
    case MIN_EXPR:
    case MAX_EXPR:
    case BIT_IOR_EXPR:
    case BIT_XOR_EXPR:
    case BIT_AND_EXPR:
      /* Continue with generic binary expression handling.  */
      break;

    default:
      gcc_unreachable ();
    }

  if (!useless_type_conversion_p (lhs_type, rhs1_type)
      || !useless_type_conversion_p (lhs_type, rhs2_type))
    {
      error ("type mismatch in binary expression");
      debug_generic_stmt (lhs_type);
      debug_generic_stmt (rhs1_type);
      debug_generic_stmt (rhs2_type);
      return true;
    }

  return false;
}

/* Verify a gimple assignment statement STMT with a ternary rhs.
   Returns true if anything is wrong.  */

static bool
verify_gimple_assign_ternary (gassign *stmt)
{
  enum tree_code rhs_code = gimple_assign_rhs_code (stmt);
  tree lhs = gimple_assign_lhs (stmt);
  tree lhs_type = TREE_TYPE (lhs);
  tree rhs1 = gimple_assign_rhs1 (stmt);
  tree rhs1_type = TREE_TYPE (rhs1);
  tree rhs2 = gimple_assign_rhs2 (stmt);
  tree rhs2_type = TREE_TYPE (rhs2);
  tree rhs3 = gimple_assign_rhs3 (stmt);
  tree rhs3_type = TREE_TYPE (rhs3);

  if (!is_gimple_reg (lhs))
    {
      error ("non-register as LHS of ternary operation");
      return true;
    }

  if (((rhs_code == VEC_COND_EXPR || rhs_code == COND_EXPR)
       ? !is_gimple_condexpr (rhs1) : !is_gimple_val (rhs1))
      || !is_gimple_val (rhs2)
      || !is_gimple_val (rhs3))
    {
      error ("invalid operands in ternary operation");
      return true;
    }

  /* First handle operations that involve different types.  */
  switch (rhs_code)
    {
    case WIDEN_MULT_PLUS_EXPR:
    case WIDEN_MULT_MINUS_EXPR:
      if ((!INTEGRAL_TYPE_P (rhs1_type)
	   && !FIXED_POINT_TYPE_P (rhs1_type))
	  || !useless_type_conversion_p (rhs1_type, rhs2_type)
	  || !useless_type_conversion_p (lhs_type, rhs3_type)
	  || 2 * TYPE_PRECISION (rhs1_type) > TYPE_PRECISION (lhs_type)
	  || TYPE_PRECISION (rhs1_type) != TYPE_PRECISION (rhs2_type))
	{
	  error ("type mismatch in widening multiply-accumulate expression");
	  debug_generic_expr (lhs_type);
	  debug_generic_expr (rhs1_type);
	  debug_generic_expr (rhs2_type);
	  debug_generic_expr (rhs3_type);
	  return true;
	}
      break;

    case FMA_EXPR:
      if (!useless_type_conversion_p (lhs_type, rhs1_type)
	  || !useless_type_conversion_p (lhs_type, rhs2_type)
	  || !useless_type_conversion_p (lhs_type, rhs3_type))
	{
	  error ("type mismatch in fused multiply-add expression");
	  debug_generic_expr (lhs_type);
	  debug_generic_expr (rhs1_type);
	  debug_generic_expr (rhs2_type);
	  debug_generic_expr (rhs3_type);
	  return true;
	}
      break;

    case COND_EXPR:
    case VEC_COND_EXPR:
      if (!useless_type_conversion_p (lhs_type, rhs2_type)
	  || !useless_type_conversion_p (lhs_type, rhs3_type))
	{
	  error ("type mismatch in conditional expression");
	  debug_generic_expr (lhs_type);
	  debug_generic_expr (rhs2_type);
	  debug_generic_expr (rhs3_type);
	  return true;
	}
      break;

    case VEC_PERM_EXPR:
      if (!useless_type_conversion_p (lhs_type, rhs1_type)
	  || !useless_type_conversion_p (lhs_type, rhs2_type))
	{
	  error ("type mismatch in vector permute expression");
	  debug_generic_expr (lhs_type);
	  debug_generic_expr (rhs1_type);
	  debug_generic_expr (rhs2_type);
	  debug_generic_expr (rhs3_type);
	  return true;
	}

      if (TREE_CODE (rhs1_type) != VECTOR_TYPE
	  || TREE_CODE (rhs2_type) != VECTOR_TYPE
	  || TREE_CODE (rhs3_type) != VECTOR_TYPE)
	{
	  error ("vector types expected in vector permute expression");
	  debug_generic_expr (lhs_type);
	  debug_generic_expr (rhs1_type);
	  debug_generic_expr (rhs2_type);
	  debug_generic_expr (rhs3_type);
	  return true;
	}

      if (TYPE_VECTOR_SUBPARTS (rhs1_type) != TYPE_VECTOR_SUBPARTS (rhs2_type)
	  || TYPE_VECTOR_SUBPARTS (rhs2_type)
	     != TYPE_VECTOR_SUBPARTS (rhs3_type)
	  || TYPE_VECTOR_SUBPARTS (rhs3_type)
	     != TYPE_VECTOR_SUBPARTS (lhs_type))
	{
	  error ("vectors with different element number found "
		 "in vector permute expression");
	  debug_generic_expr (lhs_type);
	  debug_generic_expr (rhs1_type);
	  debug_generic_expr (rhs2_type);
	  debug_generic_expr (rhs3_type);
	  return true;
	}

      if (TREE_CODE (TREE_TYPE (rhs3_type)) != INTEGER_TYPE
	  || GET_MODE_BITSIZE (TYPE_MODE (TREE_TYPE (rhs3_type)))
	     != GET_MODE_BITSIZE (TYPE_MODE (TREE_TYPE (rhs1_type))))
	{
	  error ("invalid mask type in vector permute expression");
	  debug_generic_expr (lhs_type);
	  debug_generic_expr (rhs1_type);
	  debug_generic_expr (rhs2_type);
	  debug_generic_expr (rhs3_type);
	  return true;
	}

      return false;

    case SAD_EXPR:
      if (!useless_type_conversion_p (rhs1_type, rhs2_type)
	  || !useless_type_conversion_p (lhs_type, rhs3_type)
	  || 2 * GET_MODE_BITSIZE (GET_MODE_INNER
				     (TYPE_MODE (TREE_TYPE (rhs1_type))))
	       > GET_MODE_BITSIZE (GET_MODE_INNER
				     (TYPE_MODE (TREE_TYPE (lhs_type)))))
	{
	  error ("type mismatch in sad expression");
	  debug_generic_expr (lhs_type);
	  debug_generic_expr (rhs1_type);
	  debug_generic_expr (rhs2_type);
	  debug_generic_expr (rhs3_type);
	  return true;
	}

      if (TREE_CODE (rhs1_type) != VECTOR_TYPE
	  || TREE_CODE (rhs2_type) != VECTOR_TYPE
	  || TREE_CODE (rhs3_type) != VECTOR_TYPE)
	{
	  error ("vector types expected in sad expression");
	  debug_generic_expr (lhs_type);
	  debug_generic_expr (rhs1_type);
	  debug_generic_expr (rhs2_type);
	  debug_generic_expr (rhs3_type);
	  return true;
	}

      return false;

    case DOT_PROD_EXPR:
    case REALIGN_LOAD_EXPR:
      /* FIXME.  */
      return false;

    default:
      gcc_unreachable ();
    }
  return false;
}

/* Verify a gimple assignment statement STMT with a single rhs.
   Returns true if anything is wrong.  */

static bool
verify_gimple_assign_single (gassign *stmt)
{
  enum tree_code rhs_code = gimple_assign_rhs_code (stmt);
  tree lhs = gimple_assign_lhs (stmt);
  tree lhs_type = TREE_TYPE (lhs);
  tree rhs1 = gimple_assign_rhs1 (stmt);
  tree rhs1_type = TREE_TYPE (rhs1);
  bool res = false;

  if (!useless_type_conversion_p (lhs_type, rhs1_type))
    {
      error ("non-trivial conversion at assignment");
      debug_generic_expr (lhs_type);
      debug_generic_expr (rhs1_type);
      return true;
    }

  if (gimple_clobber_p (stmt)
      && !(DECL_P (lhs) || TREE_CODE (lhs) == MEM_REF))
    {
      error ("non-decl/MEM_REF LHS in clobber statement");
      debug_generic_expr (lhs);
      return true;
    }

  if (handled_component_p (lhs)
      || TREE_CODE (lhs) == MEM_REF
      || TREE_CODE (lhs) == TARGET_MEM_REF)
    res |= verify_types_in_gimple_reference (lhs, true);

  /* Special codes we cannot handle via their class.  */
  switch (rhs_code)
    {
    case ADDR_EXPR:
      {
	tree op = TREE_OPERAND (rhs1, 0);
	if (!is_gimple_addressable (op))
	  {
	    error ("invalid operand in unary expression");
	    return true;
	  }

	/* Technically there is no longer a need for matching types, but
	   gimple hygiene asks for this check.  In LTO we can end up
	   combining incompatible units and thus end up with addresses
	   of globals that change their type to a common one.  */
	if (!in_lto_p
	    && !types_compatible_p (TREE_TYPE (op),
				    TREE_TYPE (TREE_TYPE (rhs1)))
	    && !one_pointer_to_useless_type_conversion_p (TREE_TYPE (rhs1),
							  TREE_TYPE (op)))
	  {
	    error ("type mismatch in address expression");
	    debug_generic_stmt (TREE_TYPE (rhs1));
	    debug_generic_stmt (TREE_TYPE (op));
	    return true;
	  }

	return verify_types_in_gimple_reference (op, true);
      }

    /* tcc_reference  */
    case INDIRECT_REF:
      error ("INDIRECT_REF in gimple IL");
      return true;

    case COMPONENT_REF:
    case BIT_FIELD_REF:
    case ARRAY_REF:
    case ARRAY_RANGE_REF:
    case VIEW_CONVERT_EXPR:
    case REALPART_EXPR:
    case IMAGPART_EXPR:
    case TARGET_MEM_REF:
    case MEM_REF:
      if (!is_gimple_reg (lhs)
	  && is_gimple_reg_type (TREE_TYPE (lhs)))
	{
	  error ("invalid rhs for gimple memory store");
	  debug_generic_stmt (lhs);
	  debug_generic_stmt (rhs1);
	  return true;
	}
      return res || verify_types_in_gimple_reference (rhs1, false);

    /* tcc_constant  */
    case SSA_NAME:
    case INTEGER_CST:
    case REAL_CST:
    case FIXED_CST:
    case COMPLEX_CST:
    case VECTOR_CST:
    case STRING_CST:
      return res;

    /* tcc_declaration  */
    case CONST_DECL:
      return res;
    case VAR_DECL:
    case PARM_DECL:
      if (!is_gimple_reg (lhs)
	  && !is_gimple_reg (rhs1)
	  && is_gimple_reg_type (TREE_TYPE (lhs)))
	{
	  error ("invalid rhs for gimple memory store");
	  debug_generic_stmt (lhs);
	  debug_generic_stmt (rhs1);
	  return true;
	}
      return res;

    case CONSTRUCTOR:
      if (TREE_CODE (rhs1_type) == VECTOR_TYPE)
	{
	  unsigned int i;
	  tree elt_i, elt_v, elt_t = NULL_TREE;

	  if (CONSTRUCTOR_NELTS (rhs1) == 0)
	    return res;
	  /* For vector CONSTRUCTORs we require that either it is empty
	     CONSTRUCTOR, or it is a CONSTRUCTOR of smaller vector elements
	     (then the element count must be correct to cover the whole
	     outer vector and index must be NULL on all elements, or it is
	     a CONSTRUCTOR of scalar elements, where we as an exception allow
	     smaller number of elements (assuming zero filling) and
	     consecutive indexes as compared to NULL indexes (such
	     CONSTRUCTORs can appear in the IL from FEs).  */
	  FOR_EACH_CONSTRUCTOR_ELT (CONSTRUCTOR_ELTS (rhs1), i, elt_i, elt_v)
	    {
	      if (elt_t == NULL_TREE)
		{
		  elt_t = TREE_TYPE (elt_v);
		  if (TREE_CODE (elt_t) == VECTOR_TYPE)
		    {
		      tree elt_t = TREE_TYPE (elt_v);
		      if (!useless_type_conversion_p (TREE_TYPE (rhs1_type),
						      TREE_TYPE (elt_t)))
			{
			  error ("incorrect type of vector CONSTRUCTOR"
				 " elements");
			  debug_generic_stmt (rhs1);
			  return true;
			}
		      else if (CONSTRUCTOR_NELTS (rhs1)
			       * TYPE_VECTOR_SUBPARTS (elt_t)
			       != TYPE_VECTOR_SUBPARTS (rhs1_type))
			{
			  error ("incorrect number of vector CONSTRUCTOR"
				 " elements");
			  debug_generic_stmt (rhs1);
			  return true;
			}
		    }
		  else if (!useless_type_conversion_p (TREE_TYPE (rhs1_type),
						       elt_t))
		    {
		      error ("incorrect type of vector CONSTRUCTOR elements");
		      debug_generic_stmt (rhs1);
		      return true;
		    }
		  else if (CONSTRUCTOR_NELTS (rhs1)
			   > TYPE_VECTOR_SUBPARTS (rhs1_type))
		    {
		      error ("incorrect number of vector CONSTRUCTOR elements");
		      debug_generic_stmt (rhs1);
		      return true;
		    }
		}
	      else if (!useless_type_conversion_p (elt_t, TREE_TYPE (elt_v)))
		{
		  error ("incorrect type of vector CONSTRUCTOR elements");
		  debug_generic_stmt (rhs1);
		  return true;
		}
	      if (elt_i != NULL_TREE
		  && (TREE_CODE (elt_t) == VECTOR_TYPE
		      || TREE_CODE (elt_i) != INTEGER_CST
		      || compare_tree_int (elt_i, i) != 0))
		{
		  error ("vector CONSTRUCTOR with non-NULL element index");
		  debug_generic_stmt (rhs1);
		  return true;
		}
	      if (!is_gimple_val (elt_v))
		{
		  error ("vector CONSTRUCTOR element is not a GIMPLE value");
		  debug_generic_stmt (rhs1);
		  return true;
		}
	    }
	}
      else if (CONSTRUCTOR_NELTS (rhs1) != 0)
	{
	  error ("non-vector CONSTRUCTOR with elements");
	  debug_generic_stmt (rhs1);
	  return true;
	}
      return res;
    case OBJ_TYPE_REF:
    case ASSERT_EXPR:
    case WITH_SIZE_EXPR:
      /* FIXME.  */
      return res;

    default:;
    }

  return res;
}

/* Verify the contents of a GIMPLE_ASSIGN STMT.  Returns true when there
   is a problem, otherwise false.  */

static bool
verify_gimple_assign (gassign *stmt)
{
  switch (gimple_assign_rhs_class (stmt))
    {
    case GIMPLE_SINGLE_RHS:
      return verify_gimple_assign_single (stmt);

    case GIMPLE_UNARY_RHS:
      return verify_gimple_assign_unary (stmt);

    case GIMPLE_BINARY_RHS:
      return verify_gimple_assign_binary (stmt);

    case GIMPLE_TERNARY_RHS:
      return verify_gimple_assign_ternary (stmt);

    default:
      gcc_unreachable ();
    }
}

/* Verify the contents of a GIMPLE_RETURN STMT.  Returns true when there
   is a problem, otherwise false.  */

static bool
verify_gimple_return (greturn *stmt)
{
  tree op = gimple_return_retval (stmt);
  tree restype = TREE_TYPE (TREE_TYPE (cfun->decl));

  /* We cannot test for present return values as we do not fix up missing
     return values from the original source.  */
  if (op == NULL)
    return false;

  if (!is_gimple_val (op)
      && TREE_CODE (op) != RESULT_DECL)
    {
      error ("invalid operand in return statement");
      debug_generic_stmt (op);
      return true;
    }

  if ((TREE_CODE (op) == RESULT_DECL
       && DECL_BY_REFERENCE (op))
      || (TREE_CODE (op) == SSA_NAME
	  && SSA_NAME_VAR (op)
	  && TREE_CODE (SSA_NAME_VAR (op)) == RESULT_DECL
	  && DECL_BY_REFERENCE (SSA_NAME_VAR (op))))
    op = TREE_TYPE (op);

  if (!useless_type_conversion_p (restype, TREE_TYPE (op)))
    {
      error ("invalid conversion in return statement");
      debug_generic_stmt (restype);
      debug_generic_stmt (TREE_TYPE (op));
      return true;
    }

  return false;
}


/* Verify the contents of a GIMPLE_GOTO STMT.  Returns true when there
   is a problem, otherwise false.  */

static bool
verify_gimple_goto (ggoto *stmt)
{
  tree dest = gimple_goto_dest (stmt);

  /* ???  We have two canonical forms of direct goto destinations, a
     bare LABEL_DECL and an ADDR_EXPR of a LABEL_DECL.  */
  if (TREE_CODE (dest) != LABEL_DECL
      && (!is_gimple_val (dest)
	  || !POINTER_TYPE_P (TREE_TYPE (dest))))
    {
      error ("goto destination is neither a label nor a pointer");
      return true;
    }

  return false;
}

/* Verify the contents of a GIMPLE_SWITCH STMT.  Returns true when there
   is a problem, otherwise false.  */

static bool
verify_gimple_switch (gswitch *stmt)
{
  unsigned int i, n;
  tree elt, prev_upper_bound = NULL_TREE;
  tree index_type, elt_type = NULL_TREE;

  if (!is_gimple_val (gimple_switch_index (stmt)))
    {
      error ("invalid operand to switch statement");
      debug_generic_stmt (gimple_switch_index (stmt));
      return true;
    }

  index_type = TREE_TYPE (gimple_switch_index (stmt));
  if (! INTEGRAL_TYPE_P (index_type))
    {
      error ("non-integral type switch statement");
      debug_generic_expr (index_type);
      return true;
    }

  elt = gimple_switch_label (stmt, 0);
  if (CASE_LOW (elt) != NULL_TREE || CASE_HIGH (elt) != NULL_TREE)
    {
      error ("invalid default case label in switch statement");
      debug_generic_expr (elt);
      return true;
    }

  n = gimple_switch_num_labels (stmt);
  for (i = 1; i < n; i++)
    {
      elt = gimple_switch_label (stmt, i);

      if (! CASE_LOW (elt))
	{
	  error ("invalid case label in switch statement");
	  debug_generic_expr (elt);
	  return true;
	}
      if (CASE_HIGH (elt)
	  && ! tree_int_cst_lt (CASE_LOW (elt), CASE_HIGH (elt)))
	{
	  error ("invalid case range in switch statement");
	  debug_generic_expr (elt);
	  return true;
	}

      if (elt_type)
	{
	  if (TREE_TYPE (CASE_LOW (elt)) != elt_type
	      || (CASE_HIGH (elt) && TREE_TYPE (CASE_HIGH (elt)) != elt_type))
	    {
	      error ("type mismatch for case label in switch statement");
	      debug_generic_expr (elt);
	      return true;
	    }
	}
      else
	{
	  elt_type = TREE_TYPE (CASE_LOW (elt));
	  if (TYPE_PRECISION (index_type) < TYPE_PRECISION (elt_type))
	    {
	      error ("type precision mismatch in switch statement");
	      return true;
	    }
	}

      if (prev_upper_bound)
	{
	  if (! tree_int_cst_lt (prev_upper_bound, CASE_LOW (elt)))
	    {
	      error ("case labels not sorted in switch statement");
	      return true;
	    }
	}

      prev_upper_bound = CASE_HIGH (elt);
      if (! prev_upper_bound)
	prev_upper_bound = CASE_LOW (elt);
    }

  return false;
}

/* Verify a gimple debug statement STMT.
   Returns true if anything is wrong.  */

static bool
verify_gimple_debug (gimple stmt ATTRIBUTE_UNUSED)
{
  /* There isn't much that could be wrong in a gimple debug stmt.  A
     gimple debug bind stmt, for example, maps a tree, that's usually
     a VAR_DECL or a PARM_DECL, but that could also be some scalarized
     component or member of an aggregate type, to another tree, that
     can be an arbitrary expression.  These stmts expand into debug
     insns, and are converted to debug notes by var-tracking.c.  */
  return false;
}

/* Verify a gimple label statement STMT.
   Returns true if anything is wrong.  */

static bool
verify_gimple_label (glabel *stmt)
{
  tree decl = gimple_label_label (stmt);
  int uid;
  bool err = false;

  if (TREE_CODE (decl) != LABEL_DECL)
    return true;
  if (!DECL_NONLOCAL (decl) && !FORCED_LABEL (decl)
      && DECL_CONTEXT (decl) != current_function_decl)
    {
      error ("label's context is not the current function decl");
      err |= true;
    }

  uid = LABEL_DECL_UID (decl);
  if (cfun->cfg
      && (uid == -1
	  || (*label_to_block_map_for_fn (cfun))[uid] != gimple_bb (stmt)))
    {
      error ("incorrect entry in label_to_block_map");
      err |= true;
    }

  uid = EH_LANDING_PAD_NR (decl);
  if (uid)
    {
      eh_landing_pad lp = get_eh_landing_pad_from_number (uid);
      if (decl != lp->post_landing_pad)
	{
	  error ("incorrect setting of landing pad number");
	  err |= true;
	}
    }

  return err;
}

/* Verify a gimple cond statement STMT.
   Returns true if anything is wrong.  */

static bool
verify_gimple_cond (gcond *stmt)
{
  if (TREE_CODE_CLASS (gimple_cond_code (stmt)) != tcc_comparison)
    {
      error ("invalid comparison code in gimple cond");
      return true;
    }
  if (!(!gimple_cond_true_label (stmt)
	|| TREE_CODE (gimple_cond_true_label (stmt)) == LABEL_DECL)
      || !(!gimple_cond_false_label (stmt)
	   || TREE_CODE (gimple_cond_false_label (stmt)) == LABEL_DECL))
    {
      error ("invalid labels in gimple cond");
      return true;
    }

  return verify_gimple_comparison (boolean_type_node,
				   gimple_cond_lhs (stmt),
				   gimple_cond_rhs (stmt));
}

/* Verify the GIMPLE statement STMT.  Returns true if there is an
   error, otherwise false.  */

static bool
verify_gimple_stmt (gimple stmt)
{
  switch (gimple_code (stmt))
    {
    case GIMPLE_ASSIGN:
      return verify_gimple_assign (as_a <gassign *> (stmt));

    case GIMPLE_LABEL:
      return verify_gimple_label (as_a <glabel *> (stmt));

    case GIMPLE_CALL:
      return verify_gimple_call (as_a <gcall *> (stmt));

    case GIMPLE_COND:
      return verify_gimple_cond (as_a <gcond *> (stmt));

    case GIMPLE_GOTO:
      return verify_gimple_goto (as_a <ggoto *> (stmt));

    case GIMPLE_SWITCH:
      return verify_gimple_switch (as_a <gswitch *> (stmt));

    case GIMPLE_RETURN:
      return verify_gimple_return (as_a <greturn *> (stmt));

    case GIMPLE_ASM:
      return false;

    case GIMPLE_TRANSACTION:
      return verify_gimple_transaction (as_a <gtransaction *> (stmt));

    /* Tuples that do not have tree operands.  */
    case GIMPLE_NOP:
    case GIMPLE_PREDICT:
    case GIMPLE_RESX:
    case GIMPLE_EH_DISPATCH:
    case GIMPLE_EH_MUST_NOT_THROW:
      return false;

    CASE_GIMPLE_OMP:
      /* OpenMP directives are validated by the FE and never operated
	 on by the optimizers.  Furthermore, GIMPLE_OMP_FOR may contain
	 non-gimple expressions when the main index variable has had
	 its address taken.  This does not affect the loop itself
	 because the header of an GIMPLE_OMP_FOR is merely used to determine
	 how to setup the parallel iteration.  */
      return false;

    case GIMPLE_DEBUG:
      return verify_gimple_debug (stmt);

    default:
      gcc_unreachable ();
    }
}

/* Verify the contents of a GIMPLE_PHI.  Returns true if there is a problem,
   and false otherwise.  */

static bool
verify_gimple_phi (gimple phi)
{
  bool err = false;
  unsigned i;
  tree phi_result = gimple_phi_result (phi);
  bool virtual_p;

  if (!phi_result)
    {
      error ("invalid PHI result");
      return true;
    }

  virtual_p = virtual_operand_p (phi_result);
  if (TREE_CODE (phi_result) != SSA_NAME
      || (virtual_p
	  && SSA_NAME_VAR (phi_result) != gimple_vop (cfun)))
    {
      error ("invalid PHI result");
      err = true;
    }

  for (i = 0; i < gimple_phi_num_args (phi); i++)
    {
      tree t = gimple_phi_arg_def (phi, i);

      if (!t)
	{
	  error ("missing PHI def");
	  err |= true;
	  continue;
	}
      /* Addressable variables do have SSA_NAMEs but they
	 are not considered gimple values.  */
      else if ((TREE_CODE (t) == SSA_NAME
		&& virtual_p != virtual_operand_p (t))
	       || (virtual_p
		   && (TREE_CODE (t) != SSA_NAME
		       || SSA_NAME_VAR (t) != gimple_vop (cfun)))
	       || (!virtual_p
		   && !is_gimple_val (t)))
	{
	  error ("invalid PHI argument");
	  debug_generic_expr (t);
	  err |= true;
	}
#ifdef ENABLE_TYPES_CHECKING
      if (!useless_type_conversion_p (TREE_TYPE (phi_result), TREE_TYPE (t)))
	{
	  error ("incompatible types in PHI argument %u", i);
	  debug_generic_stmt (TREE_TYPE (phi_result));
	  debug_generic_stmt (TREE_TYPE (t));
	  err |= true;
	}
#endif
    }

  return err;
}

/* Verify the GIMPLE statements inside the sequence STMTS.  */

static bool
verify_gimple_in_seq_2 (gimple_seq stmts)
{
  gimple_stmt_iterator ittr;
  bool err = false;

  for (ittr = gsi_start (stmts); !gsi_end_p (ittr); gsi_next (&ittr))
    {
      gimple stmt = gsi_stmt (ittr);

      switch (gimple_code (stmt))
        {
	case GIMPLE_BIND:
	  err |= verify_gimple_in_seq_2 (
                   gimple_bind_body (as_a <gbind *> (stmt)));
	  break;

	case GIMPLE_TRY:
	  err |= verify_gimple_in_seq_2 (gimple_try_eval (stmt));
	  err |= verify_gimple_in_seq_2 (gimple_try_cleanup (stmt));
	  break;

	case GIMPLE_EH_FILTER:
	  err |= verify_gimple_in_seq_2 (gimple_eh_filter_failure (stmt));
	  break;

	case GIMPLE_EH_ELSE:
	  {
	    geh_else *eh_else = as_a <geh_else *> (stmt);
	    err |= verify_gimple_in_seq_2 (gimple_eh_else_n_body (eh_else));
	    err |= verify_gimple_in_seq_2 (gimple_eh_else_e_body (eh_else));
	  }
	  break;

	case GIMPLE_CATCH:
	  err |= verify_gimple_in_seq_2 (gimple_catch_handler (
					   as_a <gcatch *> (stmt)));
	  break;

	case GIMPLE_TRANSACTION:
	  err |= verify_gimple_transaction (as_a <gtransaction *> (stmt));
	  break;

	default:
	  {
	    bool err2 = verify_gimple_stmt (stmt);
	    if (err2)
	      debug_gimple_stmt (stmt);
	    err |= err2;
	  }
	}
    }

  return err;
}

/* Verify the contents of a GIMPLE_TRANSACTION.  Returns true if there
   is a problem, otherwise false.  */

static bool
verify_gimple_transaction (gtransaction *stmt)
{
  tree lab = gimple_transaction_label (stmt);
  if (lab != NULL && TREE_CODE (lab) != LABEL_DECL)
    return true;
  return verify_gimple_in_seq_2 (gimple_transaction_body (stmt));
}


/* Verify the GIMPLE statements inside the statement list STMTS.  */

DEBUG_FUNCTION void
verify_gimple_in_seq (gimple_seq stmts)
{
  timevar_push (TV_TREE_STMT_VERIFY);
  if (verify_gimple_in_seq_2 (stmts))
    internal_error ("verify_gimple failed");
  timevar_pop (TV_TREE_STMT_VERIFY);
}

/* Return true when the T can be shared.  */

static bool
tree_node_can_be_shared (tree t)
{
  if (IS_TYPE_OR_DECL_P (t)
      || is_gimple_min_invariant (t)
      || TREE_CODE (t) == SSA_NAME
      || t == error_mark_node
      || TREE_CODE (t) == IDENTIFIER_NODE)
    return true;

  if (TREE_CODE (t) == CASE_LABEL_EXPR)
    return true;

  if (DECL_P (t))
    return true;

  return false;
}

/* Called via walk_tree.  Verify tree sharing.  */

static tree
verify_node_sharing_1 (tree *tp, int *walk_subtrees, void *data)
{
  hash_set<void *> *visited = (hash_set<void *> *) data;

  if (tree_node_can_be_shared (*tp))
    {
      *walk_subtrees = false;
      return NULL;
    }

  if (visited->add (*tp))
    return *tp;

  return NULL;
}

/* Called via walk_gimple_stmt.  Verify tree sharing.  */

static tree
verify_node_sharing (tree *tp, int *walk_subtrees, void *data)
{
  struct walk_stmt_info *wi = (struct walk_stmt_info *) data;
  return verify_node_sharing_1 (tp, walk_subtrees, wi->info);
}

static bool eh_error_found;
bool
verify_eh_throw_stmt_node (const gimple &stmt, const int &,
			   hash_set<gimple> *visited)
{
  if (!visited->contains (stmt))
    {
      error ("dead STMT in EH table");
      debug_gimple_stmt (stmt);
      eh_error_found = true;
    }
  return true;
}

/* Verify if the location LOCs block is in BLOCKS.  */

static bool
verify_location (hash_set<tree> *blocks, location_t loc)
{
  tree block = LOCATION_BLOCK (loc);
  if (block != NULL_TREE
      && !blocks->contains (block))
    {
      error ("location references block not in block tree");
      return true;
    }
  if (block != NULL_TREE)
    return verify_location (blocks, BLOCK_SOURCE_LOCATION (block));
  return false;
}

/* Called via walk_tree.  Verify that expressions have no blocks.  */

static tree
verify_expr_no_block (tree *tp, int *walk_subtrees, void *)
{
  if (!EXPR_P (*tp))
    {
      *walk_subtrees = false;
      return NULL;
    }

  location_t loc = EXPR_LOCATION (*tp);
  if (LOCATION_BLOCK (loc) != NULL)
    return *tp;

  return NULL;
}

/* Called via walk_tree.  Verify locations of expressions.  */

static tree
verify_expr_location_1 (tree *tp, int *walk_subtrees, void *data)
{
  hash_set<tree> *blocks = (hash_set<tree> *) data;

  if (TREE_CODE (*tp) == VAR_DECL
      && DECL_HAS_DEBUG_EXPR_P (*tp))
    {
      tree t = DECL_DEBUG_EXPR (*tp);
      tree addr = walk_tree (&t, verify_expr_no_block, NULL, NULL);
      if (addr)
	return addr;
    }
  if ((TREE_CODE (*tp) == VAR_DECL
       || TREE_CODE (*tp) == PARM_DECL
       || TREE_CODE (*tp) == RESULT_DECL)
      && DECL_HAS_VALUE_EXPR_P (*tp))
    {
      tree t = DECL_VALUE_EXPR (*tp);
      tree addr = walk_tree (&t, verify_expr_no_block, NULL, NULL);
      if (addr)
	return addr;
    }

  if (!EXPR_P (*tp))
    {
      *walk_subtrees = false;
      return NULL;
    }

  location_t loc = EXPR_LOCATION (*tp);
  if (verify_location (blocks, loc))
    return *tp;

  return NULL;
}

/* Called via walk_gimple_op.  Verify locations of expressions.  */

static tree
verify_expr_location (tree *tp, int *walk_subtrees, void *data)
{
  struct walk_stmt_info *wi = (struct walk_stmt_info *) data;
  return verify_expr_location_1 (tp, walk_subtrees, wi->info);
}

/* Insert all subblocks of BLOCK into BLOCKS and recurse.  */

static void
collect_subblocks (hash_set<tree> *blocks, tree block)
{
  tree t;
  for (t = BLOCK_SUBBLOCKS (block); t; t = BLOCK_CHAIN (t))
    {
      blocks->add (t);
      collect_subblocks (blocks, t);
    }
}

/* Verify the GIMPLE statements in the CFG of FN.  */

DEBUG_FUNCTION void
verify_gimple_in_cfg (struct function *fn, bool verify_nothrow)
{
  basic_block bb;
  bool err = false;

  timevar_push (TV_TREE_STMT_VERIFY);
  hash_set<void *> visited;
  hash_set<gimple> visited_stmts;

  /* Collect all BLOCKs referenced by the BLOCK tree of FN.  */
  hash_set<tree> blocks;
  if (DECL_INITIAL (fn->decl))
    {
      blocks.add (DECL_INITIAL (fn->decl));
      collect_subblocks (&blocks, DECL_INITIAL (fn->decl));
    }

  FOR_EACH_BB_FN (bb, fn)
    {
      gimple_stmt_iterator gsi;

      for (gphi_iterator gpi = gsi_start_phis (bb);
	   !gsi_end_p (gpi);
	   gsi_next (&gpi))
	{
	  gphi *phi = gpi.phi ();
	  bool err2 = false;
	  unsigned i;

	  visited_stmts.add (phi);

	  if (gimple_bb (phi) != bb)
	    {
	      error ("gimple_bb (phi) is set to a wrong basic block");
	      err2 = true;
	    }

	  err2 |= verify_gimple_phi (phi);

	  /* Only PHI arguments have locations.  */
	  if (gimple_location (phi) != UNKNOWN_LOCATION)
	    {
	      error ("PHI node with location");
	      err2 = true;
	    }

	  for (i = 0; i < gimple_phi_num_args (phi); i++)
	    {
	      tree arg = gimple_phi_arg_def (phi, i);
	      tree addr = walk_tree (&arg, verify_node_sharing_1,
				     &visited, NULL);
	      if (addr)
		{
		  error ("incorrect sharing of tree nodes");
		  debug_generic_expr (addr);
		  err2 |= true;
		}
	      location_t loc = gimple_phi_arg_location (phi, i);
	      if (virtual_operand_p (gimple_phi_result (phi))
		  && loc != UNKNOWN_LOCATION)
		{
		  error ("virtual PHI with argument locations");
		  err2 = true;
		}
	      addr = walk_tree (&arg, verify_expr_location_1, &blocks, NULL);
	      if (addr)
		{
		  debug_generic_expr (addr);
		  err2 = true;
		}
	      err2 |= verify_location (&blocks, loc);
	    }

	  if (err2)
	    debug_gimple_stmt (phi);
	  err |= err2;
	}

      for (gsi = gsi_start_bb (bb); !gsi_end_p (gsi); gsi_next (&gsi))
	{
	  gimple stmt = gsi_stmt (gsi);
	  bool err2 = false;
	  struct walk_stmt_info wi;
	  tree addr;
	  int lp_nr;

	  visited_stmts.add (stmt);

	  if (gimple_bb (stmt) != bb)
	    {
	      error ("gimple_bb (stmt) is set to a wrong basic block");
	      err2 = true;
	    }

	  err2 |= verify_gimple_stmt (stmt);
	  err2 |= verify_location (&blocks, gimple_location (stmt));

	  memset (&wi, 0, sizeof (wi));
	  wi.info = (void *) &visited;
	  addr = walk_gimple_op (stmt, verify_node_sharing, &wi);
	  if (addr)
	    {
	      error ("incorrect sharing of tree nodes");
	      debug_generic_expr (addr);
	      err2 |= true;
	    }

	  memset (&wi, 0, sizeof (wi));
	  wi.info = (void *) &blocks;
	  addr = walk_gimple_op (stmt, verify_expr_location, &wi);
	  if (addr)
	    {
	      debug_generic_expr (addr);
	      err2 |= true;
	    }

	  /* ???  Instead of not checking these stmts at all the walker
	     should know its context via wi.  */
	  if (!is_gimple_debug (stmt)
	      && !is_gimple_omp (stmt))
	    {
	      memset (&wi, 0, sizeof (wi));
	      addr = walk_gimple_op (stmt, verify_expr, &wi);
	      if (addr)
		{
		  debug_generic_expr (addr);
		  inform (gimple_location (stmt), "in statement");
		  err2 |= true;
		}
	    }

	  /* If the statement is marked as part of an EH region, then it is
	     expected that the statement could throw.  Verify that when we
	     have optimizations that simplify statements such that we prove
	     that they cannot throw, that we update other data structures
	     to match.  */
	  lp_nr = lookup_stmt_eh_lp (stmt);
	  if (lp_nr > 0)
	    {
	      if (!stmt_could_throw_p (stmt))
		{
		  if (verify_nothrow)
		    {
		      error ("statement marked for throw, but doesn%'t");
		      err2 |= true;
		    }
		}
	      else if (!gsi_one_before_end_p (gsi))
		{
		  error ("statement marked for throw in middle of block");
		  err2 |= true;
		}
	    }

	  if (err2)
	    debug_gimple_stmt (stmt);
	  err |= err2;
	}
    }

  eh_error_found = false;
  hash_map<gimple, int> *eh_table = get_eh_throw_stmt_table (cfun);
  if (eh_table)
    eh_table->traverse<hash_set<gimple> *, verify_eh_throw_stmt_node>
      (&visited_stmts);

  if (err || eh_error_found)
    internal_error ("verify_gimple failed");

  verify_histograms ();
  timevar_pop (TV_TREE_STMT_VERIFY);
}


/* Verifies that the flow information is OK.  */

static int
gimple_verify_flow_info (void)
{
  int err = 0;
  basic_block bb;
  gimple_stmt_iterator gsi;
  gimple stmt;
  edge e;
  edge_iterator ei;

  if (ENTRY_BLOCK_PTR_FOR_FN (cfun)->il.gimple.seq
      || ENTRY_BLOCK_PTR_FOR_FN (cfun)->il.gimple.phi_nodes)
    {
      error ("ENTRY_BLOCK has IL associated with it");
      err = 1;
    }

  if (EXIT_BLOCK_PTR_FOR_FN (cfun)->il.gimple.seq
      || EXIT_BLOCK_PTR_FOR_FN (cfun)->il.gimple.phi_nodes)
    {
      error ("EXIT_BLOCK has IL associated with it");
      err = 1;
    }

  FOR_EACH_EDGE (e, ei, EXIT_BLOCK_PTR_FOR_FN (cfun)->preds)
    if (e->flags & EDGE_FALLTHRU)
      {
	error ("fallthru to exit from bb %d", e->src->index);
	err = 1;
      }

  FOR_EACH_BB_FN (bb, cfun)
    {
      bool found_ctrl_stmt = false;

      stmt = NULL;

      /* Skip labels on the start of basic block.  */
      for (gsi = gsi_start_bb (bb); !gsi_end_p (gsi); gsi_next (&gsi))
	{
	  tree label;
	  gimple prev_stmt = stmt;

	  stmt = gsi_stmt (gsi);

	  if (gimple_code (stmt) != GIMPLE_LABEL)
	    break;

	  label = gimple_label_label (as_a <glabel *> (stmt));
	  if (prev_stmt && DECL_NONLOCAL (label))
	    {
	      error ("nonlocal label ");
	      print_generic_expr (stderr, label, 0);
	      fprintf (stderr, " is not first in a sequence of labels in bb %d",
		       bb->index);
	      err = 1;
	    }

	  if (prev_stmt && EH_LANDING_PAD_NR (label) != 0)
	    {
	      error ("EH landing pad label ");
	      print_generic_expr (stderr, label, 0);
	      fprintf (stderr, " is not first in a sequence of labels in bb %d",
		       bb->index);
	      err = 1;
	    }

	  if (label_to_block (label) != bb)
	    {
	      error ("label ");
	      print_generic_expr (stderr, label, 0);
	      fprintf (stderr, " to block does not match in bb %d",
		       bb->index);
	      err = 1;
	    }

	  if (decl_function_context (label) != current_function_decl)
	    {
	      error ("label ");
	      print_generic_expr (stderr, label, 0);
	      fprintf (stderr, " has incorrect context in bb %d",
		       bb->index);
	      err = 1;
	    }
	}

      /* Verify that body of basic block BB is free of control flow.  */
      for (; !gsi_end_p (gsi); gsi_next (&gsi))
	{
	  gimple stmt = gsi_stmt (gsi);

	  if (found_ctrl_stmt)
	    {
	      error ("control flow in the middle of basic block %d",
		     bb->index);
	      err = 1;
	    }

	  if (stmt_ends_bb_p (stmt))
	    found_ctrl_stmt = true;

	  if (glabel *label_stmt = dyn_cast <glabel *> (stmt))
	    {
	      error ("label ");
	      print_generic_expr (stderr, gimple_label_label (label_stmt), 0);
	      fprintf (stderr, " in the middle of basic block %d", bb->index);
	      err = 1;
	    }
	}

      gsi = gsi_last_bb (bb);
      if (gsi_end_p (gsi))
	continue;

      stmt = gsi_stmt (gsi);

      if (gimple_code (stmt) == GIMPLE_LABEL)
	continue;

      err |= verify_eh_edges (stmt);

      if (is_ctrl_stmt (stmt))
	{
	  FOR_EACH_EDGE (e, ei, bb->succs)
	    if (e->flags & EDGE_FALLTHRU)
	      {
		error ("fallthru edge after a control statement in bb %d",
		       bb->index);
		err = 1;
	      }
	}

      if (gimple_code (stmt) != GIMPLE_COND)
	{
	  /* Verify that there are no edges with EDGE_TRUE/FALSE_FLAG set
	     after anything else but if statement.  */
	  FOR_EACH_EDGE (e, ei, bb->succs)
	    if (e->flags & (EDGE_TRUE_VALUE | EDGE_FALSE_VALUE))
	      {
		error ("true/false edge after a non-GIMPLE_COND in bb %d",
		       bb->index);
		err = 1;
	      }
	}

      switch (gimple_code (stmt))
	{
	case GIMPLE_COND:
	  {
	    edge true_edge;
	    edge false_edge;

	    extract_true_false_edges_from_block (bb, &true_edge, &false_edge);

	    if (!true_edge
		|| !false_edge
		|| !(true_edge->flags & EDGE_TRUE_VALUE)
		|| !(false_edge->flags & EDGE_FALSE_VALUE)
		|| (true_edge->flags & (EDGE_FALLTHRU | EDGE_ABNORMAL))
		|| (false_edge->flags & (EDGE_FALLTHRU | EDGE_ABNORMAL))
		|| EDGE_COUNT (bb->succs) >= 3)
	      {
		error ("wrong outgoing edge flags at end of bb %d",
		       bb->index);
		err = 1;
	      }
	  }
	  break;

	case GIMPLE_GOTO:
	  if (simple_goto_p (stmt))
	    {
	      error ("explicit goto at end of bb %d", bb->index);
	      err = 1;
	    }
	  else
	    {
	      /* FIXME.  We should double check that the labels in the
		 destination blocks have their address taken.  */
	      FOR_EACH_EDGE (e, ei, bb->succs)
		if ((e->flags & (EDGE_FALLTHRU | EDGE_TRUE_VALUE
				 | EDGE_FALSE_VALUE))
		    || !(e->flags & EDGE_ABNORMAL))
		  {
		    error ("wrong outgoing edge flags at end of bb %d",
			   bb->index);
		    err = 1;
		  }
	    }
	  break;

	case GIMPLE_CALL:
	  if (!gimple_call_builtin_p (stmt, BUILT_IN_RETURN))
	    break;
	  /* ... fallthru ... */
	case GIMPLE_RETURN:
	  if (!single_succ_p (bb)
	      || (single_succ_edge (bb)->flags
		  & (EDGE_FALLTHRU | EDGE_ABNORMAL
		     | EDGE_TRUE_VALUE | EDGE_FALSE_VALUE)))
	    {
	      error ("wrong outgoing edge flags at end of bb %d", bb->index);
	      err = 1;
	    }
	  if (single_succ (bb) != EXIT_BLOCK_PTR_FOR_FN (cfun))
	    {
	      error ("return edge does not point to exit in bb %d",
		     bb->index);
	      err = 1;
	    }
	  break;

	case GIMPLE_SWITCH:
	  {
	    gswitch *switch_stmt = as_a <gswitch *> (stmt);
	    tree prev;
	    edge e;
	    size_t i, n;

	    n = gimple_switch_num_labels (switch_stmt);

	    /* Mark all the destination basic blocks.  */
	    for (i = 0; i < n; ++i)
	      {
		tree lab = CASE_LABEL (gimple_switch_label (switch_stmt, i));
		basic_block label_bb = label_to_block (lab);
		gcc_assert (!label_bb->aux || label_bb->aux == (void *)1);
		label_bb->aux = (void *)1;
	      }

	    /* Verify that the case labels are sorted.  */
	    prev = gimple_switch_label (switch_stmt, 0);
	    for (i = 1; i < n; ++i)
	      {
		tree c = gimple_switch_label (switch_stmt, i);
		if (!CASE_LOW (c))
		  {
		    error ("found default case not at the start of "
			   "case vector");
		    err = 1;
		    continue;
		  }
		if (CASE_LOW (prev)
		    && !tree_int_cst_lt (CASE_LOW (prev), CASE_LOW (c)))
		  {
		    error ("case labels not sorted: ");
		    print_generic_expr (stderr, prev, 0);
		    fprintf (stderr," is greater than ");
		    print_generic_expr (stderr, c, 0);
		    fprintf (stderr," but comes before it.\n");
		    err = 1;
		  }
		prev = c;
	      }
	    /* VRP will remove the default case if it can prove it will
	       never be executed.  So do not verify there always exists
	       a default case here.  */

	    FOR_EACH_EDGE (e, ei, bb->succs)
	      {
		if (!e->dest->aux)
		  {
		    error ("extra outgoing edge %d->%d",
			   bb->index, e->dest->index);
		    err = 1;
		  }

		e->dest->aux = (void *)2;
		if ((e->flags & (EDGE_FALLTHRU | EDGE_ABNORMAL
				 | EDGE_TRUE_VALUE | EDGE_FALSE_VALUE)))
		  {
		    error ("wrong outgoing edge flags at end of bb %d",
			   bb->index);
		    err = 1;
		  }
	      }

	    /* Check that we have all of them.  */
	    for (i = 0; i < n; ++i)
	      {
		tree lab = CASE_LABEL (gimple_switch_label (switch_stmt, i));
		basic_block label_bb = label_to_block (lab);

		if (label_bb->aux != (void *)2)
		  {
		    error ("missing edge %i->%i", bb->index, label_bb->index);
		    err = 1;
		  }
	      }

	    FOR_EACH_EDGE (e, ei, bb->succs)
	      e->dest->aux = (void *)0;
	  }
	  break;

	case GIMPLE_EH_DISPATCH:
	  err |= verify_eh_dispatch_edge (as_a <geh_dispatch *> (stmt));
	  break;

	default:
	  break;
	}
    }

  if (dom_info_state (CDI_DOMINATORS) >= DOM_NO_FAST_QUERY)
    verify_dominators (CDI_DOMINATORS);

  return err;
}


/* Updates phi nodes after creating a forwarder block joined
   by edge FALLTHRU.  */

static void
gimple_make_forwarder_block (edge fallthru)
{
  edge e;
  edge_iterator ei;
  basic_block dummy, bb;
  tree var;
  gphi_iterator gsi;

  dummy = fallthru->src;
  bb = fallthru->dest;

  if (single_pred_p (bb))
    return;

  /* If we redirected a branch we must create new PHI nodes at the
     start of BB.  */
  for (gsi = gsi_start_phis (dummy); !gsi_end_p (gsi); gsi_next (&gsi))
    {
      gphi *phi, *new_phi;

      phi = gsi.phi ();
      var = gimple_phi_result (phi);
      new_phi = create_phi_node (var, bb);
      gimple_phi_set_result (phi, copy_ssa_name (var, phi));
      add_phi_arg (new_phi, gimple_phi_result (phi), fallthru,
		   UNKNOWN_LOCATION);
    }

  /* Add the arguments we have stored on edges.  */
  FOR_EACH_EDGE (e, ei, bb->preds)
    {
      if (e == fallthru)
	continue;

      flush_pending_stmts (e);
    }
}


/* Return a non-special label in the head of basic block BLOCK.
   Create one if it doesn't exist.  */

tree
gimple_block_label (basic_block bb)
{
  gimple_stmt_iterator i, s = gsi_start_bb (bb);
  bool first = true;
  tree label;
  glabel *stmt;

  for (i = s; !gsi_end_p (i); first = false, gsi_next (&i))
    {
      stmt = dyn_cast <glabel *> (gsi_stmt (i));
      if (!stmt)
	break;
      label = gimple_label_label (stmt);
      if (!DECL_NONLOCAL (label))
	{
	  if (!first)
	    gsi_move_before (&i, &s);
	  return label;
	}
    }

  label = create_artificial_label (UNKNOWN_LOCATION);
  stmt = gimple_build_label (label);
  gsi_insert_before (&s, stmt, GSI_NEW_STMT);
  return label;
}


/* Attempt to perform edge redirection by replacing a possibly complex
   jump instruction by a goto or by removing the jump completely.
   This can apply only if all edges now point to the same block.  The
   parameters and return values are equivalent to
   redirect_edge_and_branch.  */

static edge
gimple_try_redirect_by_replacing_jump (edge e, basic_block target)
{
  basic_block src = e->src;
  gimple_stmt_iterator i;
  gimple stmt;

  /* We can replace or remove a complex jump only when we have exactly
     two edges.  */
  if (EDGE_COUNT (src->succs) != 2
      /* Verify that all targets will be TARGET.  Specifically, the
	 edge that is not E must also go to TARGET.  */
      || EDGE_SUCC (src, EDGE_SUCC (src, 0) == e)->dest != target)
    return NULL;

  i = gsi_last_bb (src);
  if (gsi_end_p (i))
    return NULL;

  stmt = gsi_stmt (i);

  if (gimple_code (stmt) == GIMPLE_COND || gimple_code (stmt) == GIMPLE_SWITCH)
    {
      gsi_remove (&i, true);
      e = ssa_redirect_edge (e, target);
      e->flags = EDGE_FALLTHRU;
      return e;
    }

  return NULL;
}


/* Redirect E to DEST.  Return NULL on failure.  Otherwise, return the
   edge representing the redirected branch.  */

static edge
gimple_redirect_edge_and_branch (edge e, basic_block dest)
{
  basic_block bb = e->src;
  gimple_stmt_iterator gsi;
  edge ret;
  gimple stmt;

  if (e->flags & EDGE_ABNORMAL)
    return NULL;

  if (e->dest == dest)
    return NULL;

  if (e->flags & EDGE_EH)
    return redirect_eh_edge (e, dest);

  if (e->src != ENTRY_BLOCK_PTR_FOR_FN (cfun))
    {
      ret = gimple_try_redirect_by_replacing_jump (e, dest);
      if (ret)
	return ret;
    }

  gsi = gsi_last_bb (bb);
  stmt = gsi_end_p (gsi) ? NULL : gsi_stmt (gsi);

  switch (stmt ? gimple_code (stmt) : GIMPLE_ERROR_MARK)
    {
    case GIMPLE_COND:
      /* For COND_EXPR, we only need to redirect the edge.  */
      break;

    case GIMPLE_GOTO:
      /* No non-abnormal edges should lead from a non-simple goto, and
	 simple ones should be represented implicitly.  */
      gcc_unreachable ();

    case GIMPLE_SWITCH:
      {
	gswitch *switch_stmt = as_a <gswitch *> (stmt);
	tree label = gimple_block_label (dest);
        tree cases = get_cases_for_edge (e, switch_stmt);

	/* If we have a list of cases associated with E, then use it
	   as it's a lot faster than walking the entire case vector.  */
	if (cases)
	  {
	    edge e2 = find_edge (e->src, dest);
	    tree last, first;

	    first = cases;
	    while (cases)
	      {
		last = cases;
		CASE_LABEL (cases) = label;
		cases = CASE_CHAIN (cases);
	      }

	    /* If there was already an edge in the CFG, then we need
	       to move all the cases associated with E to E2.  */
	    if (e2)
	      {
		tree cases2 = get_cases_for_edge (e2, switch_stmt);

		CASE_CHAIN (last) = CASE_CHAIN (cases2);
		CASE_CHAIN (cases2) = first;
	      }
	    bitmap_set_bit (touched_switch_bbs, gimple_bb (stmt)->index);
	  }
	else
	  {
	    size_t i, n = gimple_switch_num_labels (switch_stmt);

	    for (i = 0; i < n; i++)
	      {
		tree elt = gimple_switch_label (switch_stmt, i);
		if (label_to_block (CASE_LABEL (elt)) == e->dest)
		  CASE_LABEL (elt) = label;
	      }
	  }
      }
      break;

    case GIMPLE_ASM:
      {
	gasm *asm_stmt = as_a <gasm *> (stmt);
	int i, n = gimple_asm_nlabels (asm_stmt);
	tree label = NULL;

	for (i = 0; i < n; ++i)
	  {
	    tree cons = gimple_asm_label_op (asm_stmt, i);
	    if (label_to_block (TREE_VALUE (cons)) == e->dest)
	      {
		if (!label)
		  label = gimple_block_label (dest);
		TREE_VALUE (cons) = label;
	      }
	  }

	/* If we didn't find any label matching the former edge in the
	   asm labels, we must be redirecting the fallthrough
	   edge.  */
	gcc_assert (label || (e->flags & EDGE_FALLTHRU));
      }
      break;

    case GIMPLE_RETURN:
      gsi_remove (&gsi, true);
      e->flags |= EDGE_FALLTHRU;
      break;

    case GIMPLE_OMP_RETURN:
    case GIMPLE_OMP_CONTINUE:
    case GIMPLE_OMP_SECTIONS_SWITCH:
    case GIMPLE_OMP_FOR:
      /* The edges from OMP constructs can be simply redirected.  */
      break;

    case GIMPLE_EH_DISPATCH:
      if (!(e->flags & EDGE_FALLTHRU))
	redirect_eh_dispatch_edge (as_a <geh_dispatch *> (stmt), e, dest);
      break;

    case GIMPLE_TRANSACTION:
      /* The ABORT edge has a stored label associated with it, otherwise
	 the edges are simply redirectable.  */
      if (e->flags == 0)
	gimple_transaction_set_label (as_a <gtransaction *> (stmt),
				      gimple_block_label (dest));
      break;

    default:
      /* Otherwise it must be a fallthru edge, and we don't need to
	 do anything besides redirecting it.  */
      gcc_assert (e->flags & EDGE_FALLTHRU);
      break;
    }

  /* Update/insert PHI nodes as necessary.  */

  /* Now update the edges in the CFG.  */
  e = ssa_redirect_edge (e, dest);

  return e;
}

/* Returns true if it is possible to remove edge E by redirecting
   it to the destination of the other edge from E->src.  */

static bool
gimple_can_remove_branch_p (const_edge e)
{
  if (e->flags & (EDGE_ABNORMAL | EDGE_EH))
    return false;

  return true;
}

/* Simple wrapper, as we can always redirect fallthru edges.  */

static basic_block
gimple_redirect_edge_and_branch_force (edge e, basic_block dest)
{
  e = gimple_redirect_edge_and_branch (e, dest);
  gcc_assert (e);

  return NULL;
}


/* Splits basic block BB after statement STMT (but at least after the
   labels).  If STMT is NULL, BB is split just after the labels.  */

static basic_block
gimple_split_block (basic_block bb, void *stmt)
{
  gimple_stmt_iterator gsi;
  gimple_stmt_iterator gsi_tgt;
  gimple_seq list;
  basic_block new_bb;
  edge e;
  edge_iterator ei;

  new_bb = create_empty_bb (bb);

  /* Redirect the outgoing edges.  */
  new_bb->succs = bb->succs;
  bb->succs = NULL;
  FOR_EACH_EDGE (e, ei, new_bb->succs)
    e->src = new_bb;

  /* Get a stmt iterator pointing to the first stmt to move.  */
  if (!stmt || gimple_code ((gimple) stmt) == GIMPLE_LABEL)
    gsi = gsi_after_labels (bb);
  else
    {
      gsi = gsi_for_stmt ((gimple) stmt);
      gsi_next (&gsi);
    }
 
  /* Move everything from GSI to the new basic block.  */
  if (gsi_end_p (gsi))
    return new_bb;

  /* Split the statement list - avoid re-creating new containers as this
     brings ugly quadratic memory consumption in the inliner.
     (We are still quadratic since we need to update stmt BB pointers,
     sadly.)  */
  gsi_split_seq_before (&gsi, &list);
  set_bb_seq (new_bb, list);
  for (gsi_tgt = gsi_start (list);
       !gsi_end_p (gsi_tgt); gsi_next (&gsi_tgt))
    gimple_set_bb (gsi_stmt (gsi_tgt), new_bb);

  return new_bb;
}


/* Moves basic block BB after block AFTER.  */

static bool
gimple_move_block_after (basic_block bb, basic_block after)
{
  if (bb->prev_bb == after)
    return true;

  unlink_block (bb);
  link_block (bb, after);

  return true;
}


/* Return TRUE if block BB has no executable statements, otherwise return
   FALSE.  */

static bool
gimple_empty_block_p (basic_block bb)
{
  /* BB must have no executable statements.  */
  gimple_stmt_iterator gsi = gsi_after_labels (bb);
  if (phi_nodes (bb))
    return false;
  if (gsi_end_p (gsi))
    return true;
  if (is_gimple_debug (gsi_stmt (gsi)))
    gsi_next_nondebug (&gsi);
  return gsi_end_p (gsi);
}


/* Split a basic block if it ends with a conditional branch and if the
   other part of the block is not empty.  */

static basic_block
gimple_split_block_before_cond_jump (basic_block bb)
{
  gimple last, split_point;
  gimple_stmt_iterator gsi = gsi_last_nondebug_bb (bb);
  if (gsi_end_p (gsi))
    return NULL;
  last = gsi_stmt (gsi);
  if (gimple_code (last) != GIMPLE_COND
      && gimple_code (last) != GIMPLE_SWITCH)
    return NULL;
  gsi_prev_nondebug (&gsi);
  split_point = gsi_stmt (gsi);
  return split_block (bb, split_point)->dest;
}


/* Return true if basic_block can be duplicated.  */

static bool
gimple_can_duplicate_bb_p (const_basic_block bb ATTRIBUTE_UNUSED)
{
  return true;
}

/* Create a duplicate of the basic block BB.  NOTE: This does not
   preserve SSA form.  */

static basic_block
gimple_duplicate_bb (basic_block bb)
{
  basic_block new_bb;
  gimple_stmt_iterator gsi_tgt;

  new_bb = create_empty_bb (EXIT_BLOCK_PTR_FOR_FN (cfun)->prev_bb);

  /* Copy the PHI nodes.  We ignore PHI node arguments here because
     the incoming edges have not been setup yet.  */
  for (gphi_iterator gpi = gsi_start_phis (bb);
       !gsi_end_p (gpi);
       gsi_next (&gpi))
    {
      gphi *phi, *copy;
      phi = gpi.phi ();
      copy = create_phi_node (NULL_TREE, new_bb);
      create_new_def_for (gimple_phi_result (phi), copy,
			  gimple_phi_result_ptr (copy));
      gimple_set_uid (copy, gimple_uid (phi));
    }

  gsi_tgt = gsi_start_bb (new_bb);
  for (gimple_stmt_iterator gsi = gsi_start_bb (bb);
       !gsi_end_p (gsi);
       gsi_next (&gsi))
    {
      def_operand_p def_p;
      ssa_op_iter op_iter;
      tree lhs;
      gimple stmt, copy;

      stmt = gsi_stmt (gsi);
      if (gimple_code (stmt) == GIMPLE_LABEL)
	continue;

      /* Don't duplicate label debug stmts.  */
      if (gimple_debug_bind_p (stmt)
	  && TREE_CODE (gimple_debug_bind_get_var (stmt))
	     == LABEL_DECL)
	continue;

      /* Create a new copy of STMT and duplicate STMT's virtual
	 operands.  */
      copy = gimple_copy (stmt);
      gsi_insert_after (&gsi_tgt, copy, GSI_NEW_STMT);

      maybe_duplicate_eh_stmt (copy, stmt);
      gimple_duplicate_stmt_histograms (cfun, copy, cfun, stmt);

      /* When copying around a stmt writing into a local non-user
	 aggregate, make sure it won't share stack slot with other
	 vars.  */
      lhs = gimple_get_lhs (stmt);
      if (lhs && TREE_CODE (lhs) != SSA_NAME)
	{
	  tree base = get_base_address (lhs);
	  if (base
	      && (TREE_CODE (base) == VAR_DECL
		  || TREE_CODE (base) == RESULT_DECL)
	      && DECL_IGNORED_P (base)
	      && !TREE_STATIC (base)
	      && !DECL_EXTERNAL (base)
	      && (TREE_CODE (base) != VAR_DECL
		  || !DECL_HAS_VALUE_EXPR_P (base)))
	    DECL_NONSHAREABLE (base) = 1;
	}

      /* Create new names for all the definitions created by COPY and
	 add replacement mappings for each new name.  */
      FOR_EACH_SSA_DEF_OPERAND (def_p, copy, op_iter, SSA_OP_ALL_DEFS)
	create_new_def_for (DEF_FROM_PTR (def_p), copy, def_p);
    }

  return new_bb;
}

/* Adds phi node arguments for edge E_COPY after basic block duplication.  */

static void
add_phi_args_after_copy_edge (edge e_copy)
{
  basic_block bb, bb_copy = e_copy->src, dest;
  edge e;
  edge_iterator ei;
  gphi *phi, *phi_copy;
  tree def;
  gphi_iterator psi, psi_copy;

  if (gimple_seq_empty_p (phi_nodes (e_copy->dest)))
    return;

  bb = bb_copy->flags & BB_DUPLICATED ? get_bb_original (bb_copy) : bb_copy;

  if (e_copy->dest->flags & BB_DUPLICATED)
    dest = get_bb_original (e_copy->dest);
  else
    dest = e_copy->dest;

  e = find_edge (bb, dest);
  if (!e)
    {
      /* During loop unrolling the target of the latch edge is copied.
	 In this case we are not looking for edge to dest, but to
	 duplicated block whose original was dest.  */
      FOR_EACH_EDGE (e, ei, bb->succs)
	{
	  if ((e->dest->flags & BB_DUPLICATED)
	      && get_bb_original (e->dest) == dest)
	    break;
	}

      gcc_assert (e != NULL);
    }

  for (psi = gsi_start_phis (e->dest),
       psi_copy = gsi_start_phis (e_copy->dest);
       !gsi_end_p (psi);
       gsi_next (&psi), gsi_next (&psi_copy))
    {
      phi = psi.phi ();
      phi_copy = psi_copy.phi ();
      def = PHI_ARG_DEF_FROM_EDGE (phi, e);
      add_phi_arg (phi_copy, def, e_copy,
		   gimple_phi_arg_location_from_edge (phi, e));
    }
}


/* Basic block BB_COPY was created by code duplication.  Add phi node
   arguments for edges going out of BB_COPY.  The blocks that were
   duplicated have BB_DUPLICATED set.  */

void
add_phi_args_after_copy_bb (basic_block bb_copy)
{
  edge e_copy;
  edge_iterator ei;

  FOR_EACH_EDGE (e_copy, ei, bb_copy->succs)
    {
      add_phi_args_after_copy_edge (e_copy);
    }
}

/* Blocks in REGION_COPY array of length N_REGION were created by
   duplication of basic blocks.  Add phi node arguments for edges
   going from these blocks.  If E_COPY is not NULL, also add
   phi node arguments for its destination.*/

void
add_phi_args_after_copy (basic_block *region_copy, unsigned n_region,
			 edge e_copy)
{
  unsigned i;

  for (i = 0; i < n_region; i++)
    region_copy[i]->flags |= BB_DUPLICATED;

  for (i = 0; i < n_region; i++)
    add_phi_args_after_copy_bb (region_copy[i]);
  if (e_copy)
    add_phi_args_after_copy_edge (e_copy);

  for (i = 0; i < n_region; i++)
    region_copy[i]->flags &= ~BB_DUPLICATED;
}

/* Duplicates a REGION (set of N_REGION basic blocks) with just a single
   important exit edge EXIT.  By important we mean that no SSA name defined
   inside region is live over the other exit edges of the region.  All entry
   edges to the region must go to ENTRY->dest.  The edge ENTRY is redirected
   to the duplicate of the region.  Dominance and loop information is
   updated if UPDATE_DOMINANCE is true, but not the SSA web.  If
   UPDATE_DOMINANCE is false then we assume that the caller will update the
   dominance information after calling this function.  The new basic
   blocks are stored to REGION_COPY in the same order as they had in REGION,
   provided that REGION_COPY is not NULL.
   The function returns false if it is unable to copy the region,
   true otherwise.  */

bool
gimple_duplicate_sese_region (edge entry, edge exit,
			    basic_block *region, unsigned n_region,
			    basic_block *region_copy,
			    bool update_dominance)
{
  unsigned i;
  bool free_region_copy = false, copying_header = false;
  struct loop *loop = entry->dest->loop_father;
  edge exit_copy;
  vec<basic_block> doms;
  edge redirected;
  int total_freq = 0, entry_freq = 0;
  gcov_type total_count = 0, entry_count = 0;

  if (!can_copy_bbs_p (region, n_region))
    return false;

  /* Some sanity checking.  Note that we do not check for all possible
     missuses of the functions.  I.e. if you ask to copy something weird,
     it will work, but the state of structures probably will not be
     correct.  */
  for (i = 0; i < n_region; i++)
    {
      /* We do not handle subloops, i.e. all the blocks must belong to the
	 same loop.  */
      if (region[i]->loop_father != loop)
	return false;

      if (region[i] != entry->dest
	  && region[i] == loop->header)
	return false;
    }

  /* In case the function is used for loop header copying (which is the primary
     use), ensure that EXIT and its copy will be new latch and entry edges.  */
  if (loop->header == entry->dest)
    {
      copying_header = true;

      if (!dominated_by_p (CDI_DOMINATORS, loop->latch, exit->src))
	return false;

      for (i = 0; i < n_region; i++)
	if (region[i] != exit->src
	    && dominated_by_p (CDI_DOMINATORS, region[i], exit->src))
	  return false;
    }

  initialize_original_copy_tables ();

  if (copying_header)
    set_loop_copy (loop, loop_outer (loop));
  else
    set_loop_copy (loop, loop);

  if (!region_copy)
    {
      region_copy = XNEWVEC (basic_block, n_region);
      free_region_copy = true;
    }

  /* Record blocks outside the region that are dominated by something
     inside.  */
  if (update_dominance)
    {
      doms.create (0);
      doms = get_dominated_by_region (CDI_DOMINATORS, region, n_region);
    }

  if (entry->dest->count)
    {
      total_count = entry->dest->count;
      entry_count = entry->count;
      /* Fix up corner cases, to avoid division by zero or creation of negative
	 frequencies.  */
      if (entry_count > total_count)
	entry_count = total_count;
    }
  else
    {
      total_freq = entry->dest->frequency;
      entry_freq = EDGE_FREQUENCY (entry);
      /* Fix up corner cases, to avoid division by zero or creation of negative
	 frequencies.  */
      if (total_freq == 0)
	total_freq = 1;
      else if (entry_freq > total_freq)
	entry_freq = total_freq;
    }

  copy_bbs (region, n_region, region_copy, &exit, 1, &exit_copy, loop,
	    split_edge_bb_loc (entry), update_dominance);
  if (total_count)
    {
      scale_bbs_frequencies_gcov_type (region, n_region,
				       total_count - entry_count,
				       total_count);
      scale_bbs_frequencies_gcov_type (region_copy, n_region, entry_count,
				       total_count);
    }
  else
    {
      scale_bbs_frequencies_int (region, n_region, total_freq - entry_freq,
				 total_freq);
      scale_bbs_frequencies_int (region_copy, n_region, entry_freq, total_freq);
    }

  if (copying_header)
    {
      loop->header = exit->dest;
      loop->latch = exit->src;
    }

  /* Redirect the entry and add the phi node arguments.  */
  redirected = redirect_edge_and_branch (entry, get_bb_copy (entry->dest));
  gcc_assert (redirected != NULL);
  flush_pending_stmts (entry);

  /* Concerning updating of dominators:  We must recount dominators
     for entry block and its copy.  Anything that is outside of the
     region, but was dominated by something inside needs recounting as
     well.  */
  if (update_dominance)
    {
      set_immediate_dominator (CDI_DOMINATORS, entry->dest, entry->src);
      doms.safe_push (get_bb_original (entry->dest));
      iterate_fix_dominators (CDI_DOMINATORS, doms, false);
      doms.release ();
    }

  /* Add the other PHI node arguments.  */
  add_phi_args_after_copy (region_copy, n_region, NULL);

  if (free_region_copy)
    free (region_copy);

  free_original_copy_tables ();
  return true;
}

/* Checks if BB is part of the region defined by N_REGION BBS.  */
static bool 
bb_part_of_region_p (basic_block bb, basic_block* bbs, unsigned n_region)
{
  unsigned int n;

  for (n = 0; n < n_region; n++)
    {
     if (bb == bbs[n])
       return true;
    }
  return false;
}

/* Duplicates REGION consisting of N_REGION blocks.  The new blocks
   are stored to REGION_COPY in the same order in that they appear
   in REGION, if REGION_COPY is not NULL.  ENTRY is the entry to
   the region, EXIT an exit from it.  The condition guarding EXIT
   is moved to ENTRY.  Returns true if duplication succeeds, false
   otherwise.

   For example,

   some_code;
   if (cond)
     A;
   else
     B;

   is transformed to

   if (cond)
     {
       some_code;
       A;
     }
   else
     {
       some_code;
       B;
     }
*/

bool
gimple_duplicate_sese_tail (edge entry ATTRIBUTE_UNUSED, edge exit ATTRIBUTE_UNUSED,
			  basic_block *region ATTRIBUTE_UNUSED, unsigned n_region ATTRIBUTE_UNUSED,
			  basic_block *region_copy ATTRIBUTE_UNUSED)
{
  unsigned i;
  bool free_region_copy = false;
  struct loop *loop = exit->dest->loop_father;
  struct loop *orig_loop = entry->dest->loop_father;
  basic_block switch_bb, entry_bb, nentry_bb;
  vec<basic_block> doms;
  int total_freq = 0, exit_freq = 0;
  gcov_type total_count = 0, exit_count = 0;
  edge exits[2], nexits[2], e;
  gimple_stmt_iterator gsi;
  gimple cond_stmt;
  edge sorig, snew;
  basic_block exit_bb;
  gphi_iterator psi;
  gphi *phi;
  tree def;
  struct loop *target, *aloop, *cloop;

  gcc_assert (EDGE_COUNT (exit->src->succs) == 2);
  exits[0] = exit;
  exits[1] = EDGE_SUCC (exit->src, EDGE_SUCC (exit->src, 0) == exit);

  if (!can_copy_bbs_p (region, n_region))
    return false;

  initialize_original_copy_tables ();
  set_loop_copy (orig_loop, loop);

  target= loop;
  for (aloop = orig_loop->inner; aloop; aloop = aloop->next)
    {
      if (bb_part_of_region_p (aloop->header, region, n_region))
	{
	  cloop = duplicate_loop (aloop, target);
	  duplicate_subloops (aloop, cloop);
	}
    }

  if (!region_copy)
    {
      region_copy = XNEWVEC (basic_block, n_region);
      free_region_copy = true;
    }

  gcc_assert (!need_ssa_update_p (cfun));

  /* Record blocks outside the region that are dominated by something
     inside.  */
  doms = get_dominated_by_region (CDI_DOMINATORS, region, n_region);

  if (exit->src->count)
    {
      total_count = exit->src->count;
      exit_count = exit->count;
      /* Fix up corner cases, to avoid division by zero or creation of negative
	 frequencies.  */
      if (exit_count > total_count)
	exit_count = total_count;
    }
  else
    {
      total_freq = exit->src->frequency;
      exit_freq = EDGE_FREQUENCY (exit);
      /* Fix up corner cases, to avoid division by zero or creation of negative
	 frequencies.  */
      if (total_freq == 0)
	total_freq = 1;
      if (exit_freq > total_freq)
	exit_freq = total_freq;
    }

  copy_bbs (region, n_region, region_copy, exits, 2, nexits, orig_loop,
	    split_edge_bb_loc (exit), true);
  if (total_count)
    {
      scale_bbs_frequencies_gcov_type (region, n_region,
				       total_count - exit_count,
				       total_count);
      scale_bbs_frequencies_gcov_type (region_copy, n_region, exit_count,
				       total_count);
    }
  else
    {
      scale_bbs_frequencies_int (region, n_region, total_freq - exit_freq,
				 total_freq);
      scale_bbs_frequencies_int (region_copy, n_region, exit_freq, total_freq);
    }

  /* Create the switch block, and put the exit condition to it.  */
  entry_bb = entry->dest;
  nentry_bb = get_bb_copy (entry_bb);
  if (!last_stmt (entry->src)
      || !stmt_ends_bb_p (last_stmt (entry->src)))
    switch_bb = entry->src;
  else
    switch_bb = split_edge (entry);
  set_immediate_dominator (CDI_DOMINATORS, nentry_bb, switch_bb);

  gsi = gsi_last_bb (switch_bb);
  cond_stmt = last_stmt (exit->src);
  gcc_assert (gimple_code (cond_stmt) == GIMPLE_COND);
  cond_stmt = gimple_copy (cond_stmt);

  gsi_insert_after (&gsi, cond_stmt, GSI_NEW_STMT);

  sorig = single_succ_edge (switch_bb);
  sorig->flags = exits[1]->flags;
  snew = make_edge (switch_bb, nentry_bb, exits[0]->flags);

  /* Register the new edge from SWITCH_BB in loop exit lists.  */
  rescan_loop_exit (snew, true, false);

  /* Add the PHI node arguments.  */
  add_phi_args_after_copy (region_copy, n_region, snew);

  /* Get rid of now superfluous conditions and associated edges (and phi node
     arguments).  */
  exit_bb = exit->dest;

  e = redirect_edge_and_branch (exits[0], exits[1]->dest);
  PENDING_STMT (e) = NULL;

  /* The latch of ORIG_LOOP was copied, and so was the backedge 
     to the original header.  We redirect this backedge to EXIT_BB.  */
  for (i = 0; i < n_region; i++)
    if (get_bb_original (region_copy[i]) == orig_loop->latch)
      {
	gcc_assert (single_succ_edge (region_copy[i]));
	e = redirect_edge_and_branch (single_succ_edge (region_copy[i]), exit_bb);
	PENDING_STMT (e) = NULL;
	for (psi = gsi_start_phis (exit_bb);
	     !gsi_end_p (psi);
	     gsi_next (&psi))
	  {
	    phi = psi.phi ();
	    def = PHI_ARG_DEF (phi, nexits[0]->dest_idx);
	    add_phi_arg (phi, def, e, gimple_phi_arg_location_from_edge (phi, e));
	  }
      }
  e = redirect_edge_and_branch (nexits[1], nexits[0]->dest);
  PENDING_STMT (e) = NULL;
  
  /* Anything that is outside of the region, but was dominated by something
     inside needs to update dominance info.  */
  iterate_fix_dominators (CDI_DOMINATORS, doms, false);
  doms.release ();
  /* Update the SSA web.  */
  update_ssa (TODO_update_ssa);

  if (free_region_copy)
    free (region_copy);

  free_original_copy_tables ();
  return true;
}

/* Add all the blocks dominated by ENTRY to the array BBS_P.  Stop
   adding blocks when the dominator traversal reaches EXIT.  This
   function silently assumes that ENTRY strictly dominates EXIT.  */

void
gather_blocks_in_sese_region (basic_block entry, basic_block exit,
			      vec<basic_block> *bbs_p)
{
  basic_block son;

  for (son = first_dom_son (CDI_DOMINATORS, entry);
       son;
       son = next_dom_son (CDI_DOMINATORS, son))
    {
      bbs_p->safe_push (son);
      if (son != exit)
	gather_blocks_in_sese_region (son, exit, bbs_p);
    }
}

/* Replaces *TP with a duplicate (belonging to function TO_CONTEXT).
   The duplicates are recorded in VARS_MAP.  */

static void
replace_by_duplicate_decl (tree *tp, hash_map<tree, tree> *vars_map,
			   tree to_context)
{
  tree t = *tp, new_t;
  struct function *f = DECL_STRUCT_FUNCTION (to_context);

  if (DECL_CONTEXT (t) == to_context)
    return;

  bool existed;
  tree &loc = vars_map->get_or_insert (t, &existed);

  if (!existed)
    {
      if (SSA_VAR_P (t))
	{
	  new_t = copy_var_decl (t, DECL_NAME (t), TREE_TYPE (t));
	  add_local_decl (f, new_t);
	}
      else
	{
	  gcc_assert (TREE_CODE (t) == CONST_DECL);
	  new_t = copy_node (t);
	}
      DECL_CONTEXT (new_t) = to_context;

      loc = new_t;
    }
  else
    new_t = loc;

  *tp = new_t;
}


/* Creates an ssa name in TO_CONTEXT equivalent to NAME.
   VARS_MAP maps old ssa names and var_decls to the new ones.  */

static tree
replace_ssa_name (tree name, hash_map<tree, tree> *vars_map,
		  tree to_context)
{
  tree new_name;

  gcc_assert (!virtual_operand_p (name));

  tree *loc = vars_map->get (name);

  if (!loc)
    {
      tree decl = SSA_NAME_VAR (name);
      if (decl)
	{
	  replace_by_duplicate_decl (&decl, vars_map, to_context);
	  new_name = make_ssa_name_fn (DECL_STRUCT_FUNCTION (to_context),
				       decl, SSA_NAME_DEF_STMT (name));
	  if (SSA_NAME_IS_DEFAULT_DEF (name))
	    set_ssa_default_def (DECL_STRUCT_FUNCTION (to_context),
				 decl, new_name);
	}
      else
	new_name = copy_ssa_name_fn (DECL_STRUCT_FUNCTION (to_context),
				     name, SSA_NAME_DEF_STMT (name));

      vars_map->put (name, new_name);
    }
  else
    new_name = *loc;

  return new_name;
}

struct move_stmt_d
{
  tree orig_block;
  tree new_block;
  tree from_context;
  tree to_context;
  hash_map<tree, tree> *vars_map;
  htab_t new_label_map;
  hash_map<void *, void *> *eh_map;
  bool remap_decls_p;
};

/* Helper for move_block_to_fn.  Set TREE_BLOCK in every expression
   contained in *TP if it has been ORIG_BLOCK previously and change the
   DECL_CONTEXT of every local variable referenced in *TP.  */

static tree
move_stmt_op (tree *tp, int *walk_subtrees, void *data)
{
  struct walk_stmt_info *wi = (struct walk_stmt_info *) data;
  struct move_stmt_d *p = (struct move_stmt_d *) wi->info;
  tree t = *tp;

  if (EXPR_P (t))
    {
      tree block = TREE_BLOCK (t);
      if (block == p->orig_block
	  || (p->orig_block == NULL_TREE
	      && block != NULL_TREE))
	TREE_SET_BLOCK (t, p->new_block);
#ifdef ENABLE_CHECKING
      else if (block != NULL_TREE)
	{
	  while (block && TREE_CODE (block) == BLOCK && block != p->orig_block)
	    block = BLOCK_SUPERCONTEXT (block);
	  gcc_assert (block == p->orig_block);
	}
#endif
    }
  else if (DECL_P (t) || TREE_CODE (t) == SSA_NAME)
    {
      if (TREE_CODE (t) == SSA_NAME)
	*tp = replace_ssa_name (t, p->vars_map, p->to_context);
      else if (TREE_CODE (t) == LABEL_DECL)
	{
	  if (p->new_label_map)
	    {
	      struct tree_map in, *out;
	      in.base.from = t;
	      out = (struct tree_map *)
		htab_find_with_hash (p->new_label_map, &in, DECL_UID (t));
	      if (out)
		*tp = t = out->to;
	    }

	  DECL_CONTEXT (t) = p->to_context;
	}
      else if (p->remap_decls_p)
	{
	  /* Replace T with its duplicate.  T should no longer appear in the
	     parent function, so this looks wasteful; however, it may appear
	     in referenced_vars, and more importantly, as virtual operands of
	     statements, and in alias lists of other variables.  It would be
	     quite difficult to expunge it from all those places.  ??? It might
	     suffice to do this for addressable variables.  */
	  if ((TREE_CODE (t) == VAR_DECL
	       && !is_global_var (t))
	      || TREE_CODE (t) == CONST_DECL)
	    replace_by_duplicate_decl (tp, p->vars_map, p->to_context);
	}
      *walk_subtrees = 0;
    }
  else if (TYPE_P (t))
    *walk_subtrees = 0;

  return NULL_TREE;
}

/* Helper for move_stmt_r.  Given an EH region number for the source
   function, map that to the duplicate EH regio number in the dest.  */

static int
move_stmt_eh_region_nr (int old_nr, struct move_stmt_d *p)
{
  eh_region old_r, new_r;

  old_r = get_eh_region_from_number (old_nr);
  new_r = static_cast<eh_region> (*p->eh_map->get (old_r));

  return new_r->index;
}

/* Similar, but operate on INTEGER_CSTs.  */

static tree
move_stmt_eh_region_tree_nr (tree old_t_nr, struct move_stmt_d *p)
{
  int old_nr, new_nr;

  old_nr = tree_to_shwi (old_t_nr);
  new_nr = move_stmt_eh_region_nr (old_nr, p);

  return build_int_cst (integer_type_node, new_nr);
}

/* Like move_stmt_op, but for gimple statements.

   Helper for move_block_to_fn.  Set GIMPLE_BLOCK in every expression
   contained in the current statement in *GSI_P and change the
   DECL_CONTEXT of every local variable referenced in the current
   statement.  */

static tree
move_stmt_r (gimple_stmt_iterator *gsi_p, bool *handled_ops_p,
	     struct walk_stmt_info *wi)
{
  struct move_stmt_d *p = (struct move_stmt_d *) wi->info;
  gimple stmt = gsi_stmt (*gsi_p);
  tree block = gimple_block (stmt);

  if (block == p->orig_block
      || (p->orig_block == NULL_TREE
	  && block != NULL_TREE))
    gimple_set_block (stmt, p->new_block);

  switch (gimple_code (stmt))
    {
    case GIMPLE_CALL:
      /* Remap the region numbers for __builtin_eh_{pointer,filter}.  */
      {
	tree r, fndecl = gimple_call_fndecl (stmt);
	if (fndecl && DECL_BUILT_IN_CLASS (fndecl) == BUILT_IN_NORMAL)
	  switch (DECL_FUNCTION_CODE (fndecl))
	    {
	    case BUILT_IN_EH_COPY_VALUES:
	      r = gimple_call_arg (stmt, 1);
	      r = move_stmt_eh_region_tree_nr (r, p);
	      gimple_call_set_arg (stmt, 1, r);
	      /* FALLTHRU */

	    case BUILT_IN_EH_POINTER:
	    case BUILT_IN_EH_FILTER:
	      r = gimple_call_arg (stmt, 0);
	      r = move_stmt_eh_region_tree_nr (r, p);
	      gimple_call_set_arg (stmt, 0, r);
	      break;

	    default:
	      break;
	    }
      }
      break;

    case GIMPLE_RESX:
      {
	gresx *resx_stmt = as_a <gresx *> (stmt);
	int r = gimple_resx_region (resx_stmt);
	r = move_stmt_eh_region_nr (r, p);
	gimple_resx_set_region (resx_stmt, r);
      }
      break;

    case GIMPLE_EH_DISPATCH:
      {
	geh_dispatch *eh_dispatch_stmt = as_a <geh_dispatch *> (stmt);
	int r = gimple_eh_dispatch_region (eh_dispatch_stmt);
	r = move_stmt_eh_region_nr (r, p);
	gimple_eh_dispatch_set_region (eh_dispatch_stmt, r);
      }
      break;

    case GIMPLE_OMP_RETURN:
    case GIMPLE_OMP_CONTINUE:
      break;
    default:
      if (is_gimple_omp (stmt))
	{
	  /* Do not remap variables inside OMP directives.  Variables
	     referenced in clauses and directive header belong to the
	     parent function and should not be moved into the child
	     function.  */
	  bool save_remap_decls_p = p->remap_decls_p;
	  p->remap_decls_p = false;
	  *handled_ops_p = true;

	  walk_gimple_seq_mod (gimple_omp_body_ptr (stmt), move_stmt_r,
			       move_stmt_op, wi);

	  p->remap_decls_p = save_remap_decls_p;
	}
      break;
    }

  return NULL_TREE;
}

/* Move basic block BB from function CFUN to function DEST_FN.  The
   block is moved out of the original linked list and placed after
   block AFTER in the new list.  Also, the block is removed from the
   original array of blocks and placed in DEST_FN's array of blocks.
   If UPDATE_EDGE_COUNT_P is true, the edge counts on both CFGs is
   updated to reflect the moved edges.

   The local variables are remapped to new instances, VARS_MAP is used
   to record the mapping.  */

static void
move_block_to_fn (struct function *dest_cfun, basic_block bb,
		  basic_block after, bool update_edge_count_p,
		  struct move_stmt_d *d)
{
  struct control_flow_graph *cfg;
  edge_iterator ei;
  edge e;
  gimple_stmt_iterator si;
  unsigned old_len, new_len;

  /* Remove BB from dominance structures.  */
  delete_from_dominance_info (CDI_DOMINATORS, bb);

  /* Move BB from its current loop to the copy in the new function.  */
  if (current_loops)
    {
      struct loop *new_loop = (struct loop *)bb->loop_father->aux;
      if (new_loop)
	bb->loop_father = new_loop;
    }

  /* Link BB to the new linked list.  */
  move_block_after (bb, after);

  /* Update the edge count in the corresponding flowgraphs.  */
  if (update_edge_count_p)
    FOR_EACH_EDGE (e, ei, bb->succs)
      {
	cfun->cfg->x_n_edges--;
	dest_cfun->cfg->x_n_edges++;
      }

  /* Remove BB from the original basic block array.  */
  (*cfun->cfg->x_basic_block_info)[bb->index] = NULL;
  cfun->cfg->x_n_basic_blocks--;

  /* Grow DEST_CFUN's basic block array if needed.  */
  cfg = dest_cfun->cfg;
  cfg->x_n_basic_blocks++;
  if (bb->index >= cfg->x_last_basic_block)
    cfg->x_last_basic_block = bb->index + 1;

  old_len = vec_safe_length (cfg->x_basic_block_info);
  if ((unsigned) cfg->x_last_basic_block >= old_len)
    {
      new_len = cfg->x_last_basic_block + (cfg->x_last_basic_block + 3) / 4;
      vec_safe_grow_cleared (cfg->x_basic_block_info, new_len);
    }

  (*cfg->x_basic_block_info)[bb->index] = bb;

  /* Remap the variables in phi nodes.  */
  for (gphi_iterator psi = gsi_start_phis (bb);
       !gsi_end_p (psi); )
    {
      gphi *phi = psi.phi ();
      use_operand_p use;
      tree op = PHI_RESULT (phi);
      ssa_op_iter oi;
      unsigned i;

      if (virtual_operand_p (op))
	{
	  /* Remove the phi nodes for virtual operands (alias analysis will be
	     run for the new function, anyway).  */
          remove_phi_node (&psi, true);
	  continue;
	}

      SET_PHI_RESULT (phi,
		      replace_ssa_name (op, d->vars_map, dest_cfun->decl));
      FOR_EACH_PHI_ARG (use, phi, oi, SSA_OP_USE)
	{
	  op = USE_FROM_PTR (use);
	  if (TREE_CODE (op) == SSA_NAME)
	    SET_USE (use, replace_ssa_name (op, d->vars_map, dest_cfun->decl));
	}

      for (i = 0; i < EDGE_COUNT (bb->preds); i++)
	{
	  location_t locus = gimple_phi_arg_location (phi, i);
	  tree block = LOCATION_BLOCK (locus);

	  if (locus == UNKNOWN_LOCATION)
	    continue;
	  if (d->orig_block == NULL_TREE || block == d->orig_block)
	    {
	      if (d->new_block == NULL_TREE)
		locus = LOCATION_LOCUS (locus);
	      else
		locus = COMBINE_LOCATION_DATA (line_table, locus, d->new_block);
	      gimple_phi_arg_set_location (phi, i, locus);
	    }
	}

      gsi_next (&psi);
    }

  for (si = gsi_start_bb (bb); !gsi_end_p (si); gsi_next (&si))
    {
      gimple stmt = gsi_stmt (si);
      struct walk_stmt_info wi;

      memset (&wi, 0, sizeof (wi));
      wi.info = d;
      walk_gimple_stmt (&si, move_stmt_r, move_stmt_op, &wi);

      if (glabel *label_stmt = dyn_cast <glabel *> (stmt))
	{
	  tree label = gimple_label_label (label_stmt);
	  int uid = LABEL_DECL_UID (label);

	  gcc_assert (uid > -1);

	  old_len = vec_safe_length (cfg->x_label_to_block_map);
	  if (old_len <= (unsigned) uid)
	    {
	      new_len = 3 * uid / 2 + 1;
	      vec_safe_grow_cleared (cfg->x_label_to_block_map, new_len);
	    }

	  (*cfg->x_label_to_block_map)[uid] = bb;
	  (*cfun->cfg->x_label_to_block_map)[uid] = NULL;

	  gcc_assert (DECL_CONTEXT (label) == dest_cfun->decl);

	  if (uid >= dest_cfun->cfg->last_label_uid)
	    dest_cfun->cfg->last_label_uid = uid + 1;
	}

      maybe_duplicate_eh_stmt_fn (dest_cfun, stmt, cfun, stmt, d->eh_map, 0);
      remove_stmt_from_eh_lp_fn (cfun, stmt);

      gimple_duplicate_stmt_histograms (dest_cfun, stmt, cfun, stmt);
      gimple_remove_stmt_histograms (cfun, stmt);

      /* We cannot leave any operands allocated from the operand caches of
	 the current function.  */
      free_stmt_operands (cfun, stmt);
      push_cfun (dest_cfun);
      update_stmt (stmt);
      pop_cfun ();
    }

  FOR_EACH_EDGE (e, ei, bb->succs)
    if (e->goto_locus != UNKNOWN_LOCATION)
      {
	tree block = LOCATION_BLOCK (e->goto_locus);
	if (d->orig_block == NULL_TREE
	    || block == d->orig_block)
	  e->goto_locus = d->new_block ?
	      COMBINE_LOCATION_DATA (line_table, e->goto_locus, d->new_block) :
	      LOCATION_LOCUS (e->goto_locus);
      }
}

/* Examine the statements in BB (which is in SRC_CFUN); find and return
   the outermost EH region.  Use REGION as the incoming base EH region.  */

static eh_region
find_outermost_region_in_block (struct function *src_cfun,
				basic_block bb, eh_region region)
{
  gimple_stmt_iterator si;

  for (si = gsi_start_bb (bb); !gsi_end_p (si); gsi_next (&si))
    {
      gimple stmt = gsi_stmt (si);
      eh_region stmt_region;
      int lp_nr;

      lp_nr = lookup_stmt_eh_lp_fn (src_cfun, stmt);
      stmt_region = get_eh_region_from_lp_number_fn (src_cfun, lp_nr);
      if (stmt_region)
	{
	  if (region == NULL)
	    region = stmt_region;
	  else if (stmt_region != region)
	    {
	      region = eh_region_outermost (src_cfun, stmt_region, region);
	      gcc_assert (region != NULL);
	    }
	}
    }

  return region;
}

static tree
new_label_mapper (tree decl, void *data)
{
  htab_t hash = (htab_t) data;
  struct tree_map *m;
  void **slot;

  gcc_assert (TREE_CODE (decl) == LABEL_DECL);

  m = XNEW (struct tree_map);
  m->hash = DECL_UID (decl);
  m->base.from = decl;
  m->to = create_artificial_label (UNKNOWN_LOCATION);
  LABEL_DECL_UID (m->to) = LABEL_DECL_UID (decl);
  if (LABEL_DECL_UID (m->to) >= cfun->cfg->last_label_uid)
    cfun->cfg->last_label_uid = LABEL_DECL_UID (m->to) + 1;

  slot = htab_find_slot_with_hash (hash, m, m->hash, INSERT);
  gcc_assert (*slot == NULL);

  *slot = m;

  return m->to;
}

/* Change DECL_CONTEXT of all BLOCK_VARS in block, including
   subblocks.  */

static void
replace_block_vars_by_duplicates (tree block, hash_map<tree, tree> *vars_map,
				  tree to_context)
{
  tree *tp, t;

  for (tp = &BLOCK_VARS (block); *tp; tp = &DECL_CHAIN (*tp))
    {
      t = *tp;
      if (TREE_CODE (t) != VAR_DECL && TREE_CODE (t) != CONST_DECL)
	continue;
      replace_by_duplicate_decl (&t, vars_map, to_context);
      if (t != *tp)
	{
	  if (TREE_CODE (*tp) == VAR_DECL && DECL_HAS_VALUE_EXPR_P (*tp))
	    {
	      SET_DECL_VALUE_EXPR (t, DECL_VALUE_EXPR (*tp));
	      DECL_HAS_VALUE_EXPR_P (t) = 1;
	    }
	  DECL_CHAIN (t) = DECL_CHAIN (*tp);
	  *tp = t;
	}
    }

  for (block = BLOCK_SUBBLOCKS (block); block; block = BLOCK_CHAIN (block))
    replace_block_vars_by_duplicates (block, vars_map, to_context);
}

/* Fixup the loop arrays and numbers after moving LOOP and its subloops
   from FN1 to FN2.  */

static void
fixup_loop_arrays_after_move (struct function *fn1, struct function *fn2,
			      struct loop *loop)
{
  /* Discard it from the old loop array.  */
  (*get_loops (fn1))[loop->num] = NULL;

  /* Place it in the new loop array, assigning it a new number.  */
  loop->num = number_of_loops (fn2);
  vec_safe_push (loops_for_fn (fn2)->larray, loop);

  /* Recurse to children.  */
  for (loop = loop->inner; loop; loop = loop->next)
    fixup_loop_arrays_after_move (fn1, fn2, loop);
}

/* Verify that the blocks in BBS_P are a single-entry, single-exit region
   delimited by ENTRY_BB and EXIT_BB, possibly containing noreturn blocks.  */

DEBUG_FUNCTION void
verify_sese (basic_block entry, basic_block exit, vec<basic_block> *bbs_p)
{
  basic_block bb;
  edge_iterator ei;
  edge e;
  bitmap bbs = BITMAP_ALLOC (NULL);
  int i;

  gcc_assert (entry != NULL);
  gcc_assert (entry != exit);
  gcc_assert (bbs_p != NULL);

  gcc_assert (bbs_p->length () > 0);

  FOR_EACH_VEC_ELT (*bbs_p, i, bb)
    bitmap_set_bit (bbs, bb->index);

  gcc_assert (bitmap_bit_p (bbs, entry->index));
  gcc_assert (exit == NULL || bitmap_bit_p (bbs, exit->index));

  FOR_EACH_VEC_ELT (*bbs_p, i, bb)
    {
      if (bb == entry)
	{
	  gcc_assert (single_pred_p (entry));
	  gcc_assert (!bitmap_bit_p (bbs, single_pred (entry)->index));
	}
      else
	for (ei = ei_start (bb->preds); !ei_end_p (ei); ei_next (&ei))
	  {
	    e = ei_edge (ei);
	    gcc_assert (bitmap_bit_p (bbs, e->src->index));
	  }

      if (bb == exit)
	{
	  gcc_assert (single_succ_p (exit));
	  gcc_assert (!bitmap_bit_p (bbs, single_succ (exit)->index));
	}
      else
	for (ei = ei_start (bb->succs); !ei_end_p (ei); ei_next (&ei))
	  {
	    e = ei_edge (ei);
	    gcc_assert (bitmap_bit_p (bbs, e->dest->index));
	  }
    }

  BITMAP_FREE (bbs);
}


/* Move a single-entry, single-exit region delimited by ENTRY_BB and
   EXIT_BB to function DEST_CFUN.  The whole region is replaced by a
   single basic block in the original CFG and the new basic block is
   returned.  DEST_CFUN must not have a CFG yet.

   Note that the region need not be a pure SESE region.  Blocks inside
   the region may contain calls to abort/exit.  The only restriction
   is that ENTRY_BB should be the only entry point and it must
   dominate EXIT_BB.

   Change TREE_BLOCK of all statements in ORIG_BLOCK to the new
   functions outermost BLOCK, move all subblocks of ORIG_BLOCK
   to the new function.

   All local variables referenced in the region are assumed to be in
   the corresponding BLOCK_VARS and unexpanded variable lists
   associated with DEST_CFUN.  */

basic_block
move_sese_region_to_fn (struct function *dest_cfun, basic_block entry_bb,
		        basic_block exit_bb, tree orig_block)
{
  vec<basic_block> bbs, dom_bbs;
  basic_block dom_entry = get_immediate_dominator (CDI_DOMINATORS, entry_bb);
  basic_block after, bb, *entry_pred, *exit_succ, abb;
  struct function *saved_cfun = cfun;
  int *entry_flag, *exit_flag;
  unsigned *entry_prob, *exit_prob;
  unsigned i, num_entry_edges, num_exit_edges, num_nodes;
  edge e;
  edge_iterator ei;
  htab_t new_label_map;
  hash_map<void *, void *> *eh_map;
  struct loop *loop = entry_bb->loop_father;
  struct loop *loop0 = get_loop (saved_cfun, 0);
  struct move_stmt_d d;

  /* If ENTRY does not strictly dominate EXIT, this cannot be an SESE
     region.  */
  gcc_assert (entry_bb != exit_bb
              && (!exit_bb
		  || dominated_by_p (CDI_DOMINATORS, exit_bb, entry_bb)));

  /* Collect all the blocks in the region.  Manually add ENTRY_BB
     because it won't be added by dfs_enumerate_from.  */
  bbs.create (0);
  bbs.safe_push (entry_bb);
  gather_blocks_in_sese_region (entry_bb, exit_bb, &bbs);
#ifdef ENABLE_CHECKING
  verify_sese (entry_bb, exit_bb, &bbs);
#endif

  /* The blocks that used to be dominated by something in BBS will now be
     dominated by the new block.  */
  dom_bbs = get_dominated_by_region (CDI_DOMINATORS,
				     bbs.address (),
				     bbs.length ());

  /* Detach ENTRY_BB and EXIT_BB from CFUN->CFG.  We need to remember
     the predecessor edges to ENTRY_BB and the successor edges to
     EXIT_BB so that we can re-attach them to the new basic block that
     will replace the region.  */
  num_entry_edges = EDGE_COUNT (entry_bb->preds);
  entry_pred = XNEWVEC (basic_block, num_entry_edges);
  entry_flag = XNEWVEC (int, num_entry_edges);
  entry_prob = XNEWVEC (unsigned, num_entry_edges);
  i = 0;
  for (ei = ei_start (entry_bb->preds); (e = ei_safe_edge (ei)) != NULL;)
    {
      entry_prob[i] = e->probability;
      entry_flag[i] = e->flags;
      entry_pred[i++] = e->src;
      remove_edge (e);
    }

  if (exit_bb)
    {
      num_exit_edges = EDGE_COUNT (exit_bb->succs);
      exit_succ = XNEWVEC (basic_block, num_exit_edges);
      exit_flag = XNEWVEC (int, num_exit_edges);
      exit_prob = XNEWVEC (unsigned, num_exit_edges);
      i = 0;
      for (ei = ei_start (exit_bb->succs); (e = ei_safe_edge (ei)) != NULL;)
	{
	  exit_prob[i] = e->probability;
	  exit_flag[i] = e->flags;
	  exit_succ[i++] = e->dest;
	  remove_edge (e);
	}
    }
  else
    {
      num_exit_edges = 0;
      exit_succ = NULL;
      exit_flag = NULL;
      exit_prob = NULL;
    }

  /* Switch context to the child function to initialize DEST_FN's CFG.  */
  gcc_assert (dest_cfun->cfg == NULL);
  push_cfun (dest_cfun);

  init_empty_tree_cfg ();

  /* Initialize EH information for the new function.  */
  eh_map = NULL;
  new_label_map = NULL;
  if (saved_cfun->eh)
    {
      eh_region region = NULL;

      FOR_EACH_VEC_ELT (bbs, i, bb)
	region = find_outermost_region_in_block (saved_cfun, bb, region);

      init_eh_for_function ();
      if (region != NULL)
	{
	  new_label_map = htab_create (17, tree_map_hash, tree_map_eq, free);
	  eh_map = duplicate_eh_regions (saved_cfun, region, 0,
					 new_label_mapper, new_label_map);
	}
    }

  /* Initialize an empty loop tree.  */
  struct loops *loops = ggc_cleared_alloc<struct loops> ();
  init_loops_structure (dest_cfun, loops, 1);
  loops->state = LOOPS_MAY_HAVE_MULTIPLE_LATCHES;
  set_loops_for_fn (dest_cfun, loops);

  /* Move the outlined loop tree part.  */
  num_nodes = bbs.length ();
  FOR_EACH_VEC_ELT (bbs, i, bb)
    {
      if (bb->loop_father->header == bb)
	{
	  struct loop *this_loop = bb->loop_father;
	  struct loop *outer = loop_outer (this_loop);
	  if (outer == loop
	      /* If the SESE region contains some bbs ending with
		 a noreturn call, those are considered to belong
		 to the outermost loop in saved_cfun, rather than
		 the entry_bb's loop_father.  */
	      || outer == loop0)
	    {
	      if (outer != loop)
		num_nodes -= this_loop->num_nodes;
	      flow_loop_tree_node_remove (bb->loop_father);
	      flow_loop_tree_node_add (get_loop (dest_cfun, 0), this_loop);
	      fixup_loop_arrays_after_move (saved_cfun, cfun, this_loop);
	    }
	}
      else if (bb->loop_father == loop0 && loop0 != loop)
	num_nodes--;

      /* Remove loop exits from the outlined region.  */
      if (loops_for_fn (saved_cfun)->exits)
	FOR_EACH_EDGE (e, ei, bb->succs)
	  {
	    struct loops *l = loops_for_fn (saved_cfun);
	    loop_exit **slot
	      = l->exits->find_slot_with_hash (e, htab_hash_pointer (e),
					       NO_INSERT);
	    if (slot)
	      l->exits->clear_slot (slot);
	  }
    }


  /* Adjust the number of blocks in the tree root of the outlined part.  */
  get_loop (dest_cfun, 0)->num_nodes = bbs.length () + 2;

  /* Setup a mapping to be used by move_block_to_fn.  */
  loop->aux = current_loops->tree_root;
  loop0->aux = current_loops->tree_root;

  pop_cfun ();

  /* Move blocks from BBS into DEST_CFUN.  */
  gcc_assert (bbs.length () >= 2);
  after = dest_cfun->cfg->x_entry_block_ptr;
  hash_map<tree, tree> vars_map;

  memset (&d, 0, sizeof (d));
  d.orig_block = orig_block;
  d.new_block = DECL_INITIAL (dest_cfun->decl);
  d.from_context = cfun->decl;
  d.to_context = dest_cfun->decl;
  d.vars_map = &vars_map;
  d.new_label_map = new_label_map;
  d.eh_map = eh_map;
  d.remap_decls_p = true;

  FOR_EACH_VEC_ELT (bbs, i, bb)
    {
      /* No need to update edge counts on the last block.  It has
	 already been updated earlier when we detached the region from
	 the original CFG.  */
      move_block_to_fn (dest_cfun, bb, after, bb != exit_bb, &d);
      after = bb;
    }

  loop->aux = NULL;
  loop0->aux = NULL;
  /* Loop sizes are no longer correct, fix them up.  */
  loop->num_nodes -= num_nodes;
  for (struct loop *outer = loop_outer (loop);
       outer; outer = loop_outer (outer))
    outer->num_nodes -= num_nodes;
  loop0->num_nodes -= bbs.length () - num_nodes;

  if (saved_cfun->has_simduid_loops || saved_cfun->has_force_vectorize_loops)
    {
      struct loop *aloop;
      for (i = 0; vec_safe_iterate (loops->larray, i, &aloop); i++)
	if (aloop != NULL)
	  {
	    if (aloop->simduid)
	      {
		replace_by_duplicate_decl (&aloop->simduid, d.vars_map,
					   d.to_context);
		dest_cfun->has_simduid_loops = true;
	      }
	    if (aloop->force_vectorize)
	      dest_cfun->has_force_vectorize_loops = true;
	  }
    }

  /* Rewire BLOCK_SUBBLOCKS of orig_block.  */
  if (orig_block)
    {
      tree block;
      gcc_assert (BLOCK_SUBBLOCKS (DECL_INITIAL (dest_cfun->decl))
		  == NULL_TREE);
      BLOCK_SUBBLOCKS (DECL_INITIAL (dest_cfun->decl))
	= BLOCK_SUBBLOCKS (orig_block);
      for (block = BLOCK_SUBBLOCKS (orig_block);
	   block; block = BLOCK_CHAIN (block))
	BLOCK_SUPERCONTEXT (block) = DECL_INITIAL (dest_cfun->decl);
      BLOCK_SUBBLOCKS (orig_block) = NULL_TREE;
    }

  replace_block_vars_by_duplicates (DECL_INITIAL (dest_cfun->decl),
				    &vars_map, dest_cfun->decl);

  if (new_label_map)
    htab_delete (new_label_map);
  if (eh_map)
    delete eh_map;

  /* Rewire the entry and exit blocks.  The successor to the entry
     block turns into the successor of DEST_FN's ENTRY_BLOCK_PTR in
     the child function.  Similarly, the predecessor of DEST_FN's
     EXIT_BLOCK_PTR turns into the predecessor of EXIT_BLOCK_PTR.  We
     need to switch CFUN between DEST_CFUN and SAVED_CFUN so that the
     various CFG manipulation function get to the right CFG.

     FIXME, this is silly.  The CFG ought to become a parameter to
     these helpers.  */
  push_cfun (dest_cfun);
  make_edge (ENTRY_BLOCK_PTR_FOR_FN (cfun), entry_bb, EDGE_FALLTHRU);
  if (exit_bb)
    make_edge (exit_bb,  EXIT_BLOCK_PTR_FOR_FN (cfun), 0);
  pop_cfun ();

  /* Back in the original function, the SESE region has disappeared,
     create a new basic block in its place.  */
  bb = create_empty_bb (entry_pred[0]);
  if (current_loops)
    add_bb_to_loop (bb, loop);
  for (i = 0; i < num_entry_edges; i++)
    {
      e = make_edge (entry_pred[i], bb, entry_flag[i]);
      e->probability = entry_prob[i];
    }

  for (i = 0; i < num_exit_edges; i++)
    {
      e = make_edge (bb, exit_succ[i], exit_flag[i]);
      e->probability = exit_prob[i];
    }

  set_immediate_dominator (CDI_DOMINATORS, bb, dom_entry);
  FOR_EACH_VEC_ELT (dom_bbs, i, abb)
    set_immediate_dominator (CDI_DOMINATORS, abb, bb);
  dom_bbs.release ();

  if (exit_bb)
    {
      free (exit_prob);
      free (exit_flag);
      free (exit_succ);
    }
  free (entry_prob);
  free (entry_flag);
  free (entry_pred);
  bbs.release ();

  return bb;
}


/* Dump FUNCTION_DECL FN to file FILE using FLAGS (see TDF_* in dumpfile.h)
   */

void
dump_function_to_file (tree fndecl, FILE *file, int flags)
{
  tree arg, var, old_current_fndecl = current_function_decl;
  struct function *dsf;
  bool ignore_topmost_bind = false, any_var = false;
  basic_block bb;
  tree chain;
  bool tmclone = (TREE_CODE (fndecl) == FUNCTION_DECL
		  && decl_is_tm_clone (fndecl));
  struct function *fun = DECL_STRUCT_FUNCTION (fndecl);

  current_function_decl = fndecl;
  fprintf (file, "%s %s(", function_name (fun), tmclone ? "[tm-clone] " : "");

  arg = DECL_ARGUMENTS (fndecl);
  while (arg)
    {
      print_generic_expr (file, TREE_TYPE (arg), dump_flags);
      fprintf (file, " ");
      print_generic_expr (file, arg, dump_flags);
      if (flags & TDF_VERBOSE)
	print_node (file, "", arg, 4);
      if (DECL_CHAIN (arg))
	fprintf (file, ", ");
      arg = DECL_CHAIN (arg);
    }
  fprintf (file, ")\n");

  if (flags & TDF_VERBOSE)
    print_node (file, "", fndecl, 2);

  dsf = DECL_STRUCT_FUNCTION (fndecl);
  if (dsf && (flags & TDF_EH))
    dump_eh_tree (file, dsf);

  if (flags & TDF_RAW && !gimple_has_body_p (fndecl))
    {
      dump_node (fndecl, TDF_SLIM | flags, file);
      current_function_decl = old_current_fndecl;
      return;
    }

  /* When GIMPLE is lowered, the variables are no longer available in
     BIND_EXPRs, so display them separately.  */
  if (fun && fun->decl == fndecl && (fun->curr_properties & PROP_gimple_lcf))
    {
      unsigned ix;
      ignore_topmost_bind = true;

      fprintf (file, "{\n");
      if (!vec_safe_is_empty (fun->local_decls))
	FOR_EACH_LOCAL_DECL (fun, ix, var)
	  {
	    print_generic_decl (file, var, flags);
	    if (flags & TDF_VERBOSE)
	      print_node (file, "", var, 4);
	    fprintf (file, "\n");

	    any_var = true;
	  }
      if (gimple_in_ssa_p (cfun))
	for (ix = 1; ix < num_ssa_names; ++ix)
	  {
	    tree name = ssa_name (ix);
	    if (name && !SSA_NAME_VAR (name))
	      {
		fprintf (file, "  ");
		print_generic_expr (file, TREE_TYPE (name), flags);
		fprintf (file, " ");
		print_generic_expr (file, name, flags);
		fprintf (file, ";\n");

		any_var = true;
	      }
	  }
    }

  if (fun && fun->decl == fndecl
      && fun->cfg
      && basic_block_info_for_fn (fun))
    {
      /* If the CFG has been built, emit a CFG-based dump.  */
      if (!ignore_topmost_bind)
	fprintf (file, "{\n");

      if (any_var && n_basic_blocks_for_fn (fun))
	fprintf (file, "\n");

      FOR_EACH_BB_FN (bb, fun)
	dump_bb (file, bb, 2, flags | TDF_COMMENT);

      fprintf (file, "}\n");
    }
  else if (DECL_SAVED_TREE (fndecl) == NULL)
    {
      /* The function is now in GIMPLE form but the CFG has not been
	 built yet.  Emit the single sequence of GIMPLE statements
	 that make up its body.  */
      gimple_seq body = gimple_body (fndecl);

      if (gimple_seq_first_stmt (body)
	  && gimple_seq_first_stmt (body) == gimple_seq_last_stmt (body)
	  && gimple_code (gimple_seq_first_stmt (body)) == GIMPLE_BIND)
	print_gimple_seq (file, body, 0, flags);
      else
	{
	  if (!ignore_topmost_bind)
	    fprintf (file, "{\n");

	  if (any_var)
	    fprintf (file, "\n");

	  print_gimple_seq (file, body, 2, flags);
	  fprintf (file, "}\n");
	}
    }
  else
    {
      int indent;

      /* Make a tree based dump.  */
      chain = DECL_SAVED_TREE (fndecl);
      if (chain && TREE_CODE (chain) == BIND_EXPR)
	{
	  if (ignore_topmost_bind)
	    {
	      chain = BIND_EXPR_BODY (chain);
	      indent = 2;
	    }
	  else
	    indent = 0;
	}
      else
	{
	  if (!ignore_topmost_bind)
	    fprintf (file, "{\n");
	  indent = 2;
	}

      if (any_var)
	fprintf (file, "\n");

      print_generic_stmt_indented (file, chain, flags, indent);
      if (ignore_topmost_bind)
	fprintf (file, "}\n");
    }

  if (flags & TDF_ENUMERATE_LOCALS)
    dump_enumerated_decls (file, flags);
  fprintf (file, "\n\n");

  current_function_decl = old_current_fndecl;
}

/* Dump FUNCTION_DECL FN to stderr using FLAGS (see TDF_* in tree.h)  */

DEBUG_FUNCTION void
debug_function (tree fn, int flags)
{
  dump_function_to_file (fn, stderr, flags);
}


/* Print on FILE the indexes for the predecessors of basic_block BB.  */

static void
print_pred_bbs (FILE *file, basic_block bb)
{
  edge e;
  edge_iterator ei;

  FOR_EACH_EDGE (e, ei, bb->preds)
    fprintf (file, "bb_%d ", e->src->index);
}


/* Print on FILE the indexes for the successors of basic_block BB.  */

static void
print_succ_bbs (FILE *file, basic_block bb)
{
  edge e;
  edge_iterator ei;

  FOR_EACH_EDGE (e, ei, bb->succs)
    fprintf (file, "bb_%d ", e->dest->index);
}

/* Print to FILE the basic block BB following the VERBOSITY level.  */

void
print_loops_bb (FILE *file, basic_block bb, int indent, int verbosity)
{
  char *s_indent = (char *) alloca ((size_t) indent + 1);
  memset ((void *) s_indent, ' ', (size_t) indent);
  s_indent[indent] = '\0';

  /* Print basic_block's header.  */
  if (verbosity >= 2)
    {
      fprintf (file, "%s  bb_%d (preds = {", s_indent, bb->index);
      print_pred_bbs (file, bb);
      fprintf (file, "}, succs = {");
      print_succ_bbs (file, bb);
      fprintf (file, "})\n");
    }

  /* Print basic_block's body.  */
  if (verbosity >= 3)
    {
      fprintf (file, "%s  {\n", s_indent);
      dump_bb (file, bb, indent + 4, TDF_VOPS|TDF_MEMSYMS);
      fprintf (file, "%s  }\n", s_indent);
    }
}

static void print_loop_and_siblings (FILE *, struct loop *, int, int);

/* Pretty print LOOP on FILE, indented INDENT spaces.  Following
   VERBOSITY level this outputs the contents of the loop, or just its
   structure.  */

static void
print_loop (FILE *file, struct loop *loop, int indent, int verbosity)
{
  char *s_indent;
  basic_block bb;

  if (loop == NULL)
    return;

  s_indent = (char *) alloca ((size_t) indent + 1);
  memset ((void *) s_indent, ' ', (size_t) indent);
  s_indent[indent] = '\0';

  /* Print loop's header.  */
  fprintf (file, "%sloop_%d (", s_indent, loop->num);
  if (loop->header)
    fprintf (file, "header = %d", loop->header->index);
  else
    {
      fprintf (file, "deleted)\n");
      return;
    }
  if (loop->latch)
    fprintf (file, ", latch = %d", loop->latch->index);
  else
    fprintf (file, ", multiple latches");
  fprintf (file, ", niter = ");
  print_generic_expr (file, loop->nb_iterations, 0);

  if (loop->any_upper_bound)
    {
      fprintf (file, ", upper_bound = ");
      print_decu (loop->nb_iterations_upper_bound, file);
    }

  if (loop->any_estimate)
    {
      fprintf (file, ", estimate = ");
      print_decu (loop->nb_iterations_estimate, file);
    }
  fprintf (file, ")\n");

  /* Print loop's body.  */
  if (verbosity >= 1)
    {
      fprintf (file, "%s{\n", s_indent);
      FOR_EACH_BB_FN (bb, cfun)
	if (bb->loop_father == loop)
	  print_loops_bb (file, bb, indent, verbosity);

      print_loop_and_siblings (file, loop->inner, indent + 2, verbosity);
      fprintf (file, "%s}\n", s_indent);
    }
}

/* Print the LOOP and its sibling loops on FILE, indented INDENT
   spaces.  Following VERBOSITY level this outputs the contents of the
   loop, or just its structure.  */

static void
print_loop_and_siblings (FILE *file, struct loop *loop, int indent,
			 int verbosity)
{
  if (loop == NULL)
    return;

  print_loop (file, loop, indent, verbosity);
  print_loop_and_siblings (file, loop->next, indent, verbosity);
}

/* Follow a CFG edge from the entry point of the program, and on entry
   of a loop, pretty print the loop structure on FILE.  */

void
print_loops (FILE *file, int verbosity)
{
  basic_block bb;

  bb = ENTRY_BLOCK_PTR_FOR_FN (cfun);
  if (bb && bb->loop_father)
    print_loop_and_siblings (file, bb->loop_father, 0, verbosity);
}

/* Dump a loop.  */

DEBUG_FUNCTION void
debug (struct loop &ref)
{
  print_loop (stderr, &ref, 0, /*verbosity*/0);
}

DEBUG_FUNCTION void
debug (struct loop *ptr)
{
  if (ptr)
    debug (*ptr);
  else
    fprintf (stderr, "<nil>\n");
}

/* Dump a loop verbosely.  */

DEBUG_FUNCTION void
debug_verbose (struct loop &ref)
{
  print_loop (stderr, &ref, 0, /*verbosity*/3);
}

DEBUG_FUNCTION void
debug_verbose (struct loop *ptr)
{
  if (ptr)
    debug (*ptr);
  else
    fprintf (stderr, "<nil>\n");
}


/* Debugging loops structure at tree level, at some VERBOSITY level.  */

DEBUG_FUNCTION void
debug_loops (int verbosity)
{
  print_loops (stderr, verbosity);
}

/* Print on stderr the code of LOOP, at some VERBOSITY level.  */

DEBUG_FUNCTION void
debug_loop (struct loop *loop, int verbosity)
{
  print_loop (stderr, loop, 0, verbosity);
}

/* Print on stderr the code of loop number NUM, at some VERBOSITY
   level.  */

DEBUG_FUNCTION void
debug_loop_num (unsigned num, int verbosity)
{
  debug_loop (get_loop (cfun, num), verbosity);
}

/* Return true if BB ends with a call, possibly followed by some
   instructions that must stay with the call.  Return false,
   otherwise.  */

static bool
gimple_block_ends_with_call_p (basic_block bb)
{
  gimple_stmt_iterator gsi = gsi_last_nondebug_bb (bb);
  return !gsi_end_p (gsi) && is_gimple_call (gsi_stmt (gsi));
}


/* Return true if BB ends with a conditional branch.  Return false,
   otherwise.  */

static bool
gimple_block_ends_with_condjump_p (const_basic_block bb)
{
  gimple stmt = last_stmt (CONST_CAST_BB (bb));
  return (stmt && gimple_code (stmt) == GIMPLE_COND);
}


/* Return true if we need to add fake edge to exit at statement T.
   Helper function for gimple_flow_call_edges_add.  */

static bool
need_fake_edge_p (gimple t)
{
  tree fndecl = NULL_TREE;
  int call_flags = 0;

  /* NORETURN and LONGJMP calls already have an edge to exit.
     CONST and PURE calls do not need one.
     We don't currently check for CONST and PURE here, although
     it would be a good idea, because those attributes are
     figured out from the RTL in mark_constant_function, and
     the counter incrementation code from -fprofile-arcs
     leads to different results from -fbranch-probabilities.  */
  if (is_gimple_call (t))
    {
      fndecl = gimple_call_fndecl (t);
      call_flags = gimple_call_flags (t);
    }

  if (is_gimple_call (t)
      && fndecl
      && DECL_BUILT_IN (fndecl)
      && (call_flags & ECF_NOTHROW)
      && !(call_flags & ECF_RETURNS_TWICE)
      /* fork() doesn't really return twice, but the effect of
         wrapping it in __gcov_fork() which calls __gcov_flush()
	 and clears the counters before forking has the same
	 effect as returning twice.  Force a fake edge.  */
      && !(DECL_BUILT_IN_CLASS (fndecl) == BUILT_IN_NORMAL
	   && DECL_FUNCTION_CODE (fndecl) == BUILT_IN_FORK))
    return false;

  if (is_gimple_call (t))
    {
      edge_iterator ei;
      edge e;
      basic_block bb;

      if (!(call_flags & ECF_NORETURN))
	return true;

      bb = gimple_bb (t);
      FOR_EACH_EDGE (e, ei, bb->succs)
	if ((e->flags & EDGE_FAKE) == 0)
	  return true;
    }

  if (gasm *asm_stmt = dyn_cast <gasm *> (t))
    if (gimple_asm_volatile_p (asm_stmt) || gimple_asm_input_p (asm_stmt))
      return true;

  return false;
}


/* Add fake edges to the function exit for any non constant and non
   noreturn calls (or noreturn calls with EH/abnormal edges),
   volatile inline assembly in the bitmap of blocks specified by BLOCKS
   or to the whole CFG if BLOCKS is zero.  Return the number of blocks
   that were split.

   The goal is to expose cases in which entering a basic block does
   not imply that all subsequent instructions must be executed.  */

static int
gimple_flow_call_edges_add (sbitmap blocks)
{
  int i;
  int blocks_split = 0;
  int last_bb = last_basic_block_for_fn (cfun);
  bool check_last_block = false;

  if (n_basic_blocks_for_fn (cfun) == NUM_FIXED_BLOCKS)
    return 0;

  if (! blocks)
    check_last_block = true;
  else
    check_last_block = bitmap_bit_p (blocks,
				     EXIT_BLOCK_PTR_FOR_FN (cfun)->prev_bb->index);

  /* In the last basic block, before epilogue generation, there will be
     a fallthru edge to EXIT.  Special care is required if the last insn
     of the last basic block is a call because make_edge folds duplicate
     edges, which would result in the fallthru edge also being marked
     fake, which would result in the fallthru edge being removed by
     remove_fake_edges, which would result in an invalid CFG.

     Moreover, we can't elide the outgoing fake edge, since the block
     profiler needs to take this into account in order to solve the minimal
     spanning tree in the case that the call doesn't return.

     Handle this by adding a dummy instruction in a new last basic block.  */
  if (check_last_block)
    {
      basic_block bb = EXIT_BLOCK_PTR_FOR_FN (cfun)->prev_bb;
      gimple_stmt_iterator gsi = gsi_last_nondebug_bb (bb);
      gimple t = NULL;

      if (!gsi_end_p (gsi))
	t = gsi_stmt (gsi);

      if (t && need_fake_edge_p (t))
	{
	  edge e;

	  e = find_edge (bb, EXIT_BLOCK_PTR_FOR_FN (cfun));
	  if (e)
	    {
	      gsi_insert_on_edge (e, gimple_build_nop ());
	      gsi_commit_edge_inserts ();
	    }
	}
    }

  /* Now add fake edges to the function exit for any non constant
     calls since there is no way that we can determine if they will
     return or not...  */
  for (i = 0; i < last_bb; i++)
    {
      basic_block bb = BASIC_BLOCK_FOR_FN (cfun, i);
      gimple_stmt_iterator gsi;
      gimple stmt, last_stmt;

      if (!bb)
	continue;

      if (blocks && !bitmap_bit_p (blocks, i))
	continue;

      gsi = gsi_last_nondebug_bb (bb);
      if (!gsi_end_p (gsi))
	{
	  last_stmt = gsi_stmt (gsi);
	  do
	    {
	      stmt = gsi_stmt (gsi);
	      if (need_fake_edge_p (stmt))
		{
		  edge e;

		  /* The handling above of the final block before the
		     epilogue should be enough to verify that there is
		     no edge to the exit block in CFG already.
		     Calling make_edge in such case would cause us to
		     mark that edge as fake and remove it later.  */
#ifdef ENABLE_CHECKING
		  if (stmt == last_stmt)
		    {
		      e = find_edge (bb, EXIT_BLOCK_PTR_FOR_FN (cfun));
		      gcc_assert (e == NULL);
		    }
#endif

		  /* Note that the following may create a new basic block
		     and renumber the existing basic blocks.  */
		  if (stmt != last_stmt)
		    {
		      e = split_block (bb, stmt);
		      if (e)
			blocks_split++;
		    }
		  make_edge (bb, EXIT_BLOCK_PTR_FOR_FN (cfun), EDGE_FAKE);
		}
	      gsi_prev (&gsi);
	    }
	  while (!gsi_end_p (gsi));
	}
    }

  if (blocks_split)
    verify_flow_info ();

  return blocks_split;
}

/* Removes edge E and all the blocks dominated by it, and updates dominance
   information.  The IL in E->src needs to be updated separately.
   If dominance info is not available, only the edge E is removed.*/

void
remove_edge_and_dominated_blocks (edge e)
{
  vec<basic_block> bbs_to_remove = vNULL;
  vec<basic_block> bbs_to_fix_dom = vNULL;
  bitmap df, df_idom;
  edge f;
  edge_iterator ei;
  bool none_removed = false;
  unsigned i;
  basic_block bb, dbb;
  bitmap_iterator bi;

  /* If we are removing a path inside a non-root loop that may change
     loop ownership of blocks or remove loops.  Mark loops for fixup.  */
  if (current_loops
      && loop_outer (e->src->loop_father) != NULL
      && e->src->loop_father == e->dest->loop_father)
    loops_state_set (LOOPS_NEED_FIXUP);

  if (!dom_info_available_p (CDI_DOMINATORS))
    {
      remove_edge (e);
      return;
    }

  /* No updating is needed for edges to exit.  */
  if (e->dest == EXIT_BLOCK_PTR_FOR_FN (cfun))
    {
      if (cfgcleanup_altered_bbs)
	bitmap_set_bit (cfgcleanup_altered_bbs, e->src->index);
      remove_edge (e);
      return;
    }

  /* First, we find the basic blocks to remove.  If E->dest has a predecessor
     that is not dominated by E->dest, then this set is empty.  Otherwise,
     all the basic blocks dominated by E->dest are removed.

     Also, to DF_IDOM we store the immediate dominators of the blocks in
     the dominance frontier of E (i.e., of the successors of the
     removed blocks, if there are any, and of E->dest otherwise).  */
  FOR_EACH_EDGE (f, ei, e->dest->preds)
    {
      if (f == e)
	continue;

      if (!dominated_by_p (CDI_DOMINATORS, f->src, e->dest))
	{
	  none_removed = true;
	  break;
	}
    }

  df = BITMAP_ALLOC (NULL);
  df_idom = BITMAP_ALLOC (NULL);

  if (none_removed)
    bitmap_set_bit (df_idom,
		    get_immediate_dominator (CDI_DOMINATORS, e->dest)->index);
  else
    {
      bbs_to_remove = get_all_dominated_blocks (CDI_DOMINATORS, e->dest);
      FOR_EACH_VEC_ELT (bbs_to_remove, i, bb)
	{
	  FOR_EACH_EDGE (f, ei, bb->succs)
	    {
	      if (f->dest != EXIT_BLOCK_PTR_FOR_FN (cfun))
		bitmap_set_bit (df, f->dest->index);
	    }
	}
      FOR_EACH_VEC_ELT (bbs_to_remove, i, bb)
	bitmap_clear_bit (df, bb->index);

      EXECUTE_IF_SET_IN_BITMAP (df, 0, i, bi)
	{
	  bb = BASIC_BLOCK_FOR_FN (cfun, i);
	  bitmap_set_bit (df_idom,
			  get_immediate_dominator (CDI_DOMINATORS, bb)->index);
	}
    }

  if (cfgcleanup_altered_bbs)
    {
      /* Record the set of the altered basic blocks.  */
      bitmap_set_bit (cfgcleanup_altered_bbs, e->src->index);
      bitmap_ior_into (cfgcleanup_altered_bbs, df);
    }

  /* Remove E and the cancelled blocks.  */
  if (none_removed)
    remove_edge (e);
  else
    {
      /* Walk backwards so as to get a chance to substitute all
	 released DEFs into debug stmts.  See
	 eliminate_unnecessary_stmts() in tree-ssa-dce.c for more
	 details.  */
      for (i = bbs_to_remove.length (); i-- > 0; )
	delete_basic_block (bbs_to_remove[i]);
    }

  /* Update the dominance information.  The immediate dominator may change only
     for blocks whose immediate dominator belongs to DF_IDOM:

     Suppose that idom(X) = Y before removal of E and idom(X) != Y after the
     removal.  Let Z the arbitrary block such that idom(Z) = Y and
     Z dominates X after the removal.  Before removal, there exists a path P
     from Y to X that avoids Z.  Let F be the last edge on P that is
     removed, and let W = F->dest.  Before removal, idom(W) = Y (since Y
     dominates W, and because of P, Z does not dominate W), and W belongs to
     the dominance frontier of E.  Therefore, Y belongs to DF_IDOM.  */
  EXECUTE_IF_SET_IN_BITMAP (df_idom, 0, i, bi)
    {
      bb = BASIC_BLOCK_FOR_FN (cfun, i);
      for (dbb = first_dom_son (CDI_DOMINATORS, bb);
	   dbb;
	   dbb = next_dom_son (CDI_DOMINATORS, dbb))
	bbs_to_fix_dom.safe_push (dbb);
    }

  iterate_fix_dominators (CDI_DOMINATORS, bbs_to_fix_dom, true);

  BITMAP_FREE (df);
  BITMAP_FREE (df_idom);
  bbs_to_remove.release ();
  bbs_to_fix_dom.release ();
}

/* Purge dead EH edges from basic block BB.  */

bool
gimple_purge_dead_eh_edges (basic_block bb)
{
  bool changed = false;
  edge e;
  edge_iterator ei;
  gimple stmt = last_stmt (bb);

  if (stmt && stmt_can_throw_internal (stmt))
    return false;

  for (ei = ei_start (bb->succs); (e = ei_safe_edge (ei)); )
    {
      if (e->flags & EDGE_EH)
	{
	  remove_edge_and_dominated_blocks (e);
	  changed = true;
	}
      else
	ei_next (&ei);
    }

  return changed;
}

/* Purge dead EH edges from basic block listed in BLOCKS.  */

bool
gimple_purge_all_dead_eh_edges (const_bitmap blocks)
{
  bool changed = false;
  unsigned i;
  bitmap_iterator bi;

  EXECUTE_IF_SET_IN_BITMAP (blocks, 0, i, bi)
    {
      basic_block bb = BASIC_BLOCK_FOR_FN (cfun, i);

      /* Earlier gimple_purge_dead_eh_edges could have removed
	 this basic block already.  */
      gcc_assert (bb || changed);
      if (bb != NULL)
	changed |= gimple_purge_dead_eh_edges (bb);
    }

  return changed;
}

/* Purge dead abnormal call edges from basic block BB.  */

bool
gimple_purge_dead_abnormal_call_edges (basic_block bb)
{
  bool changed = false;
  edge e;
  edge_iterator ei;
  gimple stmt = last_stmt (bb);

  if (!cfun->has_nonlocal_label
      && !cfun->calls_setjmp)
    return false;

  if (stmt && stmt_can_make_abnormal_goto (stmt))
    return false;

  for (ei = ei_start (bb->succs); (e = ei_safe_edge (ei)); )
    {
      if (e->flags & EDGE_ABNORMAL)
	{
	  if (e->flags & EDGE_FALLTHRU)
	    e->flags &= ~EDGE_ABNORMAL;
	  else
	    remove_edge_and_dominated_blocks (e);
	  changed = true;
	}
      else
	ei_next (&ei);
    }

  return changed;
}

/* Purge dead abnormal call edges from basic block listed in BLOCKS.  */

bool
gimple_purge_all_dead_abnormal_call_edges (const_bitmap blocks)
{
  bool changed = false;
  unsigned i;
  bitmap_iterator bi;

  EXECUTE_IF_SET_IN_BITMAP (blocks, 0, i, bi)
    {
      basic_block bb = BASIC_BLOCK_FOR_FN (cfun, i);

      /* Earlier gimple_purge_dead_abnormal_call_edges could have removed
	 this basic block already.  */
      gcc_assert (bb || changed);
      if (bb != NULL)
	changed |= gimple_purge_dead_abnormal_call_edges (bb);
    }

  return changed;
}

/* This function is called whenever a new edge is created or
   redirected.  */

static void
gimple_execute_on_growing_pred (edge e)
{
  basic_block bb = e->dest;

  if (!gimple_seq_empty_p (phi_nodes (bb)))
    reserve_phi_args_for_new_edge (bb);
}

/* This function is called immediately before edge E is removed from
   the edge vector E->dest->preds.  */

static void
gimple_execute_on_shrinking_pred (edge e)
{
  if (!gimple_seq_empty_p (phi_nodes (e->dest)))
    remove_phi_args (e);
}

/*---------------------------------------------------------------------------
  Helper functions for Loop versioning
  ---------------------------------------------------------------------------*/

/* Adjust phi nodes for 'first' basic block.  'second' basic block is a copy
   of 'first'. Both of them are dominated by 'new_head' basic block. When
   'new_head' was created by 'second's incoming edge it received phi arguments
   on the edge by split_edge(). Later, additional edge 'e' was created to
   connect 'new_head' and 'first'. Now this routine adds phi args on this
   additional edge 'e' that new_head to second edge received as part of edge
   splitting.  */

static void
gimple_lv_adjust_loop_header_phi (basic_block first, basic_block second,
				  basic_block new_head, edge e)
{
  gphi *phi1, *phi2;
  gphi_iterator psi1, psi2;
  tree def;
  edge e2 = find_edge (new_head, second);

  /* Because NEW_HEAD has been created by splitting SECOND's incoming
     edge, we should always have an edge from NEW_HEAD to SECOND.  */
  gcc_assert (e2 != NULL);

  /* Browse all 'second' basic block phi nodes and add phi args to
     edge 'e' for 'first' head. PHI args are always in correct order.  */

  for (psi2 = gsi_start_phis (second),
       psi1 = gsi_start_phis (first);
       !gsi_end_p (psi2) && !gsi_end_p (psi1);
       gsi_next (&psi2),  gsi_next (&psi1))
    {
      phi1 = psi1.phi ();
      phi2 = psi2.phi ();
      def = PHI_ARG_DEF (phi2, e2->dest_idx);
      add_phi_arg (phi1, def, e, gimple_phi_arg_location_from_edge (phi2, e2));
    }
}


/* Adds a if else statement to COND_BB with condition COND_EXPR.
   SECOND_HEAD is the destination of the THEN and FIRST_HEAD is
   the destination of the ELSE part.  */

static void
gimple_lv_add_condition_to_bb (basic_block first_head ATTRIBUTE_UNUSED,
			       basic_block second_head ATTRIBUTE_UNUSED,
			       basic_block cond_bb, void *cond_e)
{
  gimple_stmt_iterator gsi;
  gimple new_cond_expr;
  tree cond_expr = (tree) cond_e;
  edge e0;

  /* Build new conditional expr */
  new_cond_expr = gimple_build_cond_from_tree (cond_expr,
					       NULL_TREE, NULL_TREE);

  /* Add new cond in cond_bb.  */
  gsi = gsi_last_bb (cond_bb);
  gsi_insert_after (&gsi, new_cond_expr, GSI_NEW_STMT);

  /* Adjust edges appropriately to connect new head with first head
     as well as second head.  */
  e0 = single_succ_edge (cond_bb);
  e0->flags &= ~EDGE_FALLTHRU;
  e0->flags |= EDGE_FALSE_VALUE;
}


/* Do book-keeping of basic block BB for the profile consistency checker.
   If AFTER_PASS is 0, do pre-pass accounting, or if AFTER_PASS is 1
   then do post-pass accounting.  Store the counting in RECORD.  */
static void
gimple_account_profile_record (basic_block bb, int after_pass,
			       struct profile_record *record)
{
  gimple_stmt_iterator i;
  for (i = gsi_start_bb (bb); !gsi_end_p (i); gsi_next (&i))
    {
      record->size[after_pass]
	+= estimate_num_insns (gsi_stmt (i), &eni_size_weights);
      if (profile_status_for_fn (cfun) == PROFILE_READ)
	record->time[after_pass]
	  += estimate_num_insns (gsi_stmt (i),
				 &eni_time_weights) * bb->count;
      else if (profile_status_for_fn (cfun) == PROFILE_GUESSED)
	record->time[after_pass]
	  += estimate_num_insns (gsi_stmt (i),
				 &eni_time_weights) * bb->frequency;
    }
}

struct cfg_hooks gimple_cfg_hooks = {
  "gimple",
  gimple_verify_flow_info,
  gimple_dump_bb,		/* dump_bb  */
  gimple_dump_bb_for_graph,	/* dump_bb_for_graph  */
  create_bb,			/* create_basic_block  */
  gimple_redirect_edge_and_branch, /* redirect_edge_and_branch  */
  gimple_redirect_edge_and_branch_force, /* redirect_edge_and_branch_force  */
  gimple_can_remove_branch_p,	/* can_remove_branch_p  */
  remove_bb,			/* delete_basic_block  */
  gimple_split_block,		/* split_block  */
  gimple_move_block_after,	/* move_block_after  */
  gimple_can_merge_blocks_p,	/* can_merge_blocks_p  */
  gimple_merge_blocks,		/* merge_blocks  */
  gimple_predict_edge,		/* predict_edge  */
  gimple_predicted_by_p,	/* predicted_by_p  */
  gimple_can_duplicate_bb_p,	/* can_duplicate_block_p  */
  gimple_duplicate_bb,		/* duplicate_block  */
  gimple_split_edge,		/* split_edge  */
  gimple_make_forwarder_block,	/* make_forward_block  */
  NULL,				/* tidy_fallthru_edge  */
  NULL,				/* force_nonfallthru */
  gimple_block_ends_with_call_p,/* block_ends_with_call_p */
  gimple_block_ends_with_condjump_p, /* block_ends_with_condjump_p */
  gimple_flow_call_edges_add,   /* flow_call_edges_add */
  gimple_execute_on_growing_pred,	/* execute_on_growing_pred */
  gimple_execute_on_shrinking_pred, /* execute_on_shrinking_pred */
  gimple_duplicate_loop_to_header_edge, /* duplicate loop for trees */
  gimple_lv_add_condition_to_bb, /* lv_add_condition_to_bb */
  gimple_lv_adjust_loop_header_phi, /* lv_adjust_loop_header_phi*/
  extract_true_false_edges_from_block, /* extract_cond_bb_edges */
  flush_pending_stmts, 		/* flush_pending_stmts */  
  gimple_empty_block_p,           /* block_empty_p */
  gimple_split_block_before_cond_jump, /* split_block_before_cond_jump */
  gimple_account_profile_record,
};


/* Split all critical edges.  */

unsigned int
split_critical_edges (void)
{
  basic_block bb;
  edge e;
  edge_iterator ei;

  /* split_edge can redirect edges out of SWITCH_EXPRs, which can get
     expensive.  So we want to enable recording of edge to CASE_LABEL_EXPR
     mappings around the calls to split_edge.  */
  start_recording_case_labels ();
  FOR_ALL_BB_FN (bb, cfun)
    {
      FOR_EACH_EDGE (e, ei, bb->succs)
        {
	  if (EDGE_CRITICAL_P (e) && !(e->flags & EDGE_ABNORMAL))
	    split_edge (e);
	  /* PRE inserts statements to edges and expects that
	     since split_critical_edges was done beforehand, committing edge
	     insertions will not split more edges.  In addition to critical
	     edges we must split edges that have multiple successors and
	     end by control flow statements, such as RESX.
	     Go ahead and split them too.  This matches the logic in
	     gimple_find_edge_insert_loc.  */
	  else if ((!single_pred_p (e->dest)
	            || !gimple_seq_empty_p (phi_nodes (e->dest))
		    || e->dest == EXIT_BLOCK_PTR_FOR_FN (cfun))
		   && e->src != ENTRY_BLOCK_PTR_FOR_FN (cfun)
	           && !(e->flags & EDGE_ABNORMAL))
	    {
	      gimple_stmt_iterator gsi;

	      gsi = gsi_last_bb (e->src);
	      if (!gsi_end_p (gsi)
		  && stmt_ends_bb_p (gsi_stmt (gsi))
		  && (gimple_code (gsi_stmt (gsi)) != GIMPLE_RETURN
		      && !gimple_call_builtin_p (gsi_stmt (gsi),
						 BUILT_IN_RETURN)))
		split_edge (e);
	    }
	}
    }
  end_recording_case_labels ();
  return 0;
}

namespace {

const pass_data pass_data_split_crit_edges =
{
  GIMPLE_PASS, /* type */
  "crited", /* name */
  OPTGROUP_NONE, /* optinfo_flags */
  TV_TREE_SPLIT_EDGES, /* tv_id */
  PROP_cfg, /* properties_required */
  PROP_no_crit_edges, /* properties_provided */
  0, /* properties_destroyed */
  0, /* todo_flags_start */
  0, /* todo_flags_finish */
};

class pass_split_crit_edges : public gimple_opt_pass
{
public:
  pass_split_crit_edges (gcc::context *ctxt)
    : gimple_opt_pass (pass_data_split_crit_edges, ctxt)
  {}

  /* opt_pass methods: */
  virtual unsigned int execute (function *) { return split_critical_edges (); }

  opt_pass * clone () { return new pass_split_crit_edges (m_ctxt); }
}; // class pass_split_crit_edges

} // anon namespace

gimple_opt_pass *
make_pass_split_crit_edges (gcc::context *ctxt)
{
  return new pass_split_crit_edges (ctxt);
}


/* Insert COND expression which is GIMPLE_COND after STMT
   in basic block BB with appropriate basic block split
   and creation of a new conditionally executed basic block.
   Return created basic block.  */
basic_block
insert_cond_bb (basic_block bb, gimple stmt, gimple cond)
{
  edge fall = split_block (bb, stmt);
  gimple_stmt_iterator iter = gsi_last_bb (bb);
  basic_block new_bb;

  /* Insert cond statement.  */
  gcc_assert (gimple_code (cond) == GIMPLE_COND);
  if (gsi_end_p (iter))
    gsi_insert_before (&iter, cond, GSI_CONTINUE_LINKING);
  else
    gsi_insert_after (&iter, cond, GSI_CONTINUE_LINKING);

  /* Create conditionally executed block.  */
  new_bb = create_empty_bb (bb);
  make_edge (bb, new_bb, EDGE_TRUE_VALUE);
  make_single_succ_edge (new_bb, fall->dest, EDGE_FALLTHRU);

  /* Fix edge for split bb.  */
  fall->flags = EDGE_FALSE_VALUE;

  /* Update dominance info.  */
  if (dom_info_available_p (CDI_DOMINATORS))
    {
      set_immediate_dominator (CDI_DOMINATORS, new_bb, bb);
      set_immediate_dominator (CDI_DOMINATORS, fall->dest, bb);
    }

  /* Update loop info.  */
  if (current_loops)
    add_bb_to_loop (new_bb, bb->loop_father);

  return new_bb;
}

/* Build a ternary operation and gimplify it.  Emit code before GSI.
   Return the gimple_val holding the result.  */

tree
gimplify_build3 (gimple_stmt_iterator *gsi, enum tree_code code,
		 tree type, tree a, tree b, tree c)
{
  tree ret;
  location_t loc = gimple_location (gsi_stmt (*gsi));

  ret = fold_build3_loc (loc, code, type, a, b, c);
  STRIP_NOPS (ret);

  return force_gimple_operand_gsi (gsi, ret, true, NULL, true,
                                   GSI_SAME_STMT);
}

/* Build a binary operation and gimplify it.  Emit code before GSI.
   Return the gimple_val holding the result.  */

tree
gimplify_build2 (gimple_stmt_iterator *gsi, enum tree_code code,
		 tree type, tree a, tree b)
{
  tree ret;

  ret = fold_build2_loc (gimple_location (gsi_stmt (*gsi)), code, type, a, b);
  STRIP_NOPS (ret);

  return force_gimple_operand_gsi (gsi, ret, true, NULL, true,
                                   GSI_SAME_STMT);
}

/* Build a unary operation and gimplify it.  Emit code before GSI.
   Return the gimple_val holding the result.  */

tree
gimplify_build1 (gimple_stmt_iterator *gsi, enum tree_code code, tree type,
		 tree a)
{
  tree ret;

  ret = fold_build1_loc (gimple_location (gsi_stmt (*gsi)), code, type, a);
  STRIP_NOPS (ret);

  return force_gimple_operand_gsi (gsi, ret, true, NULL, true,
                                   GSI_SAME_STMT);
}



/* Given a basic block B which ends with a conditional and has
   precisely two successors, determine which of the edges is taken if
   the conditional is true and which is taken if the conditional is
   false.  Set TRUE_EDGE and FALSE_EDGE appropriately.  */

void
extract_true_false_edges_from_block (basic_block b,
				     edge *true_edge,
				     edge *false_edge)
{
  edge e = EDGE_SUCC (b, 0);

  if (e->flags & EDGE_TRUE_VALUE)
    {
      *true_edge = e;
      *false_edge = EDGE_SUCC (b, 1);
    }
  else
    {
      *false_edge = e;
      *true_edge = EDGE_SUCC (b, 1);
    }
}

/* Emit return warnings.  */

namespace {

const pass_data pass_data_warn_function_return =
{
  GIMPLE_PASS, /* type */
  "*warn_function_return", /* name */
  OPTGROUP_NONE, /* optinfo_flags */
  TV_NONE, /* tv_id */
  PROP_cfg, /* properties_required */
  0, /* properties_provided */
  0, /* properties_destroyed */
  0, /* todo_flags_start */
  0, /* todo_flags_finish */
};

class pass_warn_function_return : public gimple_opt_pass
{
public:
  pass_warn_function_return (gcc::context *ctxt)
    : gimple_opt_pass (pass_data_warn_function_return, ctxt)
  {}

  /* opt_pass methods: */
  virtual unsigned int execute (function *);

}; // class pass_warn_function_return

unsigned int
pass_warn_function_return::execute (function *fun)
{
  source_location location;
  gimple last;
  edge e;
  edge_iterator ei;

  if (!targetm.warn_func_return (fun->decl))
    return 0;

  /* If we have a path to EXIT, then we do return.  */
  if (TREE_THIS_VOLATILE (fun->decl)
      && EDGE_COUNT (EXIT_BLOCK_PTR_FOR_FN (fun)->preds) > 0)
    {
      location = UNKNOWN_LOCATION;
      FOR_EACH_EDGE (e, ei, EXIT_BLOCK_PTR_FOR_FN (fun)->preds)
	{
	  last = last_stmt (e->src);
	  if ((gimple_code (last) == GIMPLE_RETURN
	       || gimple_call_builtin_p (last, BUILT_IN_RETURN))
	      && (location = gimple_location (last)) != UNKNOWN_LOCATION)
	    break;
	}
      if (location == UNKNOWN_LOCATION)
	location = cfun->function_end_locus;
      warning_at (location, 0, "%<noreturn%> function does return");
    }

  /* If we see "return;" in some basic block, then we do reach the end
     without returning a value.  */
  else if (warn_return_type
	   && !TREE_NO_WARNING (fun->decl)
	   && EDGE_COUNT (EXIT_BLOCK_PTR_FOR_FN (fun)->preds) > 0
	   && !VOID_TYPE_P (TREE_TYPE (TREE_TYPE (fun->decl))))
    {
      FOR_EACH_EDGE (e, ei, EXIT_BLOCK_PTR_FOR_FN (fun)->preds)
	{
	  gimple last = last_stmt (e->src);
	  greturn *return_stmt = dyn_cast <greturn *> (last);
	  if (return_stmt
	      && gimple_return_retval (return_stmt) == NULL
	      && !gimple_no_warning_p (last))
	    {
	      location = gimple_location (last);
	      if (location == UNKNOWN_LOCATION)
		location = fun->function_end_locus;
	      warning_at (location, OPT_Wreturn_type, "control reaches end of non-void function");
	      TREE_NO_WARNING (fun->decl) = 1;
	      break;
	    }
	}
    }
  return 0;
}

} // anon namespace

gimple_opt_pass *
make_pass_warn_function_return (gcc::context *ctxt)
{
  return new pass_warn_function_return (ctxt);
}

/* Walk a gimplified function and warn for functions whose return value is
   ignored and attribute((warn_unused_result)) is set.  This is done before
   inlining, so we don't have to worry about that.  */

static void
do_warn_unused_result (gimple_seq seq)
{
  tree fdecl, ftype;
  gimple_stmt_iterator i;

  for (i = gsi_start (seq); !gsi_end_p (i); gsi_next (&i))
    {
      gimple g = gsi_stmt (i);

      switch (gimple_code (g))
	{
	case GIMPLE_BIND:
	  do_warn_unused_result (gimple_bind_body (as_a <gbind *>(g)));
	  break;
	case GIMPLE_TRY:
	  do_warn_unused_result (gimple_try_eval (g));
	  do_warn_unused_result (gimple_try_cleanup (g));
	  break;
	case GIMPLE_CATCH:
	  do_warn_unused_result (gimple_catch_handler (
				   as_a <gcatch *> (g)));
	  break;
	case GIMPLE_EH_FILTER:
	  do_warn_unused_result (gimple_eh_filter_failure (g));
	  break;

	case GIMPLE_CALL:
	  if (gimple_call_lhs (g))
	    break;
	  if (gimple_call_internal_p (g))
	    break;

	  /* This is a naked call, as opposed to a GIMPLE_CALL with an
	     LHS.  All calls whose value is ignored should be
	     represented like this.  Look for the attribute.  */
	  fdecl = gimple_call_fndecl (g);
	  ftype = gimple_call_fntype (g);

	  if (lookup_attribute ("warn_unused_result", TYPE_ATTRIBUTES (ftype)))
	    {
	      location_t loc = gimple_location (g);

	      if (fdecl)
		warning_at (loc, OPT_Wunused_result,
			    "ignoring return value of %qD, "
			    "declared with attribute warn_unused_result",
			    fdecl);
	      else
		warning_at (loc, OPT_Wunused_result,
			    "ignoring return value of function "
			    "declared with attribute warn_unused_result");
	    }
	  break;

	default:
	  /* Not a container, not a call, or a call whose value is used.  */
	  break;
	}
    }
}

namespace {

const pass_data pass_data_warn_unused_result =
{
  GIMPLE_PASS, /* type */
  "*warn_unused_result", /* name */
  OPTGROUP_NONE, /* optinfo_flags */
  TV_NONE, /* tv_id */
  PROP_gimple_any, /* properties_required */
  0, /* properties_provided */
  0, /* properties_destroyed */
  0, /* todo_flags_start */
  0, /* todo_flags_finish */
};

class pass_warn_unused_result : public gimple_opt_pass
{
public:
  pass_warn_unused_result (gcc::context *ctxt)
    : gimple_opt_pass (pass_data_warn_unused_result, ctxt)
  {}

  /* opt_pass methods: */
  virtual bool gate (function *) { return flag_warn_unused_result; }
  virtual unsigned int execute (function *)
    {
      do_warn_unused_result (gimple_body (current_function_decl));
      return 0;
    }

}; // class pass_warn_unused_result

} // anon namespace

gimple_opt_pass *
make_pass_warn_unused_result (gcc::context *ctxt)
{
  return new pass_warn_unused_result (ctxt);
}

/* IPA passes, compilation of earlier functions or inlining
   might have changed some properties, such as marked functions nothrow,
   pure, const or noreturn.
   Remove redundant edges and basic blocks, and create new ones if necessary.

   This pass can't be executed as stand alone pass from pass manager, because
   in between inlining and this fixup the verify_flow_info would fail.  */

unsigned int
execute_fixup_cfg (void)
{
  basic_block bb;
  gimple_stmt_iterator gsi;
  int todo = 0;
  gcov_type count_scale;
  edge e;
  edge_iterator ei;

  count_scale
      = GCOV_COMPUTE_SCALE (cgraph_node::get (current_function_decl)->count,
			    ENTRY_BLOCK_PTR_FOR_FN (cfun)->count);

  ENTRY_BLOCK_PTR_FOR_FN (cfun)->count =
			    cgraph_node::get (current_function_decl)->count;
  EXIT_BLOCK_PTR_FOR_FN (cfun)->count =
			    apply_scale (EXIT_BLOCK_PTR_FOR_FN (cfun)->count,
                                       count_scale);

  FOR_EACH_EDGE (e, ei, ENTRY_BLOCK_PTR_FOR_FN (cfun)->succs)
    e->count = apply_scale (e->count, count_scale);

  FOR_EACH_BB_FN (bb, cfun)
    {
      bb->count = apply_scale (bb->count, count_scale);
      for (gsi = gsi_start_bb (bb); !gsi_end_p (gsi);)
	{
	  gimple stmt = gsi_stmt (gsi);
	  tree decl = is_gimple_call (stmt)
		      ? gimple_call_fndecl (stmt)
		      : NULL;
	  if (decl)
	    {
	      int flags = gimple_call_flags (stmt);
	      if (flags & (ECF_CONST | ECF_PURE | ECF_LOOPING_CONST_OR_PURE))
		{
		  if (gimple_purge_dead_abnormal_call_edges (bb))
		    todo |= TODO_cleanup_cfg;

		  if (gimple_in_ssa_p (cfun))
		    {
		      todo |= TODO_update_ssa | TODO_cleanup_cfg;
		      update_stmt (stmt);
		    }
		}

	      if (flags & ECF_NORETURN
		  && fixup_noreturn_call (stmt))
		todo |= TODO_cleanup_cfg;
	     }

	  /* Remove stores to variables we marked write-only.
	     Keep access when store has side effect, i.e. in case when source
	     is volatile.  */
	  if (gimple_store_p (stmt)
	      && !gimple_has_side_effects (stmt))
	    {
	      tree lhs = get_base_address (gimple_get_lhs (stmt));

	      if (TREE_CODE (lhs) == VAR_DECL
		  && (TREE_STATIC (lhs) || DECL_EXTERNAL (lhs))
		  && varpool_node::get (lhs)->writeonly)
		{
		  unlink_stmt_vdef (stmt);
		  gsi_remove (&gsi, true);
		  release_defs (stmt);
	          todo |= TODO_update_ssa | TODO_cleanup_cfg;
	          continue;
		}
	    }
	  /* For calls we can simply remove LHS when it is known
	     to be write-only.  */
	  if (is_gimple_call (stmt)
	      && gimple_get_lhs (stmt))
	    {
	      tree lhs = get_base_address (gimple_get_lhs (stmt));

	      if (TREE_CODE (lhs) == VAR_DECL
		  && (TREE_STATIC (lhs) || DECL_EXTERNAL (lhs))
		  && varpool_node::get (lhs)->writeonly)
		{
		  gimple_call_set_lhs (stmt, NULL);
		  update_stmt (stmt);
	          todo |= TODO_update_ssa | TODO_cleanup_cfg;
		}
	    }

	  if (maybe_clean_eh_stmt (stmt)
	      && gimple_purge_dead_eh_edges (bb))
	    todo |= TODO_cleanup_cfg;
	  gsi_next (&gsi);
	}

      FOR_EACH_EDGE (e, ei, bb->succs)
        e->count = apply_scale (e->count, count_scale);

      /* If we have a basic block with no successors that does not
	 end with a control statement or a noreturn call end it with
	 a call to __builtin_unreachable.  This situation can occur
	 when inlining a noreturn call that does in fact return.  */
      if (EDGE_COUNT (bb->succs) == 0)
	{
	  gimple stmt = last_stmt (bb);
	  if (!stmt
	      || (!is_ctrl_stmt (stmt)
		  && (!is_gimple_call (stmt)
		      || (gimple_call_flags (stmt) & ECF_NORETURN) == 0)))
	    {
	      if (stmt && is_gimple_call (stmt))
		gimple_call_set_ctrl_altering (stmt, false);
	      stmt = gimple_build_call
		  (builtin_decl_implicit (BUILT_IN_UNREACHABLE), 0);
	      gimple_stmt_iterator gsi = gsi_last_bb (bb);
	      gsi_insert_after (&gsi, stmt, GSI_NEW_STMT);
	    }
	}
    }
  if (count_scale != REG_BR_PROB_BASE)
    compute_function_frequency ();

<<<<<<< HEAD
  /* Dump a textual representation of the flowgraph.  */
  if (dump_file)
    gimple_dump_cfg (dump_file, dump_flags);

=======
>>>>>>> d5ad84b3
  if (current_loops
      && (todo & TODO_cleanup_cfg))
    loops_state_set (LOOPS_NEED_FIXUP);

  return todo;
}

namespace {

const pass_data pass_data_fixup_cfg =
{
  GIMPLE_PASS, /* type */
  "fixup_cfg", /* name */
  OPTGROUP_NONE, /* optinfo_flags */
  TV_NONE, /* tv_id */
  PROP_cfg, /* properties_required */
  0, /* properties_provided */
  0, /* properties_destroyed */
  0, /* todo_flags_start */
  0, /* todo_flags_finish */
};

class pass_fixup_cfg : public gimple_opt_pass
{
public:
  pass_fixup_cfg (gcc::context *ctxt)
    : gimple_opt_pass (pass_data_fixup_cfg, ctxt)
  {}

  /* opt_pass methods: */
  opt_pass * clone () { return new pass_fixup_cfg (m_ctxt); }
  virtual unsigned int execute (function *) { return execute_fixup_cfg (); }

}; // class pass_fixup_cfg

} // anon namespace

gimple_opt_pass *
make_pass_fixup_cfg (gcc::context *ctxt)
{
  return new pass_fixup_cfg (ctxt);
}

/* Garbage collection support for edge_def.  */

extern void gt_ggc_mx (tree&);
extern void gt_ggc_mx (gimple&);
extern void gt_ggc_mx (rtx&);
extern void gt_ggc_mx (basic_block&);

static void
gt_ggc_mx (rtx_insn *& x)
{
  if (x)
    gt_ggc_mx_rtx_def ((void *) x);
}

void
gt_ggc_mx (edge_def *e)
{
  tree block = LOCATION_BLOCK (e->goto_locus);
  gt_ggc_mx (e->src);
  gt_ggc_mx (e->dest);
  if (current_ir_type () == IR_GIMPLE)
    gt_ggc_mx (e->insns.g);
  else
    gt_ggc_mx (e->insns.r);
  gt_ggc_mx (block);
}

/* PCH support for edge_def.  */

extern void gt_pch_nx (tree&);
extern void gt_pch_nx (gimple&);
extern void gt_pch_nx (rtx&);
extern void gt_pch_nx (basic_block&);

static void
gt_pch_nx (rtx_insn *& x)
{
  if (x)
    gt_pch_nx_rtx_def ((void *) x);
}

void
gt_pch_nx (edge_def *e)
{
  tree block = LOCATION_BLOCK (e->goto_locus);
  gt_pch_nx (e->src);
  gt_pch_nx (e->dest);
  if (current_ir_type () == IR_GIMPLE)
    gt_pch_nx (e->insns.g);
  else
    gt_pch_nx (e->insns.r);
  gt_pch_nx (block);
}

void
gt_pch_nx (edge_def *e, gt_pointer_operator op, void *cookie)
{
  tree block = LOCATION_BLOCK (e->goto_locus);
  op (&(e->src), cookie);
  op (&(e->dest), cookie);
  if (current_ir_type () == IR_GIMPLE)
    op (&(e->insns.g), cookie);
  else
    op (&(e->insns.r), cookie);
  op (&(block), cookie);
}<|MERGE_RESOLUTION|>--- conflicted
+++ resolved
@@ -192,11 +192,7 @@
 static int gimple_verify_flow_info (void);
 static void gimple_make_forwarder_block (edge);
 static gimple first_non_label_stmt (basic_block);
-<<<<<<< HEAD
-static bool verify_gimple_transaction (gimple);
-=======
 static bool verify_gimple_transaction (gtransaction *);
->>>>>>> d5ad84b3
 static bool call_can_make_abnormal_goto (gimple);
 
 /* Flowgraph optimization and cleanup.  */
@@ -8736,13 +8732,6 @@
   if (count_scale != REG_BR_PROB_BASE)
     compute_function_frequency ();
 
-<<<<<<< HEAD
-  /* Dump a textual representation of the flowgraph.  */
-  if (dump_file)
-    gimple_dump_cfg (dump_file, dump_flags);
-
-=======
->>>>>>> d5ad84b3
   if (current_loops
       && (todo & TODO_cleanup_cfg))
     loops_state_set (LOOPS_NEED_FIXUP);
