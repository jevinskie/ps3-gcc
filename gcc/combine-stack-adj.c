--- conflicted
+++ resolved
@@ -1,11 +1,5 @@
 /* Combine stack adjustments.
-<<<<<<< HEAD
-   Copyright (C) 1987, 1988, 1989, 1992, 1993, 1994, 1995, 1996, 1997,
-   1998, 1999, 2000, 2001, 2002, 2003, 2004, 2005, 2006, 2007, 2008, 2009,
-   2010, 2012 Free Software Foundation, Inc.
-=======
    Copyright (C) 1987-2013 Free Software Foundation, Inc.
->>>>>>> e9c762ec
 
 This file is part of GCC.
 
