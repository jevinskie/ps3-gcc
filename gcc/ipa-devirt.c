/* Basic IPA utilities for type inheritance graph construction and
   devirtualization.
   Copyright (C) 2013-2015 Free Software Foundation, Inc.
   Contributed by Jan Hubicka

This file is part of GCC.

GCC is free software; you can redistribute it and/or modify it under
the terms of the GNU General Public License as published by the Free
Software Foundation; either version 3, or (at your option) any later
version.

GCC is distributed in the hope that it will be useful, but WITHOUT ANY
WARRANTY; without even the implied warranty of MERCHANTABILITY or
FITNESS FOR A PARTICULAR PURPOSE.  See the GNU General Public License
for more details.

You should have received a copy of the GNU General Public License
along with GCC; see the file COPYING3.  If not see
<http://www.gnu.org/licenses/>.  */

/* Brief vocabulary:
     ODR = One Definition Rule
        In short, the ODR states that:
	1 In any translation unit, a template, type, function, or object can
	  have no more than one definition. Some of these can have any number
	  of declarations. A definition provides an instance.
        2 In the entire program, an object or non-inline function cannot have
	  more than one definition; if an object or function is used, it must
	  have exactly one definition. You can declare an object or function
	  that is never used, in which case you don't have to provide
	  a definition. In no event can there be more than one definition.
        3 Some things, like types, templates, and extern inline functions, can
	  be defined in more than one translation unit. For a given entity,
	  each definition must be the same. Non-extern objects and functions
	  in different translation units are different entities, even if their
	  names and types are the same.

     OTR = OBJ_TYPE_REF
       This is the Gimple representation of type information of a polymorphic call.
       It contains two parameters:
	 otr_type is a type of class whose method is called.
	 otr_token is the index into virtual table where address is taken.

     BINFO
       This is the type inheritance information attached to each tree
       RECORD_TYPE by the C++ frontend.  It provides information about base
       types and virtual tables.

       BINFO is linked to the RECORD_TYPE by TYPE_BINFO.
       BINFO also links to its type by BINFO_TYPE and to the virtual table by
       BINFO_VTABLE.

       Base types of a given type are enumerated by BINFO_BASE_BINFO
       vector.  Members of this vectors are not BINFOs associated
       with a base type.  Rather they are new copies of BINFOs
       (base BINFOs). Their virtual tables may differ from
       virtual table of the base type.  Also BINFO_OFFSET specifies
       offset of the base within the type.

       In the case of single inheritance, the virtual table is shared
       and BINFO_VTABLE of base BINFO is NULL.  In the case of multiple
       inheritance the individual virtual tables are pointer to by
       BINFO_VTABLE of base binfos (that differs of BINFO_VTABLE of
       binfo associated to the base type).

       BINFO lookup for a given base type and offset can be done by
       get_binfo_at_offset.  It returns proper BINFO whose virtual table
       can be used for lookup of virtual methods associated with the
       base type.

     token
       This is an index of virtual method in virtual table associated
       to the type defining it. Token can be looked up from OBJ_TYPE_REF
       or from DECL_VINDEX of a given virtual table.

     polymorphic (indirect) call
       This is callgraph representation of virtual method call.  Every
       polymorphic call contains otr_type and otr_token taken from
       original OBJ_TYPE_REF at callgraph construction time.

   What we do here:

   build_type_inheritance_graph triggers a construction of the type inheritance
   graph.

     We reconstruct it based on types of methods we see in the unit.
     This means that the graph is not complete. Types with no methods are not
     inserted into the graph.  Also types without virtual methods are not
     represented at all, though it may be easy to add this.
 
     The inheritance graph is represented as follows:

       Vertices are structures odr_type.  Every odr_type may correspond
       to one or more tree type nodes that are equivalent by ODR rule.
       (the multiple type nodes appear only with linktime optimization)

       Edges are represented by odr_type->base and odr_type->derived_types.
       At the moment we do not track offsets of types for multiple inheritance.
       Adding this is easy.

  possible_polymorphic_call_targets returns, given an parameters found in
  indirect polymorphic edge all possible polymorphic call targets of the call.

  pass_ipa_devirt performs simple speculative devirtualization.
*/

#include "config.h"
#include "system.h"
#include "coretypes.h"
#include "tm.h"
#include "hash-set.h"
#include "machmode.h"
#include "hash-map.h"
#include "vec.h"
#include "double-int.h"
#include "input.h"
#include "alias.h"
#include "symtab.h"
#include "wide-int.h"
#include "inchash.h"
#include "tree.h"
#include "fold-const.h"
#include "print-tree.h"
#include "calls.h"
#include "predict.h"
#include "basic-block.h"
#include "is-a.h"
#include "plugin-api.h"
#include "hard-reg-set.h"
#include "function.h"
#include "ipa-ref.h"
#include "cgraph.h"
#include "hashtab.h"
#include "rtl.h"
#include "flags.h"
#include "statistics.h"
#include "real.h"
#include "fixed-value.h"
#include "insn-config.h"
#include "expmed.h"
#include "dojump.h"
#include "explow.h"
#include "emit-rtl.h"
#include "varasm.h"
#include "stmt.h"
#include "expr.h"
#include "tree-pass.h"
#include "target.h"
#include "hash-table.h"
#include "tree-pretty-print.h"
#include "ipa-utils.h"
#include "tree-ssa-alias.h"
#include "internal-fn.h"
#include "gimple-fold.h"
#include "gimple-expr.h"
#include "gimple.h"
#include "alloc-pool.h"
#include "symbol-summary.h"
#include "ipa-prop.h"
#include "ipa-inline.h"
#include "diagnostic.h"
#include "tree-dfa.h"
#include "demangle.h"
#include "dbgcnt.h"
#include "gimple-pretty-print.h"
#include "stor-layout.h"
#include "intl.h"
#include "streamer-hooks.h"
#include "lto-streamer.h"

/* Hash based set of pairs of types.  */
typedef struct
{
  tree first;
  tree second;
} type_pair;

struct pair_traits : default_hashset_traits
{
  static hashval_t
  hash (type_pair p)
  {
    return TYPE_UID (p.first) ^ TYPE_UID (p.second);
  }
  static bool
  is_empty (type_pair p)
  {
    return p.first == NULL;
  }
  static bool
  is_deleted (type_pair p ATTRIBUTE_UNUSED)
    {
      return false;
    }
  static bool
  equal (const type_pair &a, const type_pair &b)
    {
      return a.first==b.first && a.second == b.second;
    }
  static void
  mark_empty (type_pair &e)
    {
      e.first = NULL;
    }
};

static bool odr_types_equivalent_p (tree, tree, bool, bool *,
				    hash_set<type_pair,pair_traits> *);

static bool odr_violation_reported = false;


/* Pointer set of all call targets appearing in the cache.  */
static hash_set<cgraph_node *> *cached_polymorphic_call_targets;

/* The node of type inheritance graph.  For each type unique in
   One Definition Rule (ODR) sense, we produce one node linking all
   main variants of types equivalent to it, bases and derived types.  */

struct GTY(()) odr_type_d
{
  /* leader type.  */
  tree type;
  /* All bases; built only for main variants of types.  */
  vec<odr_type> GTY((skip)) bases;
  /* All derived types with virtual methods seen in unit;
     built only for main variants of types.  */
  vec<odr_type> GTY((skip)) derived_types;

  /* All equivalent types, if more than one.  */
  vec<tree, va_gc> *types;
  /* Set of all equivalent types, if NON-NULL.  */
  hash_set<tree> * GTY((skip)) types_set;

  /* Unique ID indexing the type in odr_types array.  */
  int id;
  /* Is it in anonymous namespace? */
  bool anonymous_namespace;
  /* Do we know about all derivations of given type?  */
  bool all_derivations_known;
  /* Did we report ODR violation here?  */
  bool odr_violated;
  /* Set when virtual table without RTTI previaled table with.  */
  bool rtti_broken;
};

/* Return TRUE if all derived types of T are known and thus
   we may consider the walk of derived type complete.

   This is typically true only for final anonymous namespace types and types
   defined within functions (that may be COMDAT and thus shared across units,
   but with the same set of derived types).  */

bool
type_all_derivations_known_p (const_tree t)
{
  if (TYPE_FINAL_P (t))
    return true;
  if (flag_ltrans)
    return false;
  /* Non-C++ types may have IDENTIFIER_NODE here, do not crash.  */
  if (!TYPE_NAME (t) || TREE_CODE (TYPE_NAME (t)) != TYPE_DECL)
    return true;
  if (type_in_anonymous_namespace_p (t))
    return true;
  return (decl_function_context (TYPE_NAME (t)) != NULL);
}

/* Return TRUE if type's constructors are all visible.  */

static bool
type_all_ctors_visible_p (tree t)
{
  return !flag_ltrans
	 && symtab->state >= CONSTRUCTION
	 /* We can not always use type_all_derivations_known_p.
	    For function local types we must assume case where
	    the function is COMDAT and shared in between units.

	    TODO: These cases are quite easy to get, but we need
	    to keep track of C++ privatizing via -Wno-weak
	    as well as the  IPA privatizing.  */
	 && type_in_anonymous_namespace_p (t);
}

/* Return TRUE if type may have instance.  */

static bool
type_possibly_instantiated_p (tree t)
{
  tree vtable;
  varpool_node *vnode;

  /* TODO: Add abstract types here.  */
  if (!type_all_ctors_visible_p (t))
    return true;

  vtable = BINFO_VTABLE (TYPE_BINFO (t));
  if (TREE_CODE (vtable) == POINTER_PLUS_EXPR)
    vtable = TREE_OPERAND (TREE_OPERAND (vtable, 0), 0);
  vnode = varpool_node::get (vtable);
  return vnode && vnode->definition;
}

/* Hash used to unify ODR types based on their mangled name and for anonymous
   namespace types.  */

struct odr_name_hasher
{
  typedef odr_type_d value_type;
  typedef union tree_node compare_type;
  static inline hashval_t hash (const value_type *);
  static inline bool equal (const value_type *, const compare_type *);
  static inline void remove (value_type *);
};

/* Has used to unify ODR types based on their associated virtual table.
   This hash is needed to keep -fno-lto-odr-type-merging to work and contains
   only polymorphic types.  Types with mangled names are inserted to both.  */

struct odr_vtable_hasher:odr_name_hasher
{
  static inline hashval_t hash (const value_type *);
  static inline bool equal (const value_type *, const compare_type *);
};

/* Return type that was declared with T's name so that T is an
   qualified variant of it.  */

static inline tree
main_odr_variant (const_tree t)
{
  if (TYPE_NAME (t) && TREE_CODE (TYPE_NAME (t)) == TYPE_DECL)
    return TREE_TYPE (TYPE_NAME (t));
  /* Unnamed types and non-C++ produced types can be compared by variants.  */
  else
    return TYPE_MAIN_VARIANT (t);
}

static bool
can_be_name_hashed_p (tree t)
{
  return (!in_lto_p || type_in_anonymous_namespace_p (t)
	  || (TYPE_NAME (t) && DECL_ASSEMBLER_NAME_SET_P (TYPE_NAME (t))));
}

/* Hash type by its ODR name.  */

static hashval_t
hash_odr_name (const_tree t)
{
  gcc_checking_assert (main_odr_variant (t) == t);

  /* If not in LTO, all main variants are unique, so we can do
     pointer hash.  */
  if (!in_lto_p)
    return htab_hash_pointer (t);

  /* Anonymous types are unique.  */
  if (type_in_anonymous_namespace_p (t))
    return htab_hash_pointer (t);

  gcc_checking_assert (TYPE_NAME (t)
		       && DECL_ASSEMBLER_NAME_SET_P (TYPE_NAME (t)));
  return IDENTIFIER_HASH_VALUE (DECL_ASSEMBLER_NAME (TYPE_NAME (t)));
}

/* Return the computed hashcode for ODR_TYPE.  */

inline hashval_t
odr_name_hasher::hash (const value_type *odr_type)
{
  return hash_odr_name (odr_type->type);
}

static bool
can_be_vtable_hashed_p (tree t)
{
  /* vtable hashing can distinguish only main variants.  */
  if (TYPE_MAIN_VARIANT (t) != t)
    return false;
  /* Anonymous namespace types are always handled by name hash.  */
  if (type_in_anonymous_namespace_p (t))
    return false;
  return (TREE_CODE (t) == RECORD_TYPE
	  && TYPE_BINFO (t) && BINFO_VTABLE (TYPE_BINFO (t)));
}

/* Hash type by assembler name of its vtable.  */

static hashval_t
hash_odr_vtable (const_tree t)
{
  tree v = BINFO_VTABLE (TYPE_BINFO (TYPE_MAIN_VARIANT (t)));
  inchash::hash hstate;

  gcc_checking_assert (in_lto_p);
  gcc_checking_assert (!type_in_anonymous_namespace_p (t));
  gcc_checking_assert (TREE_CODE (t) == RECORD_TYPE
		       && TYPE_BINFO (t) && BINFO_VTABLE (TYPE_BINFO (t)));
  gcc_checking_assert (main_odr_variant (t) == t);

  if (TREE_CODE (v) == POINTER_PLUS_EXPR)
    {
      add_expr (TREE_OPERAND (v, 1), hstate);
      v = TREE_OPERAND (TREE_OPERAND (v, 0), 0);
    }

  hstate.add_wide_int (IDENTIFIER_HASH_VALUE (DECL_ASSEMBLER_NAME (v)));
  return hstate.end ();
}

/* Return the computed hashcode for ODR_TYPE.  */

inline hashval_t
odr_vtable_hasher::hash (const value_type *odr_type)
{
  return hash_odr_vtable (odr_type->type);
}

/* For languages with One Definition Rule, work out if
   types are the same based on their name.

   This is non-trivial for LTO where minor differences in
   the type representation may have prevented type merging
   to merge two copies of otherwise equivalent type.

   Until we start streaming mangled type names, this function works
   only for polymorphic types.

   When STRICT is true, we compare types by their names for purposes of
   ODR violation warnings.  When strict is false, we consider variants
   equivalent, becuase it is all that matters for devirtualization machinery.
*/

bool
types_same_for_odr (const_tree type1, const_tree type2, bool strict)
{
  gcc_checking_assert (TYPE_P (type1) && TYPE_P (type2));

  type1 = main_odr_variant (type1);
  type2 = main_odr_variant (type2);
  if (!strict)
    {
      type1 = TYPE_MAIN_VARIANT (type1);
      type2 = TYPE_MAIN_VARIANT (type2);
    }

  if (type1 == type2)
    return true;

  if (!in_lto_p)
    return false;

  /* Check for anonymous namespaces. Those have !TREE_PUBLIC
     on the corresponding TYPE_STUB_DECL.  */
  if (type_in_anonymous_namespace_p (type1)
      || type_in_anonymous_namespace_p (type2))
    return false;


  /* ODR name of the type is set in DECL_ASSEMBLER_NAME of its TYPE_NAME.

     Ideally we should never need types without ODR names here.  It can however
     happen in two cases:

       1) for builtin types that are not streamed but rebuilt in lto/lto-lang.c
          Here testing for equivalence is safe, since their MAIN_VARIANTs are
          unique.
       2) for units streamed with -fno-lto-odr-type-merging.  Here we can't
	  establish precise ODR equivalency, but for correctness we care only
	  about equivalency on complete polymorphic types.  For these we can
	  compare assembler names of their virtual tables.  */
  if ((!TYPE_NAME (type1) || !DECL_ASSEMBLER_NAME_SET_P (TYPE_NAME (type1)))
      || (!TYPE_NAME (type2) || !DECL_ASSEMBLER_NAME_SET_P (TYPE_NAME (type2))))
    {
      /* See if types are obviously different (i.e. different codes
	 or polymorphic wrt non-polymorphic).  This is not strictly correct
	 for ODR violating programs, but we can't do better without streaming
	 ODR names.  */
      if (TREE_CODE (type1) != TREE_CODE (type2))
	return false;
      if (TREE_CODE (type1) == RECORD_TYPE
	  && (TYPE_BINFO (type1) == NULL_TREE)
	      != (TYPE_BINFO (type1) == NULL_TREE))
	return false;
      if (TREE_CODE (type1) == RECORD_TYPE && TYPE_BINFO (type1)
	  && (BINFO_VTABLE (TYPE_BINFO (type1)) == NULL_TREE)
	     != (BINFO_VTABLE (TYPE_BINFO (type2)) == NULL_TREE))
	return false;

      /* At the moment we have no way to establish ODR equivalence at LTO
	 other than comparing virtual table pointers of polymorphic types.
	 Eventually we should start saving mangled names in TYPE_NAME.
	 Then this condition will become non-trivial.  */

      if (TREE_CODE (type1) == RECORD_TYPE
	  && TYPE_BINFO (type1) && TYPE_BINFO (type2)
	  && BINFO_VTABLE (TYPE_BINFO (type1))
	  && BINFO_VTABLE (TYPE_BINFO (type2)))
	{
	  tree v1 = BINFO_VTABLE (TYPE_BINFO (type1));
	  tree v2 = BINFO_VTABLE (TYPE_BINFO (type2));
	  gcc_assert (TREE_CODE (v1) == POINTER_PLUS_EXPR
		      && TREE_CODE (v2) == POINTER_PLUS_EXPR);
	  return (operand_equal_p (TREE_OPERAND (v1, 1),
				   TREE_OPERAND (v2, 1), 0)
		  && DECL_ASSEMBLER_NAME
			 (TREE_OPERAND (TREE_OPERAND (v1, 0), 0))
		     == DECL_ASSEMBLER_NAME
			 (TREE_OPERAND (TREE_OPERAND (v2, 0), 0)));
	}
      gcc_unreachable ();
    }
  return (DECL_ASSEMBLER_NAME (TYPE_NAME (type1))
	  == DECL_ASSEMBLER_NAME (TYPE_NAME (type2)));
}

/* Return true if we can decide on ODR equivalency.

   In non-LTO it is always decide, in LTO however it depends in the type has
   ODR info attached.

   When STRICT is false, compare main variants.  */

bool
types_odr_comparable (tree t1, tree t2, bool strict)
{
  return (!in_lto_p
	  || (strict ? main_odr_variant (t1) == main_odr_variant (t2)
	      : TYPE_MAIN_VARIANT (t1) == TYPE_MAIN_VARIANT (t2))
	  || (odr_type_p (t1) && odr_type_p (t2))
	  || (TREE_CODE (t1) == RECORD_TYPE && TREE_CODE (t2) == RECORD_TYPE
	      && TYPE_BINFO (t1) && TYPE_BINFO (t2)
	      && polymorphic_type_binfo_p (TYPE_BINFO (t1))
	      && polymorphic_type_binfo_p (TYPE_BINFO (t2))));
}

/* Return true if T1 and T2 are ODR equivalent.  If ODR equivalency is not
   known, be conservative and return false.  */

bool
types_must_be_same_for_odr (tree t1, tree t2)
{
  if (types_odr_comparable (t1, t2))
    return types_same_for_odr (t1, t2);
  else
    return TYPE_MAIN_VARIANT (t1) == TYPE_MAIN_VARIANT (t2);
}

/* Compare types T1 and T2 and return true if they are
   equivalent.  */

inline bool
odr_name_hasher::equal (const value_type *o1, const compare_type *t2)
{
  tree t1 = o1->type;

  gcc_checking_assert (main_odr_variant (t2) == t2);
  gcc_checking_assert (main_odr_variant (t1) == t1);
  if (t1 == t2)
    return true;
  if (!in_lto_p)
    return false;
  /* Check for anonymous namespaces. Those have !TREE_PUBLIC
     on the corresponding TYPE_STUB_DECL.  */
  if (type_in_anonymous_namespace_p (t1)
      || type_in_anonymous_namespace_p (t2))
    return false;
  gcc_checking_assert (DECL_ASSEMBLER_NAME (TYPE_NAME (t1)));
  gcc_checking_assert (DECL_ASSEMBLER_NAME (TYPE_NAME (t2)));
  return (DECL_ASSEMBLER_NAME (TYPE_NAME (t1))
	  == DECL_ASSEMBLER_NAME (TYPE_NAME (t2)));
}

/* Compare types T1 and T2 and return true if they are
   equivalent.  */

inline bool
odr_vtable_hasher::equal (const value_type *o1, const compare_type *t2)
{
  tree t1 = o1->type;

  gcc_checking_assert (main_odr_variant (t2) == t2);
  gcc_checking_assert (main_odr_variant (t1) == t1);
  gcc_checking_assert (in_lto_p);
  t1 = TYPE_MAIN_VARIANT (t1);
  t2 = TYPE_MAIN_VARIANT (t2);
  if (t1 == t2)
    return true;
  tree v1 = BINFO_VTABLE (TYPE_BINFO (t1));
  tree v2 = BINFO_VTABLE (TYPE_BINFO (t2));
  return (operand_equal_p (TREE_OPERAND (v1, 1),
			   TREE_OPERAND (v2, 1), 0)
	  && DECL_ASSEMBLER_NAME
		 (TREE_OPERAND (TREE_OPERAND (v1, 0), 0))
	     == DECL_ASSEMBLER_NAME
		 (TREE_OPERAND (TREE_OPERAND (v2, 0), 0)));
}

/* Free ODR type V.  */

inline void
odr_name_hasher::remove (value_type *v)
{
  v->bases.release ();
  v->derived_types.release ();
  if (v->types_set)
    delete v->types_set;
  ggc_free (v);
}

/* ODR type hash used to look up ODR type based on tree type node.  */

typedef hash_table<odr_name_hasher> odr_hash_type;
static odr_hash_type *odr_hash;
typedef hash_table<odr_vtable_hasher> odr_vtable_hash_type;
static odr_vtable_hash_type *odr_vtable_hash;

/* ODR types are also stored into ODR_TYPE vector to allow consistent
   walking.  Bases appear before derived types.  Vector is garbage collected
   so we won't end up visiting empty types.  */

static GTY(()) vec <odr_type, va_gc> *odr_types_ptr;
#define odr_types (*odr_types_ptr)

/* Set TYPE_BINFO of TYPE and its variants to BINFO.  */
void
set_type_binfo (tree type, tree binfo)
{
  for (; type; type = TYPE_NEXT_VARIANT (type))
    if (COMPLETE_TYPE_P (type))
      TYPE_BINFO (type) = binfo;
    else
      gcc_assert (!TYPE_BINFO (type));
}

/* Compare T2 and T2 based on name or structure.  */

static bool
odr_subtypes_equivalent_p (tree t1, tree t2,
			   hash_set<type_pair,pair_traits> *visited)
{
  bool an1, an2;

  /* This can happen in incomplete types that should be handled earlier.  */
  gcc_assert (t1 && t2);

  t1 = main_odr_variant (t1);
  t2 = main_odr_variant (t2);
  if (t1 == t2)
    return true;

  /* Anonymous namespace types must match exactly.  */
  an1 = type_in_anonymous_namespace_p (t1);
  an2 = type_in_anonymous_namespace_p (t2);
  if (an1 != an2 || an1)
    return false;

  /* For ODR types be sure to compare their names.
     To support -wno-odr-type-merging we allow one type to be non-ODR
     and other ODR even though it is a violation.  */
  if (types_odr_comparable (t1, t2, true))
    {
      if (!types_same_for_odr (t1, t2, true))
        return false;
      /* Limit recursion: If subtypes are ODR types and we know
         that they are same, be happy.  */
      if (!get_odr_type (t1, true)->odr_violated)
        return true;
    }

  /* Component types, builtins and possibly violating ODR types
     have to be compared structurally.  */
  if (TREE_CODE (t1) != TREE_CODE (t2))
    return false;
  if ((TYPE_NAME (t1) == NULL_TREE) != (TYPE_NAME (t2) == NULL_TREE))
    return false;

  type_pair pair={t1,t2};
  if (TYPE_UID (t1) > TYPE_UID (t2))
    {
      pair.first = t2;
      pair.second = t1;
    }
  if (visited->add (pair))
    return true;
  return odr_types_equivalent_p (t1, t2, false, NULL, visited);
}

/* Compare two virtual tables, PREVAILING and VTABLE and output ODR
   violation warnings.  */

void
compare_virtual_tables (varpool_node *prevailing, varpool_node *vtable)
{
  int n1, n2;

  if (DECL_VIRTUAL_P (prevailing->decl) != DECL_VIRTUAL_P (vtable->decl))
    {
      odr_violation_reported = true;
      if (DECL_VIRTUAL_P (prevailing->decl))
	{
	  varpool_node *tmp = prevailing;
	  prevailing = vtable;
	  vtable = tmp;
	}
      if (warning_at (DECL_SOURCE_LOCATION
			(TYPE_NAME (DECL_CONTEXT (vtable->decl))),
		      OPT_Wodr,
		      "virtual table of type %qD violates one definition rule",
		      DECL_CONTEXT (vtable->decl)))
	inform (DECL_SOURCE_LOCATION (prevailing->decl),
		"variable of same assembler name as the virtual table is "
		"defined in another translation unit");
      return;
    }
  if (!prevailing->definition || !vtable->definition)
    return;

  /* If we do not stream ODR type info, do not bother to do useful compare.  */
  if (!TYPE_BINFO (DECL_CONTEXT (vtable->decl))
      || !polymorphic_type_binfo_p (TYPE_BINFO (DECL_CONTEXT (vtable->decl))))
    return;

  odr_type class_type = get_odr_type (DECL_CONTEXT (vtable->decl), true);

  if (class_type->odr_violated)
    return;

  for (n1 = 0, n2 = 0; true; n1++, n2++)
    {
      struct ipa_ref *ref1, *ref2;
      bool end1, end2;

      end1 = !prevailing->iterate_reference (n1, ref1);
      end2 = !vtable->iterate_reference (n2, ref2);

      /* !DECL_VIRTUAL_P means RTTI entry;
	 We warn when RTTI is lost because non-RTTI previals; we silently
	 accept the other case.  */
      while (!end2
	     && (end1
	         || (DECL_ASSEMBLER_NAME (ref1->referred->decl)
		     != DECL_ASSEMBLER_NAME (ref2->referred->decl)
	             && TREE_CODE (ref1->referred->decl) == FUNCTION_DECL))
	     && TREE_CODE (ref2->referred->decl) != FUNCTION_DECL)
	{
	  if (!class_type->rtti_broken
	      && warning_at (DECL_SOURCE_LOCATION
			      (TYPE_NAME (DECL_CONTEXT (vtable->decl))),
			     OPT_Wodr,
			     "virtual table of type %qD contains RTTI "
			     "information",
			     DECL_CONTEXT (vtable->decl)))
	    {
	      inform (DECL_SOURCE_LOCATION
			(TYPE_NAME (DECL_CONTEXT (prevailing->decl))),
		      "but is prevailed by one without from other translation "
		      "unit");
	      inform (DECL_SOURCE_LOCATION
			(TYPE_NAME (DECL_CONTEXT (prevailing->decl))),
		      "RTTI will not work on this type");
	      class_type->rtti_broken = true;
	    }
	  n2++;
          end2 = !vtable->iterate_reference (n2, ref2);
	}
      while (!end1
	     && (end2
	         || (DECL_ASSEMBLER_NAME (ref2->referred->decl)
		     != DECL_ASSEMBLER_NAME (ref1->referred->decl)
	             && TREE_CODE (ref2->referred->decl) == FUNCTION_DECL))
	     && TREE_CODE (ref1->referred->decl) != FUNCTION_DECL)
	{
	  n1++;
          end1 = !prevailing->iterate_reference (n1, ref1);
	}

      /* Finished?  */
      if (end1 && end2)
	{
	  /* Extra paranoia; compare the sizes.  We do not have information
	     about virtual inheritance offsets, so just be sure that these
	     match. 
	     Do this as very last check so the not very informative error
	     is not output too often.  */
	  if (DECL_SIZE (prevailing->decl) != DECL_SIZE (vtable->decl))
	    {
	      class_type->odr_violated = true;
	      if (warning_at (DECL_SOURCE_LOCATION
				(TYPE_NAME (DECL_CONTEXT (vtable->decl))),
			      OPT_Wodr,
			      "virtual table of type %qD violates "
			      "one definition rule  ",
			      DECL_CONTEXT (vtable->decl)))
		{
		  inform (DECL_SOURCE_LOCATION
			    (TYPE_NAME (DECL_CONTEXT (prevailing->decl))),
			  "the conflicting type defined in another translation "
			  "unit has virtual table of different size");
		}
	    }
	  return;
	}

      if (!end1 && !end2)
	{
	  if (DECL_ASSEMBLER_NAME (ref1->referred->decl)
	      == DECL_ASSEMBLER_NAME (ref2->referred->decl))
	    continue;

	  class_type->odr_violated = true;

	  /* If the loops above stopped on non-virtual pointer, we have
	     mismatch in RTTI information mangling.  */
	  if (TREE_CODE (ref1->referred->decl) != FUNCTION_DECL
	      && TREE_CODE (ref2->referred->decl) != FUNCTION_DECL)
	    {
	      if (warning_at (DECL_SOURCE_LOCATION
				(TYPE_NAME (DECL_CONTEXT (vtable->decl))),
			      OPT_Wodr,
			      "virtual table of type %qD violates "
			      "one definition rule  ",
			      DECL_CONTEXT (vtable->decl)))
		{
		  inform (DECL_SOURCE_LOCATION
			    (TYPE_NAME (DECL_CONTEXT (prevailing->decl))),
			  "the conflicting type defined in another translation "
			  "unit with different RTTI information");
		}
	      return;
	    }
	  /* At this point both REF1 and REF2 points either to virtual table
	     or virtual method.  If one points to virtual table and other to
	     method we can complain the same way as if one table was shorter
	     than other pointing out the extra method.  */
	  if (TREE_CODE (ref1->referred->decl)
	      != TREE_CODE (ref2->referred->decl))
	    {
	      if (TREE_CODE (ref1->referred->decl) == VAR_DECL)
		end1 = true;
	      else if (TREE_CODE (ref2->referred->decl) == VAR_DECL)
		end2 = true;
	    }
	}

      class_type->odr_violated = true;

      /* Complain about size mismatch.  Either we have too many virutal
 	 functions or too many virtual table pointers.  */
      if (end1 || end2)
	{
	  if (end1)
	    {
	      varpool_node *tmp = prevailing;
	      prevailing = vtable;
	      vtable = tmp;
	      ref1 = ref2;
	    }
	  if (warning_at (DECL_SOURCE_LOCATION
			    (TYPE_NAME (DECL_CONTEXT (vtable->decl))),
			  OPT_Wodr,
			  "virtual table of type %qD violates "
			  "one definition rule",
			  DECL_CONTEXT (vtable->decl)))
	    {
	      if (TREE_CODE (ref1->referring->decl) == FUNCTION_DECL)
		{
		  inform (DECL_SOURCE_LOCATION
			   (TYPE_NAME (DECL_CONTEXT (prevailing->decl))),
			  "the conflicting type defined in another translation "
			  "unit");
		  inform (DECL_SOURCE_LOCATION
			    (TYPE_NAME (DECL_CONTEXT (ref1->referring->decl))),
			  "contains additional virtual method %qD",
			  ref1->referred->decl);
		}
	      else
		{
		  inform (DECL_SOURCE_LOCATION
			   (TYPE_NAME (DECL_CONTEXT (prevailing->decl))),
			  "the conflicting type defined in another translation "
			  "unit has virtual table table with more entries");
		}
	    }
	  return;
	}

      /* And in the last case we have either mistmatch in between two virtual
	 methods or two virtual table pointers.  */
      if (warning_at (DECL_SOURCE_LOCATION
			(TYPE_NAME (DECL_CONTEXT (vtable->decl))), OPT_Wodr,
		      "virtual table of type %qD violates "
		      "one definition rule  ",
		      DECL_CONTEXT (vtable->decl)))
	{
	  if (TREE_CODE (ref1->referred->decl) == FUNCTION_DECL)
	    {
	      inform (DECL_SOURCE_LOCATION
			(TYPE_NAME (DECL_CONTEXT (prevailing->decl))),
		      "the conflicting type defined in another translation "
		      "unit");
	      gcc_assert (TREE_CODE (ref2->referred->decl)
			  == FUNCTION_DECL);
	      inform (DECL_SOURCE_LOCATION (ref1->referred->decl),
		      "virtual method %qD", ref1->referred->decl);
	      inform (DECL_SOURCE_LOCATION (ref2->referred->decl),
		      "ought to match virtual method %qD but does not",
		      ref2->referred->decl);
	    }
	  else
	    inform (DECL_SOURCE_LOCATION
		      (TYPE_NAME (DECL_CONTEXT (prevailing->decl))),
		    "the conflicting type defined in another translation "
		    "unit has virtual table table with different contents");
	  return;
	}
    }
}

/* Output ODR violation warning about T1 and T2 with REASON.
   Display location of ST1 and ST2 if REASON speaks about field or
   method of the type.
   If WARN is false, do nothing. Set WARNED if warning was indeed
   output.  */

void
warn_odr (tree t1, tree t2, tree st1, tree st2,
	  bool warn, bool *warned, const char *reason)
{
  tree decl2 = TYPE_NAME (t2);
  if (warned)
    *warned = false;

  if (!warn || !TYPE_NAME(t1))
    return;

  /* ODR warnings are output druing LTO streaming; we must apply location
     cache for potential warnings to be output correctly.  */
  if (lto_location_cache::current_cache)
    lto_location_cache::current_cache->apply_location_cache ();

  if (!warning_at (DECL_SOURCE_LOCATION (TYPE_NAME (t1)), OPT_Wodr,
		   "type %qT violates one definition rule",
		   t1))
    return;
  if (!st1 && !st2)
    ;
  /* For FIELD_DECL support also case where one of fields is
     NULL - this is used when the structures have mismatching number of
     elements.  */
  else if (!st1 || TREE_CODE (st1) == FIELD_DECL)
    {
      inform (DECL_SOURCE_LOCATION (decl2),
	      "a different type is defined in another translation unit");
      if (!st1)
	{
	  st1 = st2;
	  st2 = NULL;
	}
      inform (DECL_SOURCE_LOCATION (st1),
	      "the first difference of corresponding definitions is field %qD",
	      st1);
      if (st2)
        decl2 = st2;
    }
  else if (TREE_CODE (st1) == FUNCTION_DECL)
    {
      inform (DECL_SOURCE_LOCATION (decl2),
	      "a different type is defined in another translation unit");
      inform (DECL_SOURCE_LOCATION (st1),
	      "the first difference of corresponding definitions is method %qD",
	      st1);
      decl2 = st2;
    }
  else
    return;
  inform (DECL_SOURCE_LOCATION (decl2), reason);

  if (warned)
    *warned = true;
}

/* We already warned about ODR mismatch.  T1 and T2 ought to be equivalent
   because they are used on same place in ODR matching types.
   They are not; inform the user.  */

void
warn_types_mismatch (tree t1, tree t2)
{
  /* If types have names and they are different, it is most informative to
     output those.  */
  if (TYPE_NAME (t1) && TYPE_NAME (t2)
      && DECL_ASSEMBLER_NAME_SET_P (TYPE_NAME (t1))
      && DECL_ASSEMBLER_NAME_SET_P (TYPE_NAME (t2))
      && DECL_ASSEMBLER_NAME (TYPE_NAME (t1))
	 != DECL_ASSEMBLER_NAME (TYPE_NAME (t2)))
    {
      char *name1 = xstrdup (cplus_demangle
	 (IDENTIFIER_POINTER (DECL_ASSEMBLER_NAME (TYPE_NAME (t1))),
	  DMGL_PARAMS | DMGL_ANSI | DMGL_TYPES));
      char *name2 = cplus_demangle
	 (IDENTIFIER_POINTER (DECL_ASSEMBLER_NAME (TYPE_NAME (t2))),
	  DMGL_PARAMS | DMGL_ANSI | DMGL_TYPES);
      if (name1 && name2 && strcmp (name1, name2))
	{
	  inform (DECL_SOURCE_LOCATION (TYPE_NAME (t1)),
		  "type name %<%s%> should match type name %<%s%>",
		  name1, name2);
	  inform (DECL_SOURCE_LOCATION (TYPE_NAME (t2)),
		  "the incompatible type is defined here");
	  free (name1);
	  return;
	}
      free (name1);
    }
  /* It is a quite common bug to reference anonymous namespace type in
     non-anonymous namespace class.  */
  if (type_in_anonymous_namespace_p (t1)
      || type_in_anonymous_namespace_p (t2))
    {
      if (!type_in_anonymous_namespace_p (t1))
	{
	  tree tmp = t1;;
	  t1 = t2;
	  t2 = tmp;
	}
      if (TYPE_NAME (t1) && TYPE_NAME (t2))
	{
	  inform (DECL_SOURCE_LOCATION (TYPE_NAME (t1)),
		  "type %qT defined in anonymous namespace can not match "
		  "type %qT",
		  t1, t2);
	  inform (DECL_SOURCE_LOCATION (TYPE_NAME (t2)),
		  "the incompatible type defined in anonymous namespace in "
		  "another translation unit");
	}
      else
	inform (UNKNOWN_LOCATION,
		"types in anonymous namespace does not match across "
		"translation unit boundary");
      return;
    }
  /* A tricky case are component types.  Often they appear the same in source
     code and the mismatch is dragged in by type they are build from.
     Look for those differences in subtypes and try to be informative.  In other
     cases just output nothing because the source code is probably different
     and in this case we already output a all necessary info.  */
  if (!TYPE_NAME (t1) || !TYPE_NAME (t2))
    {
      if (TREE_CODE (t1) == TREE_CODE (t2))
	{
	  hash_set<type_pair,pair_traits> visited;
	  if (TREE_CODE (t1) == ARRAY_TYPE
	      && COMPLETE_TYPE_P (t1) && COMPLETE_TYPE_P (t2))
	    {
	      tree i1 = TYPE_DOMAIN (t1);
	      tree i2 = TYPE_DOMAIN (t2);
	
	      if (i1 && i2
		  && TYPE_MAX_VALUE (i1)
		  && TYPE_MAX_VALUE (i2)
		  && !operand_equal_p (TYPE_MAX_VALUE (i1),
				       TYPE_MAX_VALUE (i2), 0))
		{
		  inform (UNKNOWN_LOCATION,
			  "array types have different bounds");
		  return;
		}
	    }
	  if ((POINTER_TYPE_P (t1) || TREE_CODE (t1) == ARRAY_TYPE)
	      && !odr_subtypes_equivalent_p (TREE_TYPE (t1),
					     TREE_TYPE (t2),
					     &visited))
	    warn_types_mismatch (TREE_TYPE (t1), TREE_TYPE (t2));
	  else if (TREE_CODE (t1) == METHOD_TYPE
		   || TREE_CODE (t1) == FUNCTION_TYPE)
	    {
	      tree parms1, parms2;
	      int count = 1;

	      if (!odr_subtypes_equivalent_p (TREE_TYPE (t1), TREE_TYPE (t2),
					      &visited))
		{
		  inform (UNKNOWN_LOCATION, "return value type mismatch");
		  warn_types_mismatch (TREE_TYPE (t1), TREE_TYPE (t2));
		  return;
		}
	      for (parms1 = TYPE_ARG_TYPES (t1), parms2 = TYPE_ARG_TYPES (t2);
		   parms1 && parms2;
		   parms1 = TREE_CHAIN (parms1), parms2 = TREE_CHAIN (parms2),
		   count++)
		{
		  if (!odr_subtypes_equivalent_p
		      (TREE_VALUE (parms1), TREE_VALUE (parms2), &visited))
		    {
		      inform (UNKNOWN_LOCATION,
			      "type mismatch in parameter %i", count);
		      warn_types_mismatch (TREE_VALUE (parms1),
					   TREE_VALUE (parms2));
		      return;
		    }
		}
	      if (parms1 || parms2)
		{
		  inform (UNKNOWN_LOCATION,
			  "types have different parameter counts");
		  return;
		}
	    }
	}
      return;
    }
  /* This should not happen but if it does, the warning would not be helpful.
     TODO: turn it into assert next stage1.  */
  if (TYPE_NAME (t1) == TYPE_NAME (t2))
    return;
  /* In Firefox it is a common bug to have same types but in
     different namespaces.  Be a bit more informative on
     this.  */
  if (TYPE_CONTEXT (t1) && TYPE_CONTEXT (t2)
      && (((TREE_CODE (TYPE_CONTEXT (t1)) == NAMESPACE_DECL)
	    != (TREE_CODE (TYPE_CONTEXT (t2)) == NAMESPACE_DECL))
	   || (TREE_CODE (TYPE_CONTEXT (t1)) == NAMESPACE_DECL
	       && (DECL_NAME (TYPE_CONTEXT (t1)) !=
		   DECL_NAME (TYPE_CONTEXT (t2))))))
    inform (DECL_SOURCE_LOCATION (TYPE_NAME (t1)),
	    "type %qT should match type %qT but is defined "
	    "in different namespace  ",
	    t1, t2);
  else if (types_odr_comparable (t1, t2, true)
	   && types_same_for_odr (t1, t2, true))
    inform (DECL_SOURCE_LOCATION (TYPE_NAME (t1)),
	    "type %qT should match type %qT that itself violate "
	    "one definition rule",
	    t1, t2);
  else
    inform (DECL_SOURCE_LOCATION (TYPE_NAME (t1)),
	    "type %qT should match type %qT",
	    t1, t2);
  if (DECL_SOURCE_LOCATION (TYPE_NAME (t2)) > BUILTINS_LOCATION)
    inform (DECL_SOURCE_LOCATION (TYPE_NAME (t2)),
	    "the incompatible type is defined here");
}

/* Compare T1 and T2, report ODR violations if WARN is true and set
   WARNED to true if anything is reported.  Return true if types match.
   If true is returned, the types are also compatible in the sense of
   gimple_canonical_types_compatible_p.  */

static bool
odr_types_equivalent_p (tree t1, tree t2, bool warn, bool *warned,
			hash_set<type_pair,pair_traits> *visited)
{
  /* Check first for the obvious case of pointer identity.  */
  if (t1 == t2)
    return true;
  gcc_assert (!type_in_anonymous_namespace_p (t1));
  gcc_assert (!type_in_anonymous_namespace_p (t2));

  /* Can't be the same type if the types don't have the same code.  */
  if (TREE_CODE (t1) != TREE_CODE (t2))
    {
      warn_odr (t1, t2, NULL, NULL, warn, warned,
	        G_("a different type is defined in another translation unit"));
      return false;
    }

  if (TYPE_QUALS (t1) != TYPE_QUALS (t2))
    {
      warn_odr (t1, t2, NULL, NULL, warn, warned,
	        G_("a type with different qualifiers is defined in another "
		   "translation unit"));
      return false;
    }

  if (comp_type_attributes (t1, t2) != 1)
    {
      warn_odr (t1, t2, NULL, NULL, warn, warned,
	        G_("a type with attributes "
		   "is defined in another translation unit"));
      return false;
    }

  if (TREE_CODE (t1) == ENUMERAL_TYPE
      && TYPE_VALUES (t1) && TYPE_VALUES (t2))
    {
      tree v1, v2;
      for (v1 = TYPE_VALUES (t1), v2 = TYPE_VALUES (t2);
	   v1 && v2 ; v1 = TREE_CHAIN (v1), v2 = TREE_CHAIN (v2))
	{
	  if (TREE_PURPOSE (v1) != TREE_PURPOSE (v2))
	    {
	      warn_odr (t1, t2, NULL, NULL, warn, warned,
			G_("an enum with different value name"
			   " is defined in another translation unit"));
	      return false;
	    }
	  if (TREE_VALUE (v1) != TREE_VALUE (v2)
	      && !operand_equal_p (DECL_INITIAL (TREE_VALUE (v1)),
				   DECL_INITIAL (TREE_VALUE (v2)), 0))
	    {
	      warn_odr (t1, t2, NULL, NULL, warn, warned,
			G_("an enum with different values is defined"
			   " in another translation unit"));
	      return false;
	    }
	}
      if (v1 || v2)
	{
	  warn_odr (t1, t2, NULL, NULL, warn, warned,
		    G_("an enum with mismatching number of values "
		       "is defined in another translation unit"));
	  return false;
	}
    }

  /* Non-aggregate types can be handled cheaply.  */
  if (INTEGRAL_TYPE_P (t1)
      || SCALAR_FLOAT_TYPE_P (t1)
      || FIXED_POINT_TYPE_P (t1)
      || TREE_CODE (t1) == VECTOR_TYPE
      || TREE_CODE (t1) == COMPLEX_TYPE
      || TREE_CODE (t1) == OFFSET_TYPE
      || POINTER_TYPE_P (t1))
    {
      if (TYPE_PRECISION (t1) != TYPE_PRECISION (t2))
	{
	  warn_odr (t1, t2, NULL, NULL, warn, warned,
		    G_("a type with different precision is defined "
		       "in another translation unit"));
	  return false;
	}
      if (TYPE_UNSIGNED (t1) != TYPE_UNSIGNED (t2))
	{
	  warn_odr (t1, t2, NULL, NULL, warn, warned,
		    G_("a type with different signedness is defined "
		       "in another translation unit"));
	  return false;
	}

      if (TREE_CODE (t1) == INTEGER_TYPE
	  && TYPE_STRING_FLAG (t1) != TYPE_STRING_FLAG (t2))
	{
	  /* char WRT uint_8?  */
	  warn_odr (t1, t2, NULL, NULL, warn, warned,
		    G_("a different type is defined in another "
		       "translation unit"));
	  return false;
	}

      /* For canonical type comparisons we do not want to build SCCs
	 so we cannot compare pointed-to types.  But we can, for now,
	 require the same pointed-to type kind and match what
	 useless_type_conversion_p would do.  */
      if (POINTER_TYPE_P (t1))
	{
	  if (TYPE_ADDR_SPACE (TREE_TYPE (t1))
	      != TYPE_ADDR_SPACE (TREE_TYPE (t2)))
	    {
	      warn_odr (t1, t2, NULL, NULL, warn, warned,
			G_("it is defined as a pointer in different address "
			   "space in another translation unit"));
	      return false;
	    }

	  if (!odr_subtypes_equivalent_p (TREE_TYPE (t1), TREE_TYPE (t2), visited))
	    {
	      warn_odr (t1, t2, NULL, NULL, warn, warned,
			G_("it is defined as a pointer to different type "
			   "in another translation unit"));
	      if (warn && warned)
	        warn_types_mismatch (TREE_TYPE (t1), TREE_TYPE (t2));
	      return false;
	    }
	}

      if ((TREE_CODE (t1) == VECTOR_TYPE || TREE_CODE (t1) == COMPLEX_TYPE)
	  && !odr_subtypes_equivalent_p (TREE_TYPE (t1), TREE_TYPE (t2), visited))
	{
	  /* Probably specific enough.  */
	  warn_odr (t1, t2, NULL, NULL, warn, warned,
		    G_("a different type is defined "
		       "in another translation unit"));
	  if (warn && warned)
	    warn_types_mismatch (TREE_TYPE (t1), TREE_TYPE (t2));
	  return false;
	}
    }
  /* Do type-specific comparisons.  */
  else switch (TREE_CODE (t1))
    {
    case ARRAY_TYPE:
      {
	/* Array types are the same if the element types are the same and
	   the number of elements are the same.  */
	if (!odr_subtypes_equivalent_p (TREE_TYPE (t1), TREE_TYPE (t2), visited))
	  {
	    warn_odr (t1, t2, NULL, NULL, warn, warned,
		      G_("a different type is defined in another "
			 "translation unit"));
	    if (warn && warned)
	      warn_types_mismatch (TREE_TYPE (t1), TREE_TYPE (t2));
	  }
	gcc_assert (TYPE_STRING_FLAG (t1) == TYPE_STRING_FLAG (t2));
	gcc_assert (TYPE_NONALIASED_COMPONENT (t1)
		    == TYPE_NONALIASED_COMPONENT (t2));

	tree i1 = TYPE_DOMAIN (t1);
	tree i2 = TYPE_DOMAIN (t2);

	/* For an incomplete external array, the type domain can be
	   NULL_TREE.  Check this condition also.  */
	if (i1 == NULL_TREE || i2 == NULL_TREE)
	  return true;

	tree min1 = TYPE_MIN_VALUE (i1);
	tree min2 = TYPE_MIN_VALUE (i2);
	tree max1 = TYPE_MAX_VALUE (i1);
	tree max2 = TYPE_MAX_VALUE (i2);

	/* In C++, minimums should be always 0.  */
	gcc_assert (min1 == min2);
	if (!operand_equal_p (max1, max2, 0))
	  {
	    warn_odr (t1, t2, NULL, NULL, warn, warned,
		      G_("an array of different size is defined "
			 "in another translation unit"));
	    return false;
	  }
      }
    break;

    case METHOD_TYPE:
    case FUNCTION_TYPE:
      /* Function types are the same if the return type and arguments types
	 are the same.  */
      if (!odr_subtypes_equivalent_p (TREE_TYPE (t1), TREE_TYPE (t2), visited))
	{
	  warn_odr (t1, t2, NULL, NULL, warn, warned,
		    G_("has different return value "
		       "in another translation unit"));
	  if (warn && warned)
	    warn_types_mismatch (TREE_TYPE (t1), TREE_TYPE (t2));
	  return false;
	}

      if (TYPE_ARG_TYPES (t1) == TYPE_ARG_TYPES (t2))
	return true;
      else
	{
	  tree parms1, parms2;

	  for (parms1 = TYPE_ARG_TYPES (t1), parms2 = TYPE_ARG_TYPES (t2);
	       parms1 && parms2;
	       parms1 = TREE_CHAIN (parms1), parms2 = TREE_CHAIN (parms2))
	    {
	      if (!odr_subtypes_equivalent_p
		     (TREE_VALUE (parms1), TREE_VALUE (parms2), visited))
		{
		  warn_odr (t1, t2, NULL, NULL, warn, warned,
			    G_("has different parameters in another "
			       "translation unit"));
		  if (warn && warned)
		    warn_types_mismatch (TREE_VALUE (parms1),
					 TREE_VALUE (parms2));
		  return false;
		}
	    }

	  if (parms1 || parms2)
	    {
	      warn_odr (t1, t2, NULL, NULL, warn, warned,
			G_("has different parameters "
			   "in another translation unit"));
	      return false;
	    }

	  return true;
	}

    case RECORD_TYPE:
    case UNION_TYPE:
    case QUAL_UNION_TYPE:
      {
	tree f1, f2;

	/* For aggregate types, all the fields must be the same.  */
	if (COMPLETE_TYPE_P (t1) && COMPLETE_TYPE_P (t2))
	  {
	    if (TYPE_BINFO (t1) && TYPE_BINFO (t2)
	        && polymorphic_type_binfo_p (TYPE_BINFO (t1))
		   != polymorphic_type_binfo_p (TYPE_BINFO (t2)))
	      {
		if (polymorphic_type_binfo_p (TYPE_BINFO (t1)))
		  warn_odr (t1, t2, NULL, NULL, warn, warned,
			    G_("a type defined in another translation unit "
			       "is not polymorphic"));
		else
		  warn_odr (t1, t2, NULL, NULL, warn, warned,
			    G_("a type defined in another translation unit "
			       "is polymorphic"));
		return false;
	      }
	    for (f1 = TYPE_FIELDS (t1), f2 = TYPE_FIELDS (t2);
		 f1 || f2;
		 f1 = TREE_CHAIN (f1), f2 = TREE_CHAIN (f2))
	      {
		/* Skip non-fields.  */
		while (f1 && TREE_CODE (f1) != FIELD_DECL)
		  f1 = TREE_CHAIN (f1);
		while (f2 && TREE_CODE (f2) != FIELD_DECL)
		  f2 = TREE_CHAIN (f2);
		if (!f1 || !f2)
		  break;
		if (DECL_VIRTUAL_P (f1) != DECL_VIRTUAL_P (f2))
		  {
		    warn_odr (t1, t2, NULL, NULL, warn, warned,
			      G_("a type with different virtual table pointers"
			         " is defined in another translation unit"));
		    return false;
		  }
		if (DECL_ARTIFICIAL (f1) != DECL_ARTIFICIAL (f2))
		  {
		    warn_odr (t1, t2, NULL, NULL, warn, warned,
			      G_("a type with different bases is defined "
				 "in another translation unit"));
		    return false;
		  }
		if (DECL_NAME (f1) != DECL_NAME (f2)
		    && !DECL_ARTIFICIAL (f1))
		  {
		    warn_odr (t1, t2, f1, f2, warn, warned,
			      G_("a field with different name is defined "
				 "in another translation unit"));
		    return false;
		  }
		if (!odr_subtypes_equivalent_p (TREE_TYPE (f1),
						TREE_TYPE (f2), visited))
		  {
		    /* Do not warn about artificial fields and just go into
 		       generic field mismatch warning.  */
		    if (DECL_ARTIFICIAL (f1))
		      break;

		    warn_odr (t1, t2, f1, f2, warn, warned,
			      G_("a field of same name but different type "
				 "is defined in another translation unit"));
		    if (warn && warned)
		      warn_types_mismatch (TREE_TYPE (f1), TREE_TYPE (f2));
		    return false;
		  }
		if (!gimple_compare_field_offset (f1, f2))
		  {
		    /* Do not warn about artificial fields and just go into
		       generic field mismatch warning.  */
		    if (DECL_ARTIFICIAL (f1))
		      break;
		    warn_odr (t1, t2, f1, f2, warn, warned,
			      G_("fields has different layout "
				 "in another translation unit"));
		    return false;
		  }
		gcc_assert (DECL_NONADDRESSABLE_P (f1)
			    == DECL_NONADDRESSABLE_P (f2));
	      }

	    /* If one aggregate has more fields than the other, they
	       are not the same.  */
	    if (f1 || f2)
	      {
		if ((f1 && DECL_VIRTUAL_P (f1)) || (f2 && DECL_VIRTUAL_P (f2)))
		  warn_odr (t1, t2, NULL, NULL, warn, warned,
			    G_("a type with different virtual table pointers"
			       " is defined in another translation unit"));
		else if ((f1 && DECL_ARTIFICIAL (f1))
		         || (f2 && DECL_ARTIFICIAL (f2)))
		  warn_odr (t1, t2, NULL, NULL, warn, warned,
			    G_("a type with different bases is defined "
			       "in another translation unit"));
		else
		  warn_odr (t1, t2, f1, f2, warn, warned,
			    G_("a type with different number of fields "
			       "is defined in another translation unit"));
		
		return false;
	      }
	    if ((TYPE_MAIN_VARIANT (t1) == t1 || TYPE_MAIN_VARIANT (t2) == t2)
		&& (TYPE_METHODS (TYPE_MAIN_VARIANT (t1))
		    != TYPE_METHODS (TYPE_MAIN_VARIANT (t2))))
	      {
		for (f1 = TYPE_METHODS (TYPE_MAIN_VARIANT (t1)),
		     f2 = TYPE_METHODS (TYPE_MAIN_VARIANT (t2));
		     f1 && f2 ; f1 = DECL_CHAIN (f1), f2 = DECL_CHAIN (f2))
		  {
		    if (DECL_ASSEMBLER_NAME (f1) != DECL_ASSEMBLER_NAME (f2))
		      {
			warn_odr (t1, t2, f1, f2, warn, warned,
				  G_("a different method of same type "
				     "is defined in another translation unit"));
			return false;
		      }
		    if (DECL_VIRTUAL_P (f1) != DECL_VIRTUAL_P (f2))
		      {
			warn_odr (t1, t2, f1, f2, warn, warned,
				  G_("s definition that differs by virtual "
				     "keyword in another translation unit"));
			return false;
		      }
		    if (DECL_VINDEX (f1) != DECL_VINDEX (f2))
		      {
			warn_odr (t1, t2, f1, f2, warn, warned,
				  G_("virtual table layout differs in another "
				     "translation unit"));
			return false;
		      }
		    if (odr_subtypes_equivalent_p (TREE_TYPE (f1), TREE_TYPE (f2), visited))
		      {
			warn_odr (t1, t2, f1, f2, warn, warned,
				  G_("method with incompatible type is defined "
				     "in another translation unit"));
			return false;
		      }
		  }
		if (f1 || f2)
		  {
		    warn_odr (t1, t2, NULL, NULL, warn, warned,
			      G_("a type with different number of methods "
				 "is defined in another translation unit"));
		    return false;
		  }
	      }
	  }
	break;
      }
    case VOID_TYPE:
      break;

    default:
      debug_tree (t1);
      gcc_unreachable ();
    }

  /* Those are better to come last as they are utterly uninformative.  */
  if (TYPE_SIZE (t1) && TYPE_SIZE (t2)
      && !operand_equal_p (TYPE_SIZE (t1), TYPE_SIZE (t2), 0))
    {
      warn_odr (t1, t2, NULL, NULL, warn, warned,
		G_("a type with different size "
		   "is defined in another translation unit"));
      return false;
    }
  if (COMPLETE_TYPE_P (t1) && COMPLETE_TYPE_P (t2)
      && TYPE_ALIGN (t1) != TYPE_ALIGN (t2))
    {
      warn_odr (t1, t2, NULL, NULL, warn, warned,
		G_("a type with different alignment "
		   "is defined in another translation unit"));
      return false;
    }
  gcc_assert (!TYPE_SIZE_UNIT (t1) || !TYPE_SIZE_UNIT (t2)
	      || operand_equal_p (TYPE_SIZE_UNIT (t1),
				  TYPE_SIZE_UNIT (t2), 0));
  return true;
}

/* TYPE is equivalent to VAL by ODR, but its tree representation differs
   from VAL->type.  This may happen in LTO where tree merging did not merge
   all variants of the same type or due to ODR violation.

   Analyze and report ODR violations and add type to duplicate list.
   If TYPE is more specified than VAL->type, prevail VAL->type.  Also if
   this is first time we see definition of a class return true so the
   base types are analyzed.  */

static bool
add_type_duplicate (odr_type val, tree type)
{
  bool build_bases = false;
  bool prevail = false;
  bool odr_must_violate = false;

  if (!val->types_set)
    val->types_set = new hash_set<tree>;

  /* Chose polymorphic type as leader (this happens only in case of ODR
     violations.  */
  if ((TREE_CODE (type) == RECORD_TYPE && TYPE_BINFO (type)
       && polymorphic_type_binfo_p (TYPE_BINFO (type)))
      && (TREE_CODE (val->type) != RECORD_TYPE || !TYPE_BINFO (val->type)
          || !polymorphic_type_binfo_p (TYPE_BINFO (val->type))))
    {
      prevail = true;
      build_bases = true;
    }
  /* Always prefer complete type to be the leader.  */
  else if (!COMPLETE_TYPE_P (val->type) && COMPLETE_TYPE_P (type))
    {
      prevail = true;
      build_bases = TYPE_BINFO (type);
    }
  else if (COMPLETE_TYPE_P (val->type) && !COMPLETE_TYPE_P (type))
    ;
  else if (TREE_CODE (val->type) == ENUMERAL_TYPE
	   && TREE_CODE (type) == ENUMERAL_TYPE
	   && !TYPE_VALUES (val->type) && TYPE_VALUES (type))
    prevail = true;
  else if (TREE_CODE (val->type) == RECORD_TYPE
	   && TREE_CODE (type) == RECORD_TYPE
	   && TYPE_BINFO (type) && !TYPE_BINFO (val->type))
    {
      gcc_assert (!val->bases.length ());
      build_bases = true;
      prevail = true;
    }

  if (prevail)
    {
      tree tmp = type;

      type = val->type;
      val->type = tmp;
    }

  val->types_set->add (type);

  /* If we now have a mangled name, be sure to record it to val->type
     so ODR hash can work.  */

  if (can_be_name_hashed_p (type) && !can_be_name_hashed_p (val->type))
    SET_DECL_ASSEMBLER_NAME (TYPE_NAME (val->type),
			     DECL_ASSEMBLER_NAME (TYPE_NAME (type)));

  bool merge = true;
  bool base_mismatch = false;
  unsigned int i;
  bool warned = false;
  hash_set<type_pair,pair_traits> visited;

  gcc_assert (in_lto_p);
  vec_safe_push (val->types, type);

  /* If both are class types, compare the bases.  */
  if (COMPLETE_TYPE_P (type) && COMPLETE_TYPE_P (val->type)
      && TREE_CODE (val->type) == RECORD_TYPE
      && TREE_CODE (type) == RECORD_TYPE
      && TYPE_BINFO (val->type) && TYPE_BINFO (type))
    {
      if (BINFO_N_BASE_BINFOS (TYPE_BINFO (type))
	  != BINFO_N_BASE_BINFOS (TYPE_BINFO (val->type)))
	{
	  if (!flag_ltrans && !warned && !val->odr_violated)
	    {
	      tree extra_base;
	      warn_odr (type, val->type, NULL, NULL, !warned, &warned,
			"a type with the same name but different "
			"number of polymorphic bases is "
			"defined in another translation unit");
	      if (warned)
		{
		  if (BINFO_N_BASE_BINFOS (TYPE_BINFO (type))
		      > BINFO_N_BASE_BINFOS (TYPE_BINFO (val->type)))
		    extra_base = BINFO_BASE_BINFO
				 (TYPE_BINFO (type),
				  BINFO_N_BASE_BINFOS (TYPE_BINFO (val->type)));
		  else
		    extra_base = BINFO_BASE_BINFO
				 (TYPE_BINFO (val->type),
				  BINFO_N_BASE_BINFOS (TYPE_BINFO (type)));
		  tree extra_base_type = BINFO_TYPE (extra_base);
		  inform (DECL_SOURCE_LOCATION (TYPE_NAME (extra_base_type)),
			  "the extra base is defined here");
		}
	    }
	  base_mismatch = true;
	}
      else
	for (i = 0; i < BINFO_N_BASE_BINFOS (TYPE_BINFO (type)); i++)
	  {
	    tree base1 = BINFO_BASE_BINFO (TYPE_BINFO (type), i);
	    tree base2 = BINFO_BASE_BINFO (TYPE_BINFO (val->type), i);
	    tree type1 = BINFO_TYPE (base1);
	    tree type2 = BINFO_TYPE (base2);

	    if (types_odr_comparable (type1, type2))
	      {
		if (!types_same_for_odr (type1, type2))
		  base_mismatch = true;
	      }
	    else
	      {
		hash_set<type_pair,pair_traits> visited;
		if (!odr_types_equivalent_p (type1, type2, false, NULL,
					     &visited))
		  base_mismatch = true;
	      }
	    if (base_mismatch)
	      {
		if (!warned && !val->odr_violated)
		  {
		    warn_odr (type, val->type, NULL, NULL,
			      !warned, &warned,
			      "a type with the same name but different base "
			      "type is defined in another translation unit");
		    if (warned)
		      warn_types_mismatch (type1, type2);
		  }
		break;
	      }
	    if (BINFO_OFFSET (base1) != BINFO_OFFSET (base2))
	      {
		base_mismatch = true;
		if (!warned && !val->odr_violated)
		  warn_odr (type, val->type, NULL, NULL,
			    !warned, &warned,
			    "a type with the same name but different base "
			    "layout is defined in another translation unit");
		break;
	      }
	    /* One of bases is not of complete type.  */
	    if (!TYPE_BINFO (type1) != !TYPE_BINFO (type2))
	      {
		/* If we have a polymorphic type info specified for TYPE1
		   but not for TYPE2 we possibly missed a base when recording
		   VAL->type earlier.
		   Be sure this does not happen.  */
		if (TYPE_BINFO (type1)
		    && polymorphic_type_binfo_p (TYPE_BINFO (type1))
		    && !build_bases)
		  odr_must_violate = true;
	        break;
	      }
	    /* One base is polymorphic and the other not.
	       This ought to be diagnosed earlier, but do not ICE in the
	       checking bellow.  */
	    else if (TYPE_BINFO (type1)
		     && polymorphic_type_binfo_p (TYPE_BINFO (type1))
		        != polymorphic_type_binfo_p (TYPE_BINFO (type2)))
	      {
		if (!warned && !val->odr_violated)
		  warn_odr (type, val->type, NULL, NULL,
			    !warned, &warned,
			    "a base of the type is polymorphic only in one "
			    "translation unit");
		base_mismatch = true;
		break;
	      }
	  }
      if (base_mismatch)
	{
	  merge = false;
	  odr_violation_reported = true;
	  val->odr_violated = true;

	  if (symtab->dump_file)
	    {
	      fprintf (symtab->dump_file, "ODR base violation\n");
	    
	      print_node (symtab->dump_file, "", val->type, 0);
	      putc ('\n',symtab->dump_file);
	      print_node (symtab->dump_file, "", type, 0);
	      putc ('\n',symtab->dump_file);
	    }
	}
    }

  /* Next compare memory layout.  */
  if (!odr_types_equivalent_p (val->type, type,
			       !flag_ltrans && !val->odr_violated && !warned,
			       &warned, &visited))
    {
      merge = false;
      odr_violation_reported = true;
      val->odr_violated = true;
      if (symtab->dump_file)
	{
	  fprintf (symtab->dump_file, "ODR violation\n");

	  print_node (symtab->dump_file, "", val->type, 0);
	  putc ('\n',symtab->dump_file);
	  print_node (symtab->dump_file, "", type, 0);
	  putc ('\n',symtab->dump_file);
	}
    }
  gcc_assert (val->odr_violated || !odr_must_violate);
  /* Sanity check that all bases will be build same way again.  */
#ifdef ENABLE_CHECKING
  if (COMPLETE_TYPE_P (type) && COMPLETE_TYPE_P (val->type)
      && TREE_CODE (val->type) == RECORD_TYPE
      && TREE_CODE (type) == RECORD_TYPE
      && TYPE_BINFO (val->type) && TYPE_BINFO (type)
      && !val->odr_violated
      && !base_mismatch && val->bases.length ())
    {
      unsigned int num_poly_bases = 0;
      unsigned int j;

      for (i = 0; i < BINFO_N_BASE_BINFOS (TYPE_BINFO (type)); i++)
	if (polymorphic_type_binfo_p (BINFO_BASE_BINFO
					 (TYPE_BINFO (type), i)))
	  num_poly_bases++;
      gcc_assert (num_poly_bases == val->bases.length ());
      for (j = 0, i = 0; i < BINFO_N_BASE_BINFOS (TYPE_BINFO (type));
	   i++)
	if (polymorphic_type_binfo_p (BINFO_BASE_BINFO
				       (TYPE_BINFO (type), i)))
	  {
	    odr_type base = get_odr_type
			       (BINFO_TYPE
				  (BINFO_BASE_BINFO (TYPE_BINFO (type),
						     i)),
				true);
	    gcc_assert (val->bases[j] == base);
	    j++;
	  }
    }
#endif


  /* Regularize things a little.  During LTO same types may come with
     different BINFOs.  Either because their virtual table was
     not merged by tree merging and only later at decl merging or
     because one type comes with external vtable, while other
     with internal.  We want to merge equivalent binfos to conserve
     memory and streaming overhead.

     The external vtables are more harmful: they contain references
     to external declarations of methods that may be defined in the
     merged LTO unit.  For this reason we absolutely need to remove
     them and replace by internal variants. Not doing so will lead
     to incomplete answers from possible_polymorphic_call_targets.

     FIXME: disable for now; because ODR types are now build during
     streaming in, the variants do not need to be linked to the type,
     yet.  We need to do the merging in cleanup pass to be implemented
     soon.  */
  if (!flag_ltrans && merge
      && 0
      && TREE_CODE (val->type) == RECORD_TYPE
      && TREE_CODE (type) == RECORD_TYPE
      && TYPE_BINFO (val->type) && TYPE_BINFO (type)
      && TYPE_MAIN_VARIANT (type) == type
      && TYPE_MAIN_VARIANT (val->type) == val->type
      && BINFO_VTABLE (TYPE_BINFO (val->type))
      && BINFO_VTABLE (TYPE_BINFO (type)))
    {
      tree master_binfo = TYPE_BINFO (val->type);
      tree v1 = BINFO_VTABLE (master_binfo);
      tree v2 = BINFO_VTABLE (TYPE_BINFO (type));

      if (TREE_CODE (v1) == POINTER_PLUS_EXPR)
	{
	  gcc_assert (TREE_CODE (v2) == POINTER_PLUS_EXPR
		      && operand_equal_p (TREE_OPERAND (v1, 1),
					  TREE_OPERAND (v2, 1), 0));
	  v1 = TREE_OPERAND (TREE_OPERAND (v1, 0), 0);
	  v2 = TREE_OPERAND (TREE_OPERAND (v2, 0), 0);
	}
      gcc_assert (DECL_ASSEMBLER_NAME (v1)
		  == DECL_ASSEMBLER_NAME (v2));

      if (DECL_EXTERNAL (v1) && !DECL_EXTERNAL (v2))
	{
	  unsigned int i;

	  set_type_binfo (val->type, TYPE_BINFO (type));
	  for (i = 0; i < val->types->length (); i++)
	    {
	      if (TYPE_BINFO ((*val->types)[i])
		  == master_binfo)
		set_type_binfo ((*val->types)[i], TYPE_BINFO (type));
	    }
	  BINFO_TYPE (TYPE_BINFO (type)) = val->type;
	}
      else
	set_type_binfo (type, master_binfo);
    }
  return build_bases;
}

/* Get ODR type hash entry for TYPE.  If INSERT is true, create
   possibly new entry.  */

odr_type
get_odr_type (tree type, bool insert)
{
  odr_type_d **slot = NULL;
  odr_type_d **vtable_slot = NULL;
  odr_type val = NULL;
  hashval_t hash;
  bool build_bases = false;
  bool insert_to_odr_array = false;
  int base_id = -1;

  type = main_odr_variant (type);

  gcc_checking_assert (can_be_name_hashed_p (type)
		       || can_be_vtable_hashed_p (type));

  /* Lookup entry, first try name hash, fallback to vtable hash.  */
  if (can_be_name_hashed_p (type))
    {
      hash = hash_odr_name (type);
      slot = odr_hash->find_slot_with_hash (type, hash,
					    insert ? INSERT : NO_INSERT);
    }
  if ((!slot || !*slot) && in_lto_p && can_be_vtable_hashed_p (type))
    {
      hash = hash_odr_vtable (type);
      vtable_slot = odr_vtable_hash->find_slot_with_hash (type, hash,
					           insert ? INSERT : NO_INSERT);
    }

  if (!slot && !vtable_slot)
    return NULL;

  /* See if we already have entry for type.  */
  if ((slot && *slot) || (vtable_slot && *vtable_slot))
    {
      if (slot && *slot)
	{
	  val = *slot;
#ifdef ENABLE_CHECKING
	  if (in_lto_p && can_be_vtable_hashed_p (type))
	    {
	      hash = hash_odr_vtable (type);
	      vtable_slot = odr_vtable_hash->find_slot_with_hash (type, hash,
						                  NO_INSERT);
	      gcc_assert (!vtable_slot || *vtable_slot == *slot);
	      vtable_slot = NULL;
	    }
#endif
	}
      else if (*vtable_slot)
	val = *vtable_slot;

      if (val->type != type
	  && (!val->types_set || !val->types_set->add (type)))
	{
	  gcc_assert (insert);
	  /* We have type duplicate, but it may introduce vtable name or
 	     mangled name; be sure to keep hashes in sync.  */
	  if (in_lto_p && can_be_vtable_hashed_p (type)
	      && (!vtable_slot || !*vtable_slot))
	    {
	      if (!vtable_slot)
		{
		  hash = hash_odr_vtable (type);
		  vtable_slot = odr_vtable_hash->find_slot_with_hash
			     (type, hash, INSERT);
		  gcc_checking_assert (!*vtable_slot || *vtable_slot == val);
		}
	      *vtable_slot = val;
	    }
	  if (slot && !*slot)
	    *slot = val;
	  build_bases = add_type_duplicate (val, type);
	}
    }
  else
    {
      val = ggc_cleared_alloc<odr_type_d> ();
      val->type = type;
      val->bases = vNULL;
      val->derived_types = vNULL;
      val->anonymous_namespace = type_in_anonymous_namespace_p (type);
      build_bases = COMPLETE_TYPE_P (val->type);
      insert_to_odr_array = true;
      if (slot)
        *slot = val;
      if (vtable_slot)
	*vtable_slot = val;
    }

  if (build_bases && TREE_CODE (type) == RECORD_TYPE && TYPE_BINFO (type)
      && type == TYPE_MAIN_VARIANT (type))
    {
      tree binfo = TYPE_BINFO (type);
      unsigned int i;

      gcc_assert (BINFO_TYPE (TYPE_BINFO (val->type)) == type);
  
      val->all_derivations_known = type_all_derivations_known_p (type);
      for (i = 0; i < BINFO_N_BASE_BINFOS (binfo); i++)
	/* For now record only polymorphic types. other are
	   pointless for devirtualization and we can not precisely
	   determine ODR equivalency of these during LTO.  */
	if (polymorphic_type_binfo_p (BINFO_BASE_BINFO (binfo, i)))
	  {
	    tree base_type= BINFO_TYPE (BINFO_BASE_BINFO (binfo, i));
	    odr_type base = get_odr_type (base_type, true);
	    gcc_assert (TYPE_MAIN_VARIANT (base_type) == base_type);
	    base->derived_types.safe_push (val);
	    val->bases.safe_push (base);
	    if (base->id > base_id)
	      base_id = base->id;
	  }
      }
  /* Ensure that type always appears after bases.  */
  if (insert_to_odr_array)
    {
      if (odr_types_ptr)
        val->id = odr_types.length ();
      vec_safe_push (odr_types_ptr, val);
    }
  else if (base_id > val->id)
    {
      odr_types[val->id] = 0;
      /* Be sure we did not recorded any derived types; these may need
	 renumbering too.  */
      gcc_assert (val->derived_types.length() == 0);
      if (odr_types_ptr)
	val->id = odr_types.length ();
      vec_safe_push (odr_types_ptr, val);
    }
  return val;
}

/* Add TYPE od ODR type hash.  */

void
register_odr_type (tree type)
{
  if (!odr_hash)
    {
      odr_hash = new odr_hash_type (23);
      if (in_lto_p)
        odr_vtable_hash = new odr_vtable_hash_type (23);
    }
  /* Arrange things to be nicer and insert main variants first.  */
  if (odr_type_p (TYPE_MAIN_VARIANT (type)))
    get_odr_type (TYPE_MAIN_VARIANT (type), true);
  if (TYPE_MAIN_VARIANT (type) != type)
    get_odr_type (type, true);
}

/* Return true if type is known to have no derivations.  */

bool
type_known_to_have_no_deriavations_p (tree t)
{
  return (type_all_derivations_known_p (t)
	  && (TYPE_FINAL_P (t)
	      || (odr_hash
		  && !get_odr_type (t, true)->derived_types.length())));
}

/* Dump ODR type T and all its derived types.  INDENT specifies indentation for
   recursive printing.  */

static void
dump_odr_type (FILE *f, odr_type t, int indent=0)
{
  unsigned int i;
  fprintf (f, "%*s type %i: ", indent * 2, "", t->id);
  print_generic_expr (f, t->type, TDF_SLIM);
  fprintf (f, "%s", t->anonymous_namespace ? " (anonymous namespace)":"");
  fprintf (f, "%s\n", t->all_derivations_known ? " (derivations known)":"");
  if (TYPE_NAME (t->type))
    {
      /*fprintf (f, "%*s defined at: %s:%i\n", indent * 2, "",
	       DECL_SOURCE_FILE (TYPE_NAME (t->type)),
	       DECL_SOURCE_LINE (TYPE_NAME (t->type)));*/
      if (DECL_ASSEMBLER_NAME_SET_P (TYPE_NAME (t->type)))
        fprintf (f, "%*s mangled name: %s\n", indent * 2, "",
		 IDENTIFIER_POINTER
		   (DECL_ASSEMBLER_NAME (TYPE_NAME (t->type))));
    }
  if (t->bases.length ())
    {
      fprintf (f, "%*s base odr type ids: ", indent * 2, "");
      for (i = 0; i < t->bases.length (); i++)
	fprintf (f, " %i", t->bases[i]->id);
      fprintf (f, "\n");
    }
  if (t->derived_types.length ())
    {
      fprintf (f, "%*s derived types:\n", indent * 2, "");
      for (i = 0; i < t->derived_types.length (); i++)
        dump_odr_type (f, t->derived_types[i], indent + 1);
    }
  fprintf (f, "\n");
}

/* Dump the type inheritance graph.  */

static void
dump_type_inheritance_graph (FILE *f)
{
  unsigned int i;
  if (!odr_types_ptr)
    return;
  fprintf (f, "\n\nType inheritance graph:\n");
  for (i = 0; i < odr_types.length (); i++)
    {
      if (odr_types[i] && odr_types[i]->bases.length () == 0)
	dump_odr_type (f, odr_types[i]);
    }
  for (i = 0; i < odr_types.length (); i++)
    {
      if (odr_types[i] && odr_types[i]->types && odr_types[i]->types->length ())
	{
	  unsigned int j;
	  fprintf (f, "Duplicate tree types for odr type %i\n", i);
	  print_node (f, "", odr_types[i]->type, 0);
	  for (j = 0; j < odr_types[i]->types->length (); j++)
	    {
	      tree t;
	      fprintf (f, "duplicate #%i\n", j);
	      print_node (f, "", (*odr_types[i]->types)[j], 0);
	      t = (*odr_types[i]->types)[j];
	      while (TYPE_P (t) && TYPE_CONTEXT (t))
		{
		  t = TYPE_CONTEXT (t);
	          print_node (f, "", t, 0);
		}
	      putc ('\n',f);
	    }
	}
    }
}

/* Given method type T, return type of class it belongs to.
   Look up this pointer and get its type.    */

tree
method_class_type (const_tree t)
{
  tree first_parm_type = TREE_VALUE (TYPE_ARG_TYPES (t));
  gcc_assert (TREE_CODE (t) == METHOD_TYPE);

  return TREE_TYPE (first_parm_type);
}

/* Initialize IPA devirt and build inheritance tree graph.  */

void
build_type_inheritance_graph (void)
{
  struct symtab_node *n;
  FILE *inheritance_dump_file;
  int flags;

  if (odr_hash)
    return;
  timevar_push (TV_IPA_INHERITANCE);
  inheritance_dump_file = dump_begin (TDI_inheritance, &flags);
  odr_hash = new odr_hash_type (23);
  if (in_lto_p)
    odr_vtable_hash = new odr_vtable_hash_type (23);

  /* We reconstruct the graph starting of types of all methods seen in the
     the unit.  */
  FOR_EACH_SYMBOL (n)
    if (is_a <cgraph_node *> (n)
	&& DECL_VIRTUAL_P (n->decl)
	&& n->real_symbol_p ())
      get_odr_type (TYPE_MAIN_VARIANT (method_class_type (TREE_TYPE (n->decl))),
		    true);

    /* Look also for virtual tables of types that do not define any methods.
 
       We need it in a case where class B has virtual base of class A
       re-defining its virtual method and there is class C with no virtual
       methods with B as virtual base.

       Here we output B's virtual method in two variant - for non-virtual
       and virtual inheritance.  B's virtual table has non-virtual version,
       while C's has virtual.

       For this reason we need to know about C in order to include both
       variants of B.  More correctly, record_target_from_binfo should
       add both variants of the method when walking B, but we have no
       link in between them.

       We rely on fact that either the method is exported and thus we
       assume it is called externally or C is in anonymous namespace and
       thus we will see the vtable.  */

    else if (is_a <varpool_node *> (n)
	     && DECL_VIRTUAL_P (n->decl)
	     && TREE_CODE (DECL_CONTEXT (n->decl)) == RECORD_TYPE
	     && TYPE_BINFO (DECL_CONTEXT (n->decl))
	     && polymorphic_type_binfo_p (TYPE_BINFO (DECL_CONTEXT (n->decl))))
      get_odr_type (TYPE_MAIN_VARIANT (DECL_CONTEXT (n->decl)), true);
  if (inheritance_dump_file)
    {
      dump_type_inheritance_graph (inheritance_dump_file);
      dump_end (TDI_inheritance, inheritance_dump_file);
    }
  timevar_pop (TV_IPA_INHERITANCE);
}

/* Return true if N has reference from live virtual table
   (and thus can be a destination of polymorphic call). 
   Be conservatively correct when callgraph is not built or
   if the method may be referred externally.  */

static bool
referenced_from_vtable_p (struct cgraph_node *node)
{
  int i;
  struct ipa_ref *ref;
  bool found = false;

  if (node->externally_visible
      || DECL_EXTERNAL (node->decl)
      || node->used_from_other_partition)
    return true;

  /* Keep this test constant time.
     It is unlikely this can happen except for the case where speculative
     devirtualization introduced many speculative edges to this node. 
     In this case the target is very likely alive anyway.  */
  if (node->ref_list.referring.length () > 100)
    return true;

  /* We need references built.  */
  if (symtab->state <= CONSTRUCTION)
    return true;

  for (i = 0; node->iterate_referring (i, ref); i++)
    if ((ref->use == IPA_REF_ALIAS
	 && referenced_from_vtable_p (dyn_cast<cgraph_node *> (ref->referring)))
	|| (ref->use == IPA_REF_ADDR
	    && TREE_CODE (ref->referring->decl) == VAR_DECL
	    && DECL_VIRTUAL_P (ref->referring->decl)))
      {
	found = true;
	break;
      }
  return found;
}

/* If TARGET has associated node, record it in the NODES array.
   CAN_REFER specify if program can refer to the target directly.
   if TARGET is unknown (NULL) or it can not be inserted (for example because
   its body was already removed and there is no way to refer to it), clear
   COMPLETEP.  */

static void
maybe_record_node (vec <cgraph_node *> &nodes,
		   tree target, hash_set<tree> *inserted,
		   bool can_refer,
		   bool *completep)
{
  struct cgraph_node *target_node, *alias_target;
  enum availability avail;

  /* cxa_pure_virtual and __builtin_unreachable do not need to be added into
     list of targets; the runtime effect of calling them is undefined.
     Only "real" virtual methods should be accounted.  */
  if (target && TREE_CODE (TREE_TYPE (target)) != METHOD_TYPE)
    return;

  if (!can_refer)
    {
      /* The only case when method of anonymous namespace becomes unreferable
	 is when we completely optimized it out.  */
      if (flag_ltrans
	  || !target 
	  || !type_in_anonymous_namespace_p (DECL_CONTEXT (target)))
	*completep = false;
      return;
    }

  if (!target)
    return;

  target_node = cgraph_node::get (target);

  /* Prefer alias target over aliases, so we do not get confused by
     fake duplicates.  */
  if (target_node)
    {
      alias_target = target_node->ultimate_alias_target (&avail);
      if (target_node != alias_target
	  && avail >= AVAIL_AVAILABLE
	  && target_node->get_availability ())
	target_node = alias_target;
    }

  /* Method can only be called by polymorphic call if any
     of vtables referring to it are alive. 

     While this holds for non-anonymous functions, too, there are
     cases where we want to keep them in the list; for example
     inline functions with -fno-weak are static, but we still
     may devirtualize them when instance comes from other unit.
     The same holds for LTO.

     Currently we ignore these functions in speculative devirtualization.
     ??? Maybe it would make sense to be more aggressive for LTO even
     elsewhere.  */
  if (!flag_ltrans
      && type_in_anonymous_namespace_p (DECL_CONTEXT (target))
      && (!target_node
          || !referenced_from_vtable_p (target_node)))
    ;
  /* See if TARGET is useful function we can deal with.  */
  else if (target_node != NULL
	   && (TREE_PUBLIC (target)
	       || DECL_EXTERNAL (target)
	       || target_node->definition)
	   && target_node->real_symbol_p ())
    {
      gcc_assert (!target_node->global.inlined_to);
      gcc_assert (target_node->real_symbol_p ());
      if (!inserted->add (target))
	{
	  cached_polymorphic_call_targets->add (target_node);
	  nodes.safe_push (target_node);
	}
    }
  else if (completep
	   && (!type_in_anonymous_namespace_p
		 (DECL_CONTEXT (target))
	       || flag_ltrans))
    *completep = false;
}

/* See if BINFO's type matches OUTER_TYPE.  If so, look up 
   BINFO of subtype of OTR_TYPE at OFFSET and in that BINFO find
   method in vtable and insert method to NODES array
   or BASES_TO_CONSIDER if this array is non-NULL.
   Otherwise recurse to base BINFOs.
   This matches what get_binfo_at_offset does, but with offset
   being unknown.

   TYPE_BINFOS is a stack of BINFOS of types with defined
   virtual table seen on way from class type to BINFO.

   MATCHED_VTABLES tracks virtual tables we already did lookup
   for virtual function in. INSERTED tracks nodes we already
   inserted.

   ANONYMOUS is true if BINFO is part of anonymous namespace.

   Clear COMPLETEP when we hit unreferable target.
  */

static void
record_target_from_binfo (vec <cgraph_node *> &nodes,
			  vec <tree> *bases_to_consider,
			  tree binfo,
			  tree otr_type,
			  vec <tree> &type_binfos,
			  HOST_WIDE_INT otr_token,
			  tree outer_type,
			  HOST_WIDE_INT offset,
			  hash_set<tree> *inserted,
			  hash_set<tree> *matched_vtables,
			  bool anonymous,
			  bool *completep)
{
  tree type = BINFO_TYPE (binfo);
  int i;
  tree base_binfo;


  if (BINFO_VTABLE (binfo))
    type_binfos.safe_push (binfo);
  if (types_same_for_odr (type, outer_type))
    {
      int i;
      tree type_binfo = NULL;

      /* Look up BINFO with virtual table.  For normal types it is always last
	 binfo on stack.  */
      for (i = type_binfos.length () - 1; i >= 0; i--)
	if (BINFO_OFFSET (type_binfos[i]) == BINFO_OFFSET (binfo))
	  {
	    type_binfo = type_binfos[i];
	    break;
	  }
      if (BINFO_VTABLE (binfo))
	type_binfos.pop ();
      /* If this is duplicated BINFO for base shared by virtual inheritance,
	 we may not have its associated vtable.  This is not a problem, since
	 we will walk it on the other path.  */
      if (!type_binfo)
	return;
      tree inner_binfo = get_binfo_at_offset (type_binfo,
					      offset, otr_type);
      if (!inner_binfo)
	{
	  gcc_assert (odr_violation_reported);
	  return;
	}
      /* For types in anonymous namespace first check if the respective vtable
	 is alive. If not, we know the type can't be called.  */
      if (!flag_ltrans && anonymous)
	{
	  tree vtable = BINFO_VTABLE (inner_binfo);
	  varpool_node *vnode;

	  if (TREE_CODE (vtable) == POINTER_PLUS_EXPR)
	    vtable = TREE_OPERAND (TREE_OPERAND (vtable, 0), 0);
	  vnode = varpool_node::get (vtable);
	  if (!vnode || !vnode->definition)
	    return;
	}
      gcc_assert (inner_binfo);
      if (bases_to_consider
	  ? !matched_vtables->contains (BINFO_VTABLE (inner_binfo))
	  : !matched_vtables->add (BINFO_VTABLE (inner_binfo)))
	{
	  bool can_refer;
	  tree target = gimple_get_virt_method_for_binfo (otr_token,
							  inner_binfo,
							  &can_refer);
	  if (!bases_to_consider)
	    maybe_record_node (nodes, target, inserted, can_refer, completep);
	  /* Destructors are never called via construction vtables.  */
	  else if (!target || !DECL_CXX_DESTRUCTOR_P (target))
	    bases_to_consider->safe_push (target);
	}
      return;
    }

  /* Walk bases.  */
  for (i = 0; BINFO_BASE_ITERATE (binfo, i, base_binfo); i++)
    /* Walking bases that have no virtual method is pointless exercise.  */
    if (polymorphic_type_binfo_p (base_binfo))
      record_target_from_binfo (nodes, bases_to_consider, base_binfo, otr_type,
				type_binfos, 
				otr_token, outer_type, offset, inserted,
				matched_vtables, anonymous, completep);
  if (BINFO_VTABLE (binfo))
    type_binfos.pop ();
}
     
/* Look up virtual methods matching OTR_TYPE (with OFFSET and OTR_TOKEN)
   of TYPE, insert them to NODES, recurse into derived nodes. 
   INSERTED is used to avoid duplicate insertions of methods into NODES.
   MATCHED_VTABLES are used to avoid duplicate walking vtables.
   Clear COMPLETEP if unreferable target is found.
 
   If CONSIDER_CONSTRUCTION is true, record to BASES_TO_CONSIDER
   all cases where BASE_SKIPPED is true (because the base is abstract
   class).  */

static void
possible_polymorphic_call_targets_1 (vec <cgraph_node *> &nodes,
				     hash_set<tree> *inserted,
				     hash_set<tree> *matched_vtables,
				     tree otr_type,
				     odr_type type,
				     HOST_WIDE_INT otr_token,
				     tree outer_type,
				     HOST_WIDE_INT offset,
				     bool *completep,
				     vec <tree> &bases_to_consider,
				     bool consider_construction)
{
  tree binfo = TYPE_BINFO (type->type);
  unsigned int i;
  auto_vec <tree, 8> type_binfos;
  bool possibly_instantiated = type_possibly_instantiated_p (type->type);

  /* We may need to consider types w/o instances because of possible derived
     types using their methods either directly or via construction vtables.
     We are safe to skip them when all derivations are known, since we will
     handle them later.
     This is done by recording them to BASES_TO_CONSIDER array.  */
  if (possibly_instantiated || consider_construction)
    {
      record_target_from_binfo (nodes,
				(!possibly_instantiated
				 && type_all_derivations_known_p (type->type))
				? &bases_to_consider : NULL,
				binfo, otr_type, type_binfos, otr_token,
				outer_type, offset,
				inserted, matched_vtables,
				type->anonymous_namespace, completep);
    }
  for (i = 0; i < type->derived_types.length (); i++)
    possible_polymorphic_call_targets_1 (nodes, inserted, 
					 matched_vtables,
					 otr_type,
					 type->derived_types[i],
					 otr_token, outer_type, offset, completep,
					 bases_to_consider, consider_construction);
}

/* Cache of queries for polymorphic call targets.

   Enumerating all call targets may get expensive when there are many
   polymorphic calls in the program, so we memoize all the previous
   queries and avoid duplicated work.  */

struct polymorphic_call_target_d
{
  HOST_WIDE_INT otr_token;
  ipa_polymorphic_call_context context;
  odr_type type;
  vec <cgraph_node *> targets;
  tree decl_warning;
  int type_warning;
  bool complete;
  bool speculative;
};

/* Polymorphic call target cache helpers.  */

struct polymorphic_call_target_hasher 
{
  typedef polymorphic_call_target_d value_type;
  typedef polymorphic_call_target_d compare_type;
  static inline hashval_t hash (const value_type *);
  static inline bool equal (const value_type *, const compare_type *);
  static inline void remove (value_type *);
};

/* Return the computed hashcode for ODR_QUERY.  */

inline hashval_t
polymorphic_call_target_hasher::hash (const value_type *odr_query)
{
  inchash::hash hstate (odr_query->otr_token);

  hstate.add_wide_int (odr_query->type->id);
  hstate.merge_hash (TYPE_UID (odr_query->context.outer_type));
  hstate.add_wide_int (odr_query->context.offset);

  if (odr_query->context.speculative_outer_type)
    {
      hstate.merge_hash (TYPE_UID (odr_query->context.speculative_outer_type));
      hstate.add_wide_int (odr_query->context.speculative_offset);
    }
  hstate.add_flag (odr_query->speculative);
  hstate.add_flag (odr_query->context.maybe_in_construction);
  hstate.add_flag (odr_query->context.maybe_derived_type);
  hstate.add_flag (odr_query->context.speculative_maybe_derived_type);
  hstate.commit_flag ();
  return hstate.end ();
}

/* Compare cache entries T1 and T2.  */

inline bool
polymorphic_call_target_hasher::equal (const value_type *t1,
				       const compare_type *t2)
{
  return (t1->type == t2->type && t1->otr_token == t2->otr_token
	  && t1->speculative == t2->speculative
	  && t1->context.offset == t2->context.offset
	  && t1->context.speculative_offset == t2->context.speculative_offset
	  && t1->context.outer_type == t2->context.outer_type
	  && t1->context.speculative_outer_type == t2->context.speculative_outer_type
	  && t1->context.maybe_in_construction
	      == t2->context.maybe_in_construction
	  && t1->context.maybe_derived_type == t2->context.maybe_derived_type
	  && (t1->context.speculative_maybe_derived_type
	      == t2->context.speculative_maybe_derived_type));
}

/* Remove entry in polymorphic call target cache hash.  */

inline void
polymorphic_call_target_hasher::remove (value_type *v)
{
  v->targets.release ();
  free (v);
}

/* Polymorphic call target query cache.  */

typedef hash_table<polymorphic_call_target_hasher>
   polymorphic_call_target_hash_type;
static polymorphic_call_target_hash_type *polymorphic_call_target_hash;

/* Destroy polymorphic call target query cache.  */

static void
free_polymorphic_call_targets_hash ()
{
  if (cached_polymorphic_call_targets)
    {
      delete polymorphic_call_target_hash;
      polymorphic_call_target_hash = NULL;
      delete cached_polymorphic_call_targets;
      cached_polymorphic_call_targets = NULL;
    }
}

/* When virtual function is removed, we may need to flush the cache.  */

static void
devirt_node_removal_hook (struct cgraph_node *n, void *d ATTRIBUTE_UNUSED)
{
  if (cached_polymorphic_call_targets
<<<<<<< HEAD
      && pointer_set_contains (cached_polymorphic_call_targets, n))
    free_polymorphic_call_targets_hash ();
}

/* CONTEXT->OUTER_TYPE is a type of memory object where object of EXPECTED_TYPE
   is contained at CONTEXT->OFFSET.  Walk the memory representation of
   CONTEXT->OUTER_TYPE and find the outermost class type that match
   EXPECTED_TYPE or contain EXPECTED_TYPE as a base.  Update CONTEXT
   to represent it.

   For example when CONTEXT represents type
   class A
     {
       int a;
       class B b;
     }
   and we look for type at offset sizeof(int), we end up with B and offset 0.
   If the same is produced by multiple inheritance, we end up with A and offset
   sizeof(int). 

   If we can not find corresponding class, give up by setting
   CONTEXT->OUTER_TYPE to EXPECTED_TYPE and CONTEXT->OFFSET to NULL. 
   Return true when lookup was sucesful.  */

static bool
get_class_context (ipa_polymorphic_call_context *context,
		   tree expected_type)
{
  tree type = context->outer_type;
  HOST_WIDE_INT offset = context->offset;

  /* Find the sub-object the constant actually refers to and mark whether it is
     an artificial one (as opposed to a user-defined one).  */
  while (true)
    {
      HOST_WIDE_INT pos, size;
      tree fld;

      /* On a match, just return what we found.  */
      if (TREE_CODE (type) == TREE_CODE (expected_type)
	  && types_same_for_odr (type, expected_type))
	{
	  /* Type can not contain itself on an non-zero offset.  In that case
	     just give up.  */
	  if (offset != 0)
	    goto give_up;
	  gcc_assert (offset == 0);
	  return true;
	}

      /* Walk fields and find corresponding on at OFFSET.  */
      if (TREE_CODE (type) == RECORD_TYPE)
	{
	  for (fld = TYPE_FIELDS (type); fld; fld = DECL_CHAIN (fld))
	    {
	      if (TREE_CODE (fld) != FIELD_DECL)
		continue;

	      pos = int_bit_position (fld);
	      size = tree_to_uhwi (DECL_SIZE (fld));
	      if (pos <= offset && (pos + size) > offset)
		break;
	    }

	  if (!fld)
	    goto give_up;

	  type = TREE_TYPE (fld);
	  offset -= pos;
	  /* DECL_ARTIFICIAL represents a basetype.  */
	  if (!DECL_ARTIFICIAL (fld))
	    {
	      context->outer_type = type;
	      context->offset = offset;
	      /* As soon as we se an field containing the type,
		 we know we are not looking for derivations.  */
	      context->maybe_derived_type = false;
	    }
	}
      else if (TREE_CODE (type) == ARRAY_TYPE)
	{
	  tree subtype = TREE_TYPE (type);

	  /* Give up if we don't know array size.  */
	  if (!tree_fits_shwi_p (TYPE_SIZE (subtype))
	      || !tree_to_shwi (TYPE_SIZE (subtype)) <= 0)
	    goto give_up;
	  offset = offset % tree_to_shwi (TYPE_SIZE (subtype));
	  type = subtype;
	  context->outer_type = type;
	  context->offset = offset;
	  context->maybe_derived_type = false;
	}
      /* Give up on anything else.  */
      else
	goto give_up;
    }

  /* If we failed to find subtype we look for, give up and fall back to the
     most generic query.  */
give_up:
  context->outer_type = expected_type;
  context->offset = 0;
  context->maybe_derived_type = true;
  context->maybe_in_construction = true;
  /* POD can be changed to an instance of a polymorphic type by
     placement new.  Here we play safe and assume that any
     non-polymorphic type is POD.  */
  if ((TREE_CODE (type) != RECORD_TYPE
       || !TYPE_BINFO (type)
       || !polymorphic_type_binfo_p (TYPE_BINFO (type)))
      && (!TYPE_SIZE (type)
	  || TREE_CODE (TYPE_SIZE (type)) != INTEGER_CST
	  || (offset + tree_to_uhwi (TYPE_SIZE (expected_type)) <=
	      tree_to_uhwi (TYPE_SIZE (type)))))
    return true;
  return false;
}

/* Return true if OUTER_TYPE contains OTR_TYPE at OFFSET.  */

static bool
contains_type_p (tree outer_type, HOST_WIDE_INT offset,
		 tree otr_type)
{
  ipa_polymorphic_call_context context = {offset, outer_type,
					  false, true};
  return get_class_context (&context, otr_type);
=======
      && cached_polymorphic_call_targets->contains (n))
    free_polymorphic_call_targets_hash ();
>>>>>>> d5ad84b3
}

/* Look up base of BINFO that has virtual table VTABLE with OFFSET.  */

tree
subbinfo_with_vtable_at_offset (tree binfo, unsigned HOST_WIDE_INT offset,
				tree vtable)
{
  tree v = BINFO_VTABLE (binfo);
  int i;
  tree base_binfo;
  unsigned HOST_WIDE_INT this_offset;

  if (v)
    {
      if (!vtable_pointer_value_to_vtable (v, &v, &this_offset))
	gcc_unreachable ();

      if (offset == this_offset
	  && DECL_ASSEMBLER_NAME (v) == DECL_ASSEMBLER_NAME (vtable))
	return binfo;
    }
  
  for (i = 0; BINFO_BASE_ITERATE (binfo, i, base_binfo); i++)
    if (polymorphic_type_binfo_p (base_binfo))
      {
	base_binfo = subbinfo_with_vtable_at_offset (base_binfo, offset, vtable);
	if (base_binfo)
	  return base_binfo;
      }
  return NULL;
}

/* T is known constant value of virtual table pointer.
   Store virtual table to V and its offset to OFFSET. 
   Return false if T does not look like virtual table reference.  */

bool
vtable_pointer_value_to_vtable (const_tree t, tree *v,
				unsigned HOST_WIDE_INT *offset)
{
  /* We expect &MEM[(void *)&virtual_table + 16B].
     We obtain object's BINFO from the context of the virtual table. 
     This one contains pointer to virtual table represented via
     POINTER_PLUS_EXPR.  Verify that this pointer matches what
     we propagated through.

     In the case of virtual inheritance, the virtual tables may
     be nested, i.e. the offset may be different from 16 and we may
     need to dive into the type representation.  */
  if (TREE_CODE (t) == ADDR_EXPR
      && TREE_CODE (TREE_OPERAND (t, 0)) == MEM_REF
      && TREE_CODE (TREE_OPERAND (TREE_OPERAND (t, 0), 0)) == ADDR_EXPR
      && TREE_CODE (TREE_OPERAND (TREE_OPERAND (t, 0), 1)) == INTEGER_CST
      && (TREE_CODE (TREE_OPERAND (TREE_OPERAND (TREE_OPERAND (t, 0), 0), 0))
	  == VAR_DECL)
      && DECL_VIRTUAL_P (TREE_OPERAND (TREE_OPERAND
					 (TREE_OPERAND (t, 0), 0), 0)))
    {
      *v = TREE_OPERAND (TREE_OPERAND (TREE_OPERAND (t, 0), 0), 0);
      *offset = tree_to_uhwi (TREE_OPERAND (TREE_OPERAND (t, 0), 1));
      return true;
    }

  /* Alternative representation, used by C++ frontend is POINTER_PLUS_EXPR.
     We need to handle it when T comes from static variable initializer or
     BINFO. */
  if (TREE_CODE (t) == POINTER_PLUS_EXPR)
    {
      *offset = tree_to_uhwi (TREE_OPERAND (t, 1));
      t = TREE_OPERAND (t, 0);
    }
  else
    *offset = 0;

  if (TREE_CODE (t) != ADDR_EXPR)
    return false;
  *v = TREE_OPERAND (t, 0);
  return true;
}

/* T is known constant value of virtual table pointer.  Return BINFO of the
   instance type.  */

tree
vtable_pointer_value_to_binfo (const_tree t)
{
  tree vtable;
  unsigned HOST_WIDE_INT offset;

  if (!vtable_pointer_value_to_vtable (t, &vtable, &offset))
    return NULL_TREE;

  /* FIXME: for stores of construction vtables we return NULL,
     because we do not have BINFO for those. Eventually we should fix
     our representation to allow this case to be handled, too.
     In the case we see store of BINFO we however may assume
     that standard folding will be able to cope with it.  */
  return subbinfo_with_vtable_at_offset (TYPE_BINFO (DECL_CONTEXT (vtable)),
					 offset, vtable);
}

/* Walk bases of OUTER_TYPE that contain OTR_TYPE at OFFSET.
   Look up their respective virtual methods for OTR_TOKEN and OTR_TYPE
   and insert them in NODES.

   MATCHED_VTABLES and INSERTED is used to avoid duplicated work.  */

static void
record_targets_from_bases (tree otr_type,
			   HOST_WIDE_INT otr_token,
			   tree outer_type,
			   HOST_WIDE_INT offset,
			   vec <cgraph_node *> &nodes,
			   hash_set<tree> *inserted,
			   hash_set<tree> *matched_vtables,
			   bool *completep)
{
  while (true)
    {
      HOST_WIDE_INT pos, size;
      tree base_binfo;
      tree fld;

      if (types_same_for_odr (outer_type, otr_type))
	return;

      for (fld = TYPE_FIELDS (outer_type); fld; fld = DECL_CHAIN (fld))
	{
	  if (TREE_CODE (fld) != FIELD_DECL)
	    continue;

	  pos = int_bit_position (fld);
	  size = tree_to_shwi (DECL_SIZE (fld));
	  if (pos <= offset && (pos + size) > offset
	      /* Do not get confused by zero sized bases.  */
	      && polymorphic_type_binfo_p (TYPE_BINFO (TREE_TYPE (fld))))
	    break;
	}
      /* Within a class type we should always find corresponding fields.  */
      gcc_assert (fld && TREE_CODE (TREE_TYPE (fld)) == RECORD_TYPE);

      /* Nonbase types should have been stripped by outer_class_type.  */
      gcc_assert (DECL_ARTIFICIAL (fld));

      outer_type = TREE_TYPE (fld);
      offset -= pos;

      base_binfo = get_binfo_at_offset (TYPE_BINFO (outer_type),
					offset, otr_type);
      if (!base_binfo)
	{
	  gcc_assert (odr_violation_reported);
	  return;
	}
      gcc_assert (base_binfo);
      if (!matched_vtables->add (BINFO_VTABLE (base_binfo)))
	{
	  bool can_refer;
	  tree target = gimple_get_virt_method_for_binfo (otr_token,
							  base_binfo,
							  &can_refer);
	  if (!target || ! DECL_CXX_DESTRUCTOR_P (target))
	    maybe_record_node (nodes, target, inserted, can_refer, completep);
	  matched_vtables->add (BINFO_VTABLE (base_binfo));
	}
    }
}

/* When virtual table is removed, we may need to flush the cache.  */

static void
devirt_variable_node_removal_hook (varpool_node *n,
				   void *d ATTRIBUTE_UNUSED)
{
  if (cached_polymorphic_call_targets
      && DECL_VIRTUAL_P (n->decl)
      && type_in_anonymous_namespace_p (DECL_CONTEXT (n->decl)))
    free_polymorphic_call_targets_hash ();
}

/* Record about how many calls would benefit from given type to be final.  */

struct odr_type_warn_count
{
  tree type;
  int count;
  gcov_type dyn_count;
};

/* Record about how many calls would benefit from given method to be final.  */

struct decl_warn_count
{
  tree decl;
  int count;
  gcov_type dyn_count;
};

/* Information about type and decl warnings.  */

struct final_warning_record
{
  gcov_type dyn_count;
  vec<odr_type_warn_count> type_warnings;
  hash_map<tree, decl_warn_count> decl_warnings;
};
struct final_warning_record *final_warning_records;

/* Return vector containing possible targets of polymorphic call of type
   OTR_TYPE calling method OTR_TOKEN within type of OTR_OUTER_TYPE and OFFSET.
   If INCLUDE_BASES is true, walk also base types of OUTER_TYPES containing
   OTR_TYPE and include their virtual method.  This is useful for types
   possibly in construction or destruction where the virtual table may
   temporarily change to one of base types.  INCLUDE_DERIVER_TYPES make
   us to walk the inheritance graph for all derivations.

   If COMPLETEP is non-NULL, store true if the list is complete. 
   CACHE_TOKEN (if non-NULL) will get stored to an unique ID of entry
   in the target cache.  If user needs to visit every target list
   just once, it can memoize them.

   If SPECULATIVE is set, the list will not contain targets that
   are not speculatively taken.

   Returned vector is placed into cache.  It is NOT caller's responsibility
   to free it.  The vector can be freed on cgraph_remove_node call if
   the particular node is a virtual function present in the cache.  */

vec <cgraph_node *>
possible_polymorphic_call_targets (tree otr_type,
			           HOST_WIDE_INT otr_token,
				   ipa_polymorphic_call_context context,
			           bool *completep,
			           void **cache_token,
				   bool speculative)
{
  static struct cgraph_node_hook_list *node_removal_hook_holder;
  vec <cgraph_node *> nodes = vNULL;
  auto_vec <tree, 8> bases_to_consider;
  odr_type type, outer_type;
  polymorphic_call_target_d key;
  polymorphic_call_target_d **slot;
  unsigned int i;
  tree binfo, target;
  bool complete;
  bool can_refer = false;
  bool skipped = false;

<<<<<<< HEAD
  /* If ODR is not initialized, return empty incomplete list.  */
  if (!odr_hash.is_created ())
    {
      if (completep)
	*completep = false;
      if (cache_token)
	*cache_token = NULL;
      if (nonconstruction_targetsp)
	*nonconstruction_targetsp = 0;
      return nodes;
    }
=======
  otr_type = TYPE_MAIN_VARIANT (otr_type);
>>>>>>> d5ad84b3

  /* If ODR is not initialized or the context is invalid, return empty
     incomplete list.  */
  if (!odr_hash || context.invalid || !TYPE_BINFO (otr_type))
    {
      if (completep)
<<<<<<< HEAD
	*completep = true;
      if (cache_token)
	*cache_token = NULL;
      if (nonconstruction_targetsp)
	*nonconstruction_targetsp = 0;
=======
	*completep = context.invalid;
      if (cache_token)
	*cache_token = NULL;
>>>>>>> d5ad84b3
      return nodes;
    }

  /* Do not bother to compute speculative info when user do not asks for it.  */
  if (!speculative || !context.speculative_outer_type)
    context.clear_speculation ();

  type = get_odr_type (otr_type, true);

  /* Recording type variants would waste results cache.  */
  gcc_assert (!context.outer_type
	      || TYPE_MAIN_VARIANT (context.outer_type) == context.outer_type);

  /* Look up the outer class type we want to walk.
     If we fail to do so, the context is invalid.  */
  if ((context.outer_type || context.speculative_outer_type)
      && !context.restrict_to_inner_class (otr_type))
    {
      if (completep)
<<<<<<< HEAD
	*completep = false;
      if (cache_token)
	*cache_token = NULL;
      if (nonconstruction_targetsp)
	*nonconstruction_targetsp = 0;
=======
	*completep = true;
      if (cache_token)
	*cache_token = NULL;
>>>>>>> d5ad84b3
      return nodes;
    }
  gcc_assert (!context.invalid);

  /* Check that restrict_to_inner_class kept the main variant.  */
  gcc_assert (!context.outer_type
	      || TYPE_MAIN_VARIANT (context.outer_type) == context.outer_type);

  /* We canonicalize our query, so we do not need extra hashtable entries.  */

  /* Without outer type, we have no use for offset.  Just do the
     basic search from inner type.  */
  if (!context.outer_type)
    context.clear_outer_type (otr_type);
  /* We need to update our hierarchy if the type does not exist.  */
  outer_type = get_odr_type (context.outer_type, true);
  /* If the type is complete, there are no derivations.  */
  if (TYPE_FINAL_P (outer_type->type))
    context.maybe_derived_type = false;

  /* Initialize query cache.  */
  if (!cached_polymorphic_call_targets)
    {
      cached_polymorphic_call_targets = new hash_set<cgraph_node *>;
      polymorphic_call_target_hash
       	= new polymorphic_call_target_hash_type (23);
      if (!node_removal_hook_holder)
	{
	  node_removal_hook_holder =
	    symtab->add_cgraph_removal_hook (&devirt_node_removal_hook, NULL);
	  symtab->add_varpool_removal_hook (&devirt_variable_node_removal_hook,
					 NULL);
	}
    }

  if (in_lto_p)
    {
      if (context.outer_type != otr_type)
        context.outer_type
	  = get_odr_type (context.outer_type, true)->type;
      if (context.speculative_outer_type)
        context.speculative_outer_type
	  = get_odr_type (context.speculative_outer_type, true)->type;
    }

  /* Look up cached answer.  */
  key.type = type;
  key.otr_token = otr_token;
  key.speculative = speculative;
  key.context = context;
  slot = polymorphic_call_target_hash->find_slot (&key, INSERT);
  if (cache_token)
   *cache_token = (void *)*slot;
  if (*slot)
    {
      if (completep)
	*completep = (*slot)->complete;
      if ((*slot)->type_warning && final_warning_records)
	{
	  final_warning_records->type_warnings[(*slot)->type_warning - 1].count++;
	  final_warning_records->type_warnings[(*slot)->type_warning - 1].dyn_count
	    += final_warning_records->dyn_count;
	}
      if (!speculative && (*slot)->decl_warning && final_warning_records)
	{
	  struct decl_warn_count *c =
	     final_warning_records->decl_warnings.get ((*slot)->decl_warning);
	  c->count++;
	  c->dyn_count += final_warning_records->dyn_count;
	}
      return (*slot)->targets;
    }

  complete = true;

  /* Do actual search.  */
  timevar_push (TV_IPA_VIRTUAL_CALL);
  *slot = XCNEW (polymorphic_call_target_d);
  if (cache_token)
    *cache_token = (void *)*slot;
  (*slot)->type = type;
  (*slot)->otr_token = otr_token;
  (*slot)->context = context;
  (*slot)->speculative = speculative;

  hash_set<tree> inserted;
  hash_set<tree> matched_vtables;

  /* First insert targets we speculatively identified as likely.  */
  if (context.speculative_outer_type)
    {
      odr_type speculative_outer_type;
      bool speculation_complete = true;

      /* First insert target from type itself and check if it may have
	 derived types.  */
      speculative_outer_type = get_odr_type (context.speculative_outer_type, true);
      if (TYPE_FINAL_P (speculative_outer_type->type))
	context.speculative_maybe_derived_type = false;
      binfo = get_binfo_at_offset (TYPE_BINFO (speculative_outer_type->type),
				   context.speculative_offset, otr_type);
      if (binfo)
	target = gimple_get_virt_method_for_binfo (otr_token, binfo,
						   &can_refer);
      else
	target = NULL;

      /* In the case we get complete method, we don't need 
	 to walk derivations.  */
      if (target && DECL_FINAL_P (target))
	context.speculative_maybe_derived_type = false;
      if (type_possibly_instantiated_p (speculative_outer_type->type))
	maybe_record_node (nodes, target, &inserted, can_refer, &speculation_complete);
      if (binfo)
	matched_vtables.add (BINFO_VTABLE (binfo));


      /* Next walk recursively all derived types.  */
      if (context.speculative_maybe_derived_type)
	for (i = 0; i < speculative_outer_type->derived_types.length(); i++)
	  possible_polymorphic_call_targets_1 (nodes, &inserted,
					       &matched_vtables,
					       otr_type,
					       speculative_outer_type->derived_types[i],
					       otr_token, speculative_outer_type->type,
					       context.speculative_offset,
					       &speculation_complete,
					       bases_to_consider,
					       false);
    }

  if (!speculative || !nodes.length ())
    {
      /* First see virtual method of type itself.  */
      binfo = get_binfo_at_offset (TYPE_BINFO (outer_type->type),
				   context.offset, otr_type);
      if (binfo)
	target = gimple_get_virt_method_for_binfo (otr_token, binfo,
						   &can_refer);
      else
	{
	  gcc_assert (odr_violation_reported);
	  target = NULL;
	}

      /* Destructors are never called through construction virtual tables,
	 because the type is always known.  */
      if (target && DECL_CXX_DESTRUCTOR_P (target))
	context.maybe_in_construction = false;

      if (target)
	{
	  /* In the case we get complete method, we don't need 
	     to walk derivations.  */
	  if (DECL_FINAL_P (target))
	    context.maybe_derived_type = false;
	}

      /* If OUTER_TYPE is abstract, we know we are not seeing its instance.  */
      if (type_possibly_instantiated_p (outer_type->type))
	maybe_record_node (nodes, target, &inserted, can_refer, &complete);
      else
	skipped = true;

      if (binfo)
	matched_vtables.add (BINFO_VTABLE (binfo));

      /* Next walk recursively all derived types.  */
      if (context.maybe_derived_type)
	{
	  for (i = 0; i < outer_type->derived_types.length(); i++)
	    possible_polymorphic_call_targets_1 (nodes, &inserted,
						 &matched_vtables,
						 otr_type,
						 outer_type->derived_types[i],
						 otr_token, outer_type->type,
						 context.offset, &complete,
						 bases_to_consider,
						 context.maybe_in_construction);

	  if (!outer_type->all_derivations_known)
	    {
	      if (!speculative && final_warning_records)
		{
		  if (complete
		      && nodes.length () == 1
		      && warn_suggest_final_types
		      && !outer_type->derived_types.length ())
		    {
		      if (outer_type->id >= (int)final_warning_records->type_warnings.length ())
			final_warning_records->type_warnings.safe_grow_cleared
			  (odr_types.length ());
		      final_warning_records->type_warnings[outer_type->id].count++;
		      final_warning_records->type_warnings[outer_type->id].dyn_count
			+= final_warning_records->dyn_count;
		      final_warning_records->type_warnings[outer_type->id].type
			= outer_type->type;
		      (*slot)->type_warning = outer_type->id + 1;
		    }
		  if (complete
		      && warn_suggest_final_methods
		      && nodes.length () == 1
		      && types_same_for_odr (DECL_CONTEXT (nodes[0]->decl),
					     outer_type->type))
		    {
		      bool existed;
		      struct decl_warn_count &c =
			 final_warning_records->decl_warnings.get_or_insert
			    (nodes[0]->decl, &existed);

		      if (existed)
			{
			  c.count++;
			  c.dyn_count += final_warning_records->dyn_count;
			}
		      else
			{
			  c.count = 1;
			  c.dyn_count = final_warning_records->dyn_count;
			  c.decl = nodes[0]->decl;
			}
		      (*slot)->decl_warning = nodes[0]->decl;
		    }
		}
	      complete = false;
	    }
	}

      if (!speculative)
	{
	  /* Destructors are never called through construction virtual tables,
	     because the type is always known.  One of entries may be
	     cxa_pure_virtual so look to at least two of them.  */
	  if (context.maybe_in_construction)
	    for (i =0 ; i < MIN (nodes.length (), 2); i++)
	      if (DECL_CXX_DESTRUCTOR_P (nodes[i]->decl))
		context.maybe_in_construction = false;
	  if (context.maybe_in_construction)
	    {
	      if (type != outer_type
		  && (!skipped
		      || (context.maybe_derived_type
			  && !type_all_derivations_known_p (outer_type->type))))
		record_targets_from_bases (otr_type, otr_token, outer_type->type,
					   context.offset, nodes, &inserted,
					   &matched_vtables, &complete);
	      if (skipped)
		maybe_record_node (nodes, target, &inserted, can_refer, &complete);
	      for (i = 0; i < bases_to_consider.length(); i++)
		maybe_record_node (nodes, bases_to_consider[i], &inserted, can_refer, &complete);
	    }
	}
    }

  (*slot)->targets = nodes;
  (*slot)->complete = complete;
  if (completep)
    *completep = complete;

  timevar_pop (TV_IPA_VIRTUAL_CALL);
  return nodes;
}

bool
add_decl_warning (const tree &key ATTRIBUTE_UNUSED, const decl_warn_count &value,
		  vec<const decl_warn_count*> *vec)
{
  vec->safe_push (&value);
  return true;
}

/* Dump target list TARGETS into FILE.  */

static void
dump_targets (FILE *f, vec <cgraph_node *> targets)
{
  unsigned int i;

  for (i = 0; i < targets.length (); i++)
    {
      char *name = NULL;
      if (in_lto_p)
	name = cplus_demangle_v3 (targets[i]->asm_name (), 0);
      fprintf (f, " %s/%i", name ? name : targets[i]->name (), targets[i]->order);
      if (in_lto_p)
	free (name);
      if (!targets[i]->definition)
	fprintf (f, " (no definition%s)",
		 DECL_DECLARED_INLINE_P (targets[i]->decl)
		 ? " inline" : "");
    }
  fprintf (f, "\n");
}

/* Dump all possible targets of a polymorphic call.  */

void
dump_possible_polymorphic_call_targets (FILE *f,
					tree otr_type,
					HOST_WIDE_INT otr_token,
					const ipa_polymorphic_call_context &ctx)
{
  vec <cgraph_node *> targets;
  bool final;
  odr_type type = get_odr_type (TYPE_MAIN_VARIANT (otr_type), false);
  unsigned int len;

  if (!type)
    return;
  targets = possible_polymorphic_call_targets (otr_type, otr_token,
					       ctx,
					       &final, NULL, false);
  fprintf (f, "  Targets of polymorphic call of type %i:", type->id);
  print_generic_expr (f, type->type, TDF_SLIM);
  fprintf (f, " token %i\n", (int)otr_token);

  ctx.dump (f);

  fprintf (f, "    %s%s%s%s\n      ",
	   final ? "This is a complete list." :
	   "This is partial list; extra targets may be defined in other units.",
	   ctx.maybe_in_construction ? " (base types included)" : "",
	   ctx.maybe_derived_type ? " (derived types included)" : "",
	   ctx.speculative_maybe_derived_type ? " (speculative derived types included)" : "");
  len = targets.length ();
  dump_targets (f, targets);

  targets = possible_polymorphic_call_targets (otr_type, otr_token,
					       ctx,
					       &final, NULL, true);
  if (targets.length () != len)
    {
      fprintf (f, "  Speculative targets:");
      dump_targets (f, targets);
    }
  gcc_assert (targets.length () <= len);
  fprintf (f, "\n");
}


/* Return true if N can be possibly target of a polymorphic call of
   OTR_TYPE/OTR_TOKEN.  */

bool
possible_polymorphic_call_target_p (tree otr_type,
				    HOST_WIDE_INT otr_token,
				    const ipa_polymorphic_call_context &ctx,
				    struct cgraph_node *n)
{
  vec <cgraph_node *> targets;
  unsigned int i;
  enum built_in_function fcode;
  bool final;

  if (TREE_CODE (TREE_TYPE (n->decl)) == FUNCTION_TYPE
      && ((fcode = DECL_FUNCTION_CODE (n->decl))
	  == BUILT_IN_UNREACHABLE
          || fcode == BUILT_IN_TRAP))
    return true;

  if (!odr_hash)
    return true;
  targets = possible_polymorphic_call_targets (otr_type, otr_token, ctx, &final);
  for (i = 0; i < targets.length (); i++)
    if (n->semantically_equivalent_p (targets[i]))
      return true;

  /* At a moment we allow middle end to dig out new external declarations
     as a targets of polymorphic calls.  */
  if (!final && !n->definition)
    return true;
  return false;
}



/* Return true if N can be possibly target of a polymorphic call of
   OBJ_TYPE_REF expression REF in STMT.  */

bool
possible_polymorphic_call_target_p (tree ref,
				    gimple stmt,
				    struct cgraph_node *n)
{
  ipa_polymorphic_call_context context (current_function_decl, ref, stmt);
  tree call_fn = gimple_call_fn (stmt);

  return possible_polymorphic_call_target_p (obj_type_ref_class (call_fn),
					     tree_to_uhwi
					       (OBJ_TYPE_REF_TOKEN (call_fn)),
					     context,
					     n);
}


/* After callgraph construction new external nodes may appear.
   Add them into the graph.  */

void
update_type_inheritance_graph (void)
{
  struct cgraph_node *n;

  if (!odr_hash)
    return;
  free_polymorphic_call_targets_hash ();
  timevar_push (TV_IPA_INHERITANCE);
  /* We reconstruct the graph starting from types of all methods seen in the
     the unit.  */
  FOR_EACH_FUNCTION (n)
    if (DECL_VIRTUAL_P (n->decl)
	&& !n->definition
	&& n->real_symbol_p ())
      get_odr_type (method_class_type (TYPE_MAIN_VARIANT (TREE_TYPE (n->decl))),
				       true);
  timevar_pop (TV_IPA_INHERITANCE);
}


/* Return true if N looks like likely target of a polymorphic call.
   Rule out cxa_pure_virtual, noreturns, function declared cold and
   other obvious cases.  */

bool
likely_target_p (struct cgraph_node *n)
{
  int flags;
  /* cxa_pure_virtual and similar things are not likely.  */
  if (TREE_CODE (TREE_TYPE (n->decl)) != METHOD_TYPE)
    return false;
  flags = flags_from_decl_or_type (n->decl);
  if (flags & ECF_NORETURN)
    return false;
  if (lookup_attribute ("cold",
			DECL_ATTRIBUTES (n->decl)))
    return false;
  if (n->frequency < NODE_FREQUENCY_NORMAL)
    return false;
  /* If there are no live virtual tables referring the target,
     the only way the target can be called is an instance coming from other
     compilation unit; speculative devirtualization is built around an
     assumption that won't happen.  */
  if (!referenced_from_vtable_p (n))
    return false;
  return true;
}

/* Compare type warning records P1 and P2 and choose one with larger count;
   helper for qsort.  */

int
type_warning_cmp (const void *p1, const void *p2)
{
  const odr_type_warn_count *t1 = (const odr_type_warn_count *)p1;
  const odr_type_warn_count *t2 = (const odr_type_warn_count *)p2;

  if (t1->dyn_count < t2->dyn_count)
   return 1;
  if (t1->dyn_count > t2->dyn_count)
   return -1;
  return t2->count - t1->count;
}

/* Compare decl warning records P1 and P2 and choose one with larger count;
   helper for qsort.  */

int
decl_warning_cmp (const void *p1, const void *p2)
{
  const decl_warn_count *t1 = *(const decl_warn_count * const *)p1;
  const decl_warn_count *t2 = *(const decl_warn_count * const *)p2;

  if (t1->dyn_count < t2->dyn_count)
   return 1;
  if (t1->dyn_count > t2->dyn_count)
   return -1;
  return t2->count - t1->count;
}


/* Try to speculatively devirtualize call to OTR_TYPE with OTR_TOKEN with
   context CTX.  */

struct cgraph_node *
try_speculative_devirtualization (tree otr_type, HOST_WIDE_INT otr_token,
				  ipa_polymorphic_call_context ctx)
{
  vec <cgraph_node *>targets
     = possible_polymorphic_call_targets
	  (otr_type, otr_token, ctx, NULL, NULL, true);
  unsigned int i;
  struct cgraph_node *likely_target = NULL;

  for (i = 0; i < targets.length (); i++)
    if (likely_target_p (targets[i]))
      {
	if (likely_target)
	  return NULL;
	likely_target = targets[i];
      }
  if (!likely_target
      ||!likely_target->definition
      || DECL_EXTERNAL (likely_target->decl))
    return NULL;

  /* Don't use an implicitly-declared destructor (c++/58678).  */
  struct cgraph_node *non_thunk_target
    = likely_target->function_symbol ();
  if (DECL_ARTIFICIAL (non_thunk_target->decl))
    return NULL;
  if (likely_target->get_availability () <= AVAIL_INTERPOSABLE
      && likely_target->can_be_discarded_p ())
    return NULL;
  return likely_target;
}

/* The ipa-devirt pass.
   When polymorphic call has only one likely target in the unit,
   turn it into a speculative call.  */

static unsigned int
ipa_devirt (void)
{
  struct cgraph_node *n;
  hash_set<void *> bad_call_targets;
  struct cgraph_edge *e;

  int npolymorphic = 0, nspeculated = 0, nconverted = 0, ncold = 0;
  int nmultiple = 0, noverwritable = 0, ndevirtualized = 0, nnotdefined = 0;
  int nwrong = 0, nok = 0, nexternal = 0, nartificial = 0;
  int ndropped = 0;

  if (!odr_types_ptr)
    return 0;

  if (dump_file)
    dump_type_inheritance_graph (dump_file);

  /* We can output -Wsuggest-final-methods and -Wsuggest-final-types warnings.
     This is implemented by setting up final_warning_records that are updated
     by get_polymorphic_call_targets.
     We need to clear cache in this case to trigger recomputation of all
     entries.  */
  if (warn_suggest_final_methods || warn_suggest_final_types)
    {
      final_warning_records = new (final_warning_record);
      final_warning_records->type_warnings = vNULL;
      final_warning_records->type_warnings.safe_grow_cleared (odr_types.length ());
      free_polymorphic_call_targets_hash ();
    }

  FOR_EACH_DEFINED_FUNCTION (n)
    {	
      bool update = false;
      if (!opt_for_fn (n->decl, flag_devirtualize))
	continue;
      if (dump_file && n->indirect_calls)
	fprintf (dump_file, "\n\nProcesing function %s/%i\n",
		 n->name (), n->order);
      for (e = n->indirect_calls; e; e = e->next_callee)
	if (e->indirect_info->polymorphic)
	  {
	    struct cgraph_node *likely_target = NULL;
	    void *cache_token;
	    bool final;

	    if (final_warning_records)
	      final_warning_records->dyn_count = e->count;

	    vec <cgraph_node *>targets
	       = possible_polymorphic_call_targets
		    (e, &final, &cache_token, true);
	    unsigned int i;

	    /* Trigger warnings by calculating non-speculative targets.  */
	    if (warn_suggest_final_methods || warn_suggest_final_types)
	      possible_polymorphic_call_targets (e);

	    if (dump_file)
	      dump_possible_polymorphic_call_targets 
		(dump_file, e);

	    npolymorphic++;

	    /* See if the call can be devirtualized by means of ipa-prop's
	       polymorphic call context propagation.  If not, we can just
	       forget about this call being polymorphic and avoid some heavy
	       lifting in remove_unreachable_nodes that will otherwise try to
	       keep all possible targets alive until inlining and in the inliner
	       itself.

	       This may need to be revisited once we add further ways to use
	       the may edges, but it is a resonable thing to do right now.  */

	    if ((e->indirect_info->param_index == -1
		|| (!opt_for_fn (n->decl, flag_devirtualize_speculatively)
		    && e->indirect_info->vptr_changed))
		&& !flag_ltrans_devirtualize)
	      {
		e->indirect_info->polymorphic = false;
		ndropped++;
	        if (dump_file)
		  fprintf (dump_file, "Dropping polymorphic call info;"
			   " it can not be used by ipa-prop\n");
	      }

	    if (!opt_for_fn (n->decl, flag_devirtualize_speculatively))
	      continue;

	    if (!e->maybe_hot_p ())
	      {
		if (dump_file)
		  fprintf (dump_file, "Call is cold\n\n");
		ncold++;
		continue;
	      }
	    if (e->speculative)
	      {
		if (dump_file)
		  fprintf (dump_file, "Call is already speculated\n\n");
		nspeculated++;

		/* When dumping see if we agree with speculation.  */
		if (!dump_file)
		  continue;
	      }
	    if (bad_call_targets.contains (cache_token))
	      {
		if (dump_file)
		  fprintf (dump_file, "Target list is known to be useless\n\n");
		nmultiple++;
		continue;
	      }
	    for (i = 0; i < targets.length (); i++)
	      if (likely_target_p (targets[i]))
		{
		  if (likely_target)
		    {
		      likely_target = NULL;
		      if (dump_file)
			fprintf (dump_file, "More than one likely target\n\n");
		      nmultiple++;
		      break;
		    }
		  likely_target = targets[i];
		}
	    if (!likely_target)
	      {
		bad_call_targets.add (cache_token);
	        continue;
	      }
	    /* This is reached only when dumping; check if we agree or disagree
 	       with the speculation.  */
	    if (e->speculative)
	      {
		struct cgraph_edge *e2;
		struct ipa_ref *ref;
		e->speculative_call_info (e2, e, ref);
		if (e2->callee->ultimate_alias_target ()
		    == likely_target->ultimate_alias_target ())
		  {
		    fprintf (dump_file, "We agree with speculation\n\n");
		    nok++;
		  }
		else
		  {
		    fprintf (dump_file, "We disagree with speculation\n\n");
		    nwrong++;
		  }
		continue;
	      }
	    if (!likely_target->definition)
	      {
		if (dump_file)
		  fprintf (dump_file, "Target is not a definition\n\n");
		nnotdefined++;
		continue;
	      }
	    /* Do not introduce new references to external symbols.  While we
	       can handle these just well, it is common for programs to
	       incorrectly with headers defining methods they are linked
	       with.  */
	    if (DECL_EXTERNAL (likely_target->decl))
	      {
		if (dump_file)
		  fprintf (dump_file, "Target is external\n\n");
		nexternal++;
		continue;
	      }
	    /* Don't use an implicitly-declared destructor (c++/58678).  */
	    struct cgraph_node *non_thunk_target
<<<<<<< HEAD
	      = cgraph_function_node (likely_target);
=======
	      = likely_target->function_symbol ();
>>>>>>> d5ad84b3
	    if (DECL_ARTIFICIAL (non_thunk_target->decl))
	      {
		if (dump_file)
		  fprintf (dump_file, "Target is artificial\n\n");
		nartificial++;
		continue;
	      }
	    if (likely_target->get_availability () <= AVAIL_INTERPOSABLE
		&& likely_target->can_be_discarded_p ())
	      {
		if (dump_file)
		  fprintf (dump_file, "Target is overwritable\n\n");
		noverwritable++;
		continue;
	      }
	    else if (dbg_cnt (devirt))
	      {
		if (dump_enabled_p ())
                  {
                    location_t locus = gimple_location_safe (e->call_stmt);
                    dump_printf_loc (MSG_OPTIMIZED_LOCATIONS, locus,
                                     "speculatively devirtualizing call in %s/%i to %s/%i\n",
                                     n->name (), n->order,
                                     likely_target->name (),
                                     likely_target->order);
                  }
		if (!likely_target->can_be_discarded_p ())
		  {
		    cgraph_node *alias;
		    alias = dyn_cast<cgraph_node *> (likely_target->noninterposable_alias ());
		    if (alias)
		      likely_target = alias;
		  }
		nconverted++;
		update = true;
		e->make_speculative
		  (likely_target, e->count * 8 / 10, e->frequency * 8 / 10);
	      }
	  }
      if (update)
	inline_update_overall_summary (n);
    }
  if (warn_suggest_final_methods || warn_suggest_final_types)
    {
      if (warn_suggest_final_types)
	{
	  final_warning_records->type_warnings.qsort (type_warning_cmp);
	  for (unsigned int i = 0;
	       i < final_warning_records->type_warnings.length (); i++)
	    if (final_warning_records->type_warnings[i].count)
	      {
	        tree type = final_warning_records->type_warnings[i].type;
	        int count = final_warning_records->type_warnings[i].count;
	        long long dyn_count
		  = final_warning_records->type_warnings[i].dyn_count;

		if (!dyn_count)
		  warning_n (DECL_SOURCE_LOCATION (TYPE_NAME (type)),
			     OPT_Wsuggest_final_types, count,
			     "Declaring type %qD final "
			     "would enable devirtualization of %i call",
			     "Declaring type %qD final "
			     "would enable devirtualization of %i calls",
			     type,
			     count);
		else
		  warning_n (DECL_SOURCE_LOCATION (TYPE_NAME (type)),
			     OPT_Wsuggest_final_types, count,
			     "Declaring type %qD final "
			     "would enable devirtualization of %i call "
			     "executed %lli times",
			     "Declaring type %qD final "
			     "would enable devirtualization of %i calls "
			     "executed %lli times",
			     type,
			     count,
			     dyn_count);
	      }
	}

      if (warn_suggest_final_methods)
	{
	  vec<const decl_warn_count*> decl_warnings_vec = vNULL;

	  final_warning_records->decl_warnings.traverse
	    <vec<const decl_warn_count *> *, add_decl_warning> (&decl_warnings_vec);
	  decl_warnings_vec.qsort (decl_warning_cmp);
	  for (unsigned int i = 0; i < decl_warnings_vec.length (); i++)
	    {
	      tree decl = decl_warnings_vec[i]->decl;
	      int count = decl_warnings_vec[i]->count;
	      long long dyn_count = decl_warnings_vec[i]->dyn_count;

	      if (!dyn_count)
		if (DECL_CXX_DESTRUCTOR_P (decl))
		  warning_n (DECL_SOURCE_LOCATION (decl),
			      OPT_Wsuggest_final_methods, count,
			      "Declaring virtual destructor of %qD final "
			      "would enable devirtualization of %i call",
			      "Declaring virtual destructor of %qD final "
			      "would enable devirtualization of %i calls",
			      DECL_CONTEXT (decl), count);
		else
		  warning_n (DECL_SOURCE_LOCATION (decl),
			      OPT_Wsuggest_final_methods, count,
			      "Declaring method %qD final "
			      "would enable devirtualization of %i call",
			      "Declaring method %qD final "
			      "would enable devirtualization of %i calls",
			      decl, count);
	       else if (DECL_CXX_DESTRUCTOR_P (decl))
		  warning_n (DECL_SOURCE_LOCATION (decl),
			      OPT_Wsuggest_final_methods, count,
			      "Declaring virtual destructor of %qD final "
			      "would enable devirtualization of %i call "
			      "executed %lli times",
			      "Declaring virtual destructor of %qD final "
			      "would enable devirtualization of %i calls "
			      "executed %lli times",
			      DECL_CONTEXT (decl), count, dyn_count);
		else
		  warning_n (DECL_SOURCE_LOCATION (decl),
			      OPT_Wsuggest_final_methods, count,
			      "Declaring method %qD final "
			      "would enable devirtualization of %i call "
			      "executed %lli times",
			      "Declaring method %qD final "
			      "would enable devirtualization of %i calls "
			      "executed %lli times",
			      decl, count, dyn_count);
	    }
	}
	
      delete (final_warning_records);
      final_warning_records = 0;
    }

  if (dump_file)
    fprintf (dump_file,
	     "%i polymorphic calls, %i devirtualized,"
	     " %i speculatively devirtualized, %i cold\n"
	     "%i have multiple targets, %i overwritable,"
	     " %i already speculated (%i agree, %i disagree),"
	     " %i external, %i not defined, %i artificial, %i infos dropped\n",
	     npolymorphic, ndevirtualized, nconverted, ncold,
	     nmultiple, noverwritable, nspeculated, nok, nwrong,
	     nexternal, nnotdefined, nartificial, ndropped);
  return ndevirtualized || ndropped ? TODO_remove_functions : 0;
}

namespace {

const pass_data pass_data_ipa_devirt =
{
  IPA_PASS, /* type */
  "devirt", /* name */
  OPTGROUP_NONE, /* optinfo_flags */
  TV_IPA_DEVIRT, /* tv_id */
  0, /* properties_required */
  0, /* properties_provided */
  0, /* properties_destroyed */
  0, /* todo_flags_start */
  ( TODO_dump_symtab ), /* todo_flags_finish */
};

class pass_ipa_devirt : public ipa_opt_pass_d
{
public:
  pass_ipa_devirt (gcc::context *ctxt)
    : ipa_opt_pass_d (pass_data_ipa_devirt, ctxt,
		      NULL, /* generate_summary */
		      NULL, /* write_summary */
		      NULL, /* read_summary */
		      NULL, /* write_optimization_summary */
		      NULL, /* read_optimization_summary */
		      NULL, /* stmt_fixup */
		      0, /* function_transform_todo_flags_start */
		      NULL, /* function_transform */
		      NULL) /* variable_transform */
  {}

  /* opt_pass methods: */
  virtual bool gate (function *)
    {
      /* In LTO, always run the IPA passes and decide on function basis if the
	 pass is enabled.  */
      if (in_lto_p)
	return true;
      return (flag_devirtualize
	      && (flag_devirtualize_speculatively
		  || (warn_suggest_final_methods
		      || warn_suggest_final_types))
	      && optimize);
    }

  virtual unsigned int execute (function *) { return ipa_devirt (); }

}; // class pass_ipa_devirt

} // anon namespace

ipa_opt_pass_d *
make_pass_ipa_devirt (gcc::context *ctxt)
{
  return new pass_ipa_devirt (ctxt);
}

#include "gt-ipa-devirt.h"<|MERGE_RESOLUTION|>--- conflicted
+++ resolved
@@ -2592,139 +2592,8 @@
 devirt_node_removal_hook (struct cgraph_node *n, void *d ATTRIBUTE_UNUSED)
 {
   if (cached_polymorphic_call_targets
-<<<<<<< HEAD
-      && pointer_set_contains (cached_polymorphic_call_targets, n))
-    free_polymorphic_call_targets_hash ();
-}
-
-/* CONTEXT->OUTER_TYPE is a type of memory object where object of EXPECTED_TYPE
-   is contained at CONTEXT->OFFSET.  Walk the memory representation of
-   CONTEXT->OUTER_TYPE and find the outermost class type that match
-   EXPECTED_TYPE or contain EXPECTED_TYPE as a base.  Update CONTEXT
-   to represent it.
-
-   For example when CONTEXT represents type
-   class A
-     {
-       int a;
-       class B b;
-     }
-   and we look for type at offset sizeof(int), we end up with B and offset 0.
-   If the same is produced by multiple inheritance, we end up with A and offset
-   sizeof(int). 
-
-   If we can not find corresponding class, give up by setting
-   CONTEXT->OUTER_TYPE to EXPECTED_TYPE and CONTEXT->OFFSET to NULL. 
-   Return true when lookup was sucesful.  */
-
-static bool
-get_class_context (ipa_polymorphic_call_context *context,
-		   tree expected_type)
-{
-  tree type = context->outer_type;
-  HOST_WIDE_INT offset = context->offset;
-
-  /* Find the sub-object the constant actually refers to and mark whether it is
-     an artificial one (as opposed to a user-defined one).  */
-  while (true)
-    {
-      HOST_WIDE_INT pos, size;
-      tree fld;
-
-      /* On a match, just return what we found.  */
-      if (TREE_CODE (type) == TREE_CODE (expected_type)
-	  && types_same_for_odr (type, expected_type))
-	{
-	  /* Type can not contain itself on an non-zero offset.  In that case
-	     just give up.  */
-	  if (offset != 0)
-	    goto give_up;
-	  gcc_assert (offset == 0);
-	  return true;
-	}
-
-      /* Walk fields and find corresponding on at OFFSET.  */
-      if (TREE_CODE (type) == RECORD_TYPE)
-	{
-	  for (fld = TYPE_FIELDS (type); fld; fld = DECL_CHAIN (fld))
-	    {
-	      if (TREE_CODE (fld) != FIELD_DECL)
-		continue;
-
-	      pos = int_bit_position (fld);
-	      size = tree_to_uhwi (DECL_SIZE (fld));
-	      if (pos <= offset && (pos + size) > offset)
-		break;
-	    }
-
-	  if (!fld)
-	    goto give_up;
-
-	  type = TREE_TYPE (fld);
-	  offset -= pos;
-	  /* DECL_ARTIFICIAL represents a basetype.  */
-	  if (!DECL_ARTIFICIAL (fld))
-	    {
-	      context->outer_type = type;
-	      context->offset = offset;
-	      /* As soon as we se an field containing the type,
-		 we know we are not looking for derivations.  */
-	      context->maybe_derived_type = false;
-	    }
-	}
-      else if (TREE_CODE (type) == ARRAY_TYPE)
-	{
-	  tree subtype = TREE_TYPE (type);
-
-	  /* Give up if we don't know array size.  */
-	  if (!tree_fits_shwi_p (TYPE_SIZE (subtype))
-	      || !tree_to_shwi (TYPE_SIZE (subtype)) <= 0)
-	    goto give_up;
-	  offset = offset % tree_to_shwi (TYPE_SIZE (subtype));
-	  type = subtype;
-	  context->outer_type = type;
-	  context->offset = offset;
-	  context->maybe_derived_type = false;
-	}
-      /* Give up on anything else.  */
-      else
-	goto give_up;
-    }
-
-  /* If we failed to find subtype we look for, give up and fall back to the
-     most generic query.  */
-give_up:
-  context->outer_type = expected_type;
-  context->offset = 0;
-  context->maybe_derived_type = true;
-  context->maybe_in_construction = true;
-  /* POD can be changed to an instance of a polymorphic type by
-     placement new.  Here we play safe and assume that any
-     non-polymorphic type is POD.  */
-  if ((TREE_CODE (type) != RECORD_TYPE
-       || !TYPE_BINFO (type)
-       || !polymorphic_type_binfo_p (TYPE_BINFO (type)))
-      && (!TYPE_SIZE (type)
-	  || TREE_CODE (TYPE_SIZE (type)) != INTEGER_CST
-	  || (offset + tree_to_uhwi (TYPE_SIZE (expected_type)) <=
-	      tree_to_uhwi (TYPE_SIZE (type)))))
-    return true;
-  return false;
-}
-
-/* Return true if OUTER_TYPE contains OTR_TYPE at OFFSET.  */
-
-static bool
-contains_type_p (tree outer_type, HOST_WIDE_INT offset,
-		 tree otr_type)
-{
-  ipa_polymorphic_call_context context = {offset, outer_type,
-					  false, true};
-  return get_class_context (&context, otr_type);
-=======
       && cached_polymorphic_call_targets->contains (n))
     free_polymorphic_call_targets_hash ();
->>>>>>> d5ad84b3
 }
 
 /* Look up base of BINFO that has virtual table VTABLE with OFFSET.  */
@@ -2974,38 +2843,16 @@
   bool can_refer = false;
   bool skipped = false;
 
-<<<<<<< HEAD
-  /* If ODR is not initialized, return empty incomplete list.  */
-  if (!odr_hash.is_created ())
-    {
-      if (completep)
-	*completep = false;
-      if (cache_token)
-	*cache_token = NULL;
-      if (nonconstruction_targetsp)
-	*nonconstruction_targetsp = 0;
-      return nodes;
-    }
-=======
   otr_type = TYPE_MAIN_VARIANT (otr_type);
->>>>>>> d5ad84b3
 
   /* If ODR is not initialized or the context is invalid, return empty
      incomplete list.  */
   if (!odr_hash || context.invalid || !TYPE_BINFO (otr_type))
     {
       if (completep)
-<<<<<<< HEAD
-	*completep = true;
-      if (cache_token)
-	*cache_token = NULL;
-      if (nonconstruction_targetsp)
-	*nonconstruction_targetsp = 0;
-=======
 	*completep = context.invalid;
       if (cache_token)
 	*cache_token = NULL;
->>>>>>> d5ad84b3
       return nodes;
     }
 
@@ -3025,17 +2872,9 @@
       && !context.restrict_to_inner_class (otr_type))
     {
       if (completep)
-<<<<<<< HEAD
-	*completep = false;
-      if (cache_token)
-	*cache_token = NULL;
-      if (nonconstruction_targetsp)
-	*nonconstruction_targetsp = 0;
-=======
 	*completep = true;
       if (cache_token)
 	*cache_token = NULL;
->>>>>>> d5ad84b3
       return nodes;
     }
   gcc_assert (!context.invalid);
@@ -3727,11 +3566,7 @@
 	      }
 	    /* Don't use an implicitly-declared destructor (c++/58678).  */
 	    struct cgraph_node *non_thunk_target
-<<<<<<< HEAD
-	      = cgraph_function_node (likely_target);
-=======
 	      = likely_target->function_symbol ();
->>>>>>> d5ad84b3
 	    if (DECL_ARTIFICIAL (non_thunk_target->decl))
 	      {
 		if (dump_file)
