/* SSA-PRE for trees.
   Copyright (C) 2001-2013 Free Software Foundation, Inc.
   Contributed by Daniel Berlin <dan@dberlin.org> and Steven Bosscher
   <stevenb@suse.de>

This file is part of GCC.

GCC is free software; you can redistribute it and/or modify
it under the terms of the GNU General Public License as published by
the Free Software Foundation; either version 3, or (at your option)
any later version.

GCC is distributed in the hope that it will be useful,
but WITHOUT ANY WARRANTY; without even the implied warranty of
MERCHANTABILITY or FITNESS FOR A PARTICULAR PURPOSE.  See the
GNU General Public License for more details.

You should have received a copy of the GNU General Public License
along with GCC; see the file COPYING3.  If not see
<http://www.gnu.org/licenses/>.  */

#include "config.h"
#include "system.h"
#include "coretypes.h"
#include "tm.h"
#include "tree.h"
#include "basic-block.h"
#include "gimple-pretty-print.h"
#include "tree-inline.h"
#include "tree-flow.h"
#include "gimple.h"
#include "hash-table.h"
#include "tree-iterator.h"
#include "alloc-pool.h"
#include "obstack.h"
#include "tree-pass.h"
#include "flags.h"
#include "bitmap.h"
#include "langhooks.h"
#include "cfgloop.h"
#include "tree-ssa-sccvn.h"
#include "tree-scalar-evolution.h"
#include "params.h"
#include "dbgcnt.h"
#include "domwalk.h"

/* TODO:

   1. Avail sets can be shared by making an avail_find_leader that
      walks up the dominator tree and looks in those avail sets.
      This might affect code optimality, it's unclear right now.
   2. Strength reduction can be performed by anticipating expressions
      we can repair later on.
   3. We can do back-substitution or smarter value numbering to catch
      commutative expressions split up over multiple statements.
*/

/* For ease of terminology, "expression node" in the below refers to
   every expression node but GIMPLE_ASSIGN, because GIMPLE_ASSIGNs
   represent the actual statement containing the expressions we care about,
   and we cache the value number by putting it in the expression.  */

/* Basic algorithm

   First we walk the statements to generate the AVAIL sets, the
   EXP_GEN sets, and the tmp_gen sets.  EXP_GEN sets represent the
   generation of values/expressions by a given block.  We use them
   when computing the ANTIC sets.  The AVAIL sets consist of
   SSA_NAME's that represent values, so we know what values are
   available in what blocks.  AVAIL is a forward dataflow problem.  In
   SSA, values are never killed, so we don't need a kill set, or a
   fixpoint iteration, in order to calculate the AVAIL sets.  In
   traditional parlance, AVAIL sets tell us the downsafety of the
   expressions/values.

   Next, we generate the ANTIC sets.  These sets represent the
   anticipatable expressions.  ANTIC is a backwards dataflow
   problem.  An expression is anticipatable in a given block if it could
   be generated in that block.  This means that if we had to perform
   an insertion in that block, of the value of that expression, we
   could.  Calculating the ANTIC sets requires phi translation of
   expressions, because the flow goes backwards through phis.  We must
   iterate to a fixpoint of the ANTIC sets, because we have a kill
   set.  Even in SSA form, values are not live over the entire
   function, only from their definition point onwards.  So we have to
   remove values from the ANTIC set once we go past the definition
   point of the leaders that make them up.
   compute_antic/compute_antic_aux performs this computation.

   Third, we perform insertions to make partially redundant
   expressions fully redundant.

   An expression is partially redundant (excluding partial
   anticipation) if:

   1. It is AVAIL in some, but not all, of the predecessors of a
      given block.
   2. It is ANTIC in all the predecessors.

   In order to make it fully redundant, we insert the expression into
   the predecessors where it is not available, but is ANTIC.

   For the partial anticipation case, we only perform insertion if it
   is partially anticipated in some block, and fully available in all
   of the predecessors.

   insert/insert_aux/do_regular_insertion/do_partial_partial_insertion
   performs these steps.

   Fourth, we eliminate fully redundant expressions.
   This is a simple statement walk that replaces redundant
   calculations with the now available values.  */

/* Representations of value numbers:

   Value numbers are represented by a representative SSA_NAME.  We
   will create fake SSA_NAME's in situations where we need a
   representative but do not have one (because it is a complex
   expression).  In order to facilitate storing the value numbers in
   bitmaps, and keep the number of wasted SSA_NAME's down, we also
   associate a value_id with each value number, and create full blown
   ssa_name's only where we actually need them (IE in operands of
   existing expressions).

   Theoretically you could replace all the value_id's with
   SSA_NAME_VERSION, but this would allocate a large number of
   SSA_NAME's (which are each > 30 bytes) just to get a 4 byte number.
   It would also require an additional indirection at each point we
   use the value id.  */

/* Representation of expressions on value numbers:

   Expressions consisting of value numbers are represented the same
   way as our VN internally represents them, with an additional
   "pre_expr" wrapping around them in order to facilitate storing all
   of the expressions in the same sets.  */

/* Representation of sets:

   The dataflow sets do not need to be sorted in any particular order
   for the majority of their lifetime, are simply represented as two
   bitmaps, one that keeps track of values present in the set, and one
   that keeps track of expressions present in the set.

   When we need them in topological order, we produce it on demand by
   transforming the bitmap into an array and sorting it into topo
   order.  */

/* Type of expression, used to know which member of the PRE_EXPR union
   is valid.  */

enum pre_expr_kind
{
    NAME,
    NARY,
    REFERENCE,
    CONSTANT
};

typedef union pre_expr_union_d
{
  tree name;
  tree constant;
  vn_nary_op_t nary;
  vn_reference_t reference;
} pre_expr_union;

typedef struct pre_expr_d : typed_noop_remove <pre_expr_d>
{
  enum pre_expr_kind kind;
  unsigned int id;
  pre_expr_union u;

  /* hash_table support.  */
  typedef pre_expr_d value_type;
  typedef pre_expr_d compare_type;
  static inline hashval_t hash (const pre_expr_d *);
  static inline int equal (const pre_expr_d *, const pre_expr_d *);
} *pre_expr;

#define PRE_EXPR_NAME(e) (e)->u.name
#define PRE_EXPR_NARY(e) (e)->u.nary
#define PRE_EXPR_REFERENCE(e) (e)->u.reference
#define PRE_EXPR_CONSTANT(e) (e)->u.constant

/* Compare E1 and E1 for equality.  */

inline int
pre_expr_d::equal (const value_type *e1, const compare_type *e2)
{
  if (e1->kind != e2->kind)
    return false;

  switch (e1->kind)
    {
    case CONSTANT:
      return vn_constant_eq_with_type (PRE_EXPR_CONSTANT (e1),
				       PRE_EXPR_CONSTANT (e2));
    case NAME:
      return PRE_EXPR_NAME (e1) == PRE_EXPR_NAME (e2);
    case NARY:
      return vn_nary_op_eq (PRE_EXPR_NARY (e1), PRE_EXPR_NARY (e2));
    case REFERENCE:
      return vn_reference_eq (PRE_EXPR_REFERENCE (e1),
			      PRE_EXPR_REFERENCE (e2));
    default:
      gcc_unreachable ();
    }
}

/* Hash E.  */

inline hashval_t
pre_expr_d::hash (const value_type *e)
{
  switch (e->kind)
    {
    case CONSTANT:
      return vn_hash_constant_with_type (PRE_EXPR_CONSTANT (e));
    case NAME:
      return SSA_NAME_VERSION (PRE_EXPR_NAME (e));
    case NARY:
      return PRE_EXPR_NARY (e)->hashcode;
    case REFERENCE:
      return PRE_EXPR_REFERENCE (e)->hashcode;
    default:
      gcc_unreachable ();
    }
}

/* Next global expression id number.  */
static unsigned int next_expression_id;

/* Mapping from expression to id number we can use in bitmap sets.  */
static vec<pre_expr> expressions;
static hash_table <pre_expr_d> expression_to_id;
static vec<unsigned> name_to_id;

/* Allocate an expression id for EXPR.  */

static inline unsigned int
alloc_expression_id (pre_expr expr)
{
  struct pre_expr_d **slot;
  /* Make sure we won't overflow. */
  gcc_assert (next_expression_id + 1 > next_expression_id);
  expr->id = next_expression_id++;
  expressions.safe_push (expr);
  if (expr->kind == NAME)
    {
      unsigned version = SSA_NAME_VERSION (PRE_EXPR_NAME (expr));
      /* vec::safe_grow_cleared allocates no headroom.  Avoid frequent
	 re-allocations by using vec::reserve upfront.  There is no
	 vec::quick_grow_cleared unfortunately.  */
      unsigned old_len = name_to_id.length ();
      name_to_id.reserve (num_ssa_names - old_len);
      name_to_id.safe_grow_cleared (num_ssa_names);
      gcc_assert (name_to_id[version] == 0);
      name_to_id[version] = expr->id;
    }
  else
    {
      slot = expression_to_id.find_slot (expr, INSERT);
      gcc_assert (!*slot);
      *slot = expr;
    }
  return next_expression_id - 1;
}

/* Return the expression id for tree EXPR.  */

static inline unsigned int
get_expression_id (const pre_expr expr)
{
  return expr->id;
}

static inline unsigned int
lookup_expression_id (const pre_expr expr)
{
  struct pre_expr_d **slot;

  if (expr->kind == NAME)
    {
      unsigned version = SSA_NAME_VERSION (PRE_EXPR_NAME (expr));
      if (name_to_id.length () <= version)
	return 0;
      return name_to_id[version];
    }
  else
    {
      slot = expression_to_id.find_slot (expr, NO_INSERT);
      if (!slot)
	return 0;
      return ((pre_expr)*slot)->id;
    }
}

/* Return the existing expression id for EXPR, or create one if one
   does not exist yet.  */

static inline unsigned int
get_or_alloc_expression_id (pre_expr expr)
{
  unsigned int id = lookup_expression_id (expr);
  if (id == 0)
    return alloc_expression_id (expr);
  return expr->id = id;
}

/* Return the expression that has expression id ID */

static inline pre_expr
expression_for_id (unsigned int id)
{
  return expressions[id];
}

/* Free the expression id field in all of our expressions,
   and then destroy the expressions array.  */

static void
clear_expression_ids (void)
{
  expressions.release ();
}

static alloc_pool pre_expr_pool;

/* Given an SSA_NAME NAME, get or create a pre_expr to represent it.  */

static pre_expr
get_or_alloc_expr_for_name (tree name)
{
  struct pre_expr_d expr;
  pre_expr result;
  unsigned int result_id;

  expr.kind = NAME;
  expr.id = 0;
  PRE_EXPR_NAME (&expr) = name;
  result_id = lookup_expression_id (&expr);
  if (result_id != 0)
    return expression_for_id (result_id);

  result = (pre_expr) pool_alloc (pre_expr_pool);
  result->kind = NAME;
  PRE_EXPR_NAME (result) = name;
  alloc_expression_id (result);
  return result;
}

/* An unordered bitmap set.  One bitmap tracks values, the other,
   expressions.  */
typedef struct bitmap_set
{
  bitmap_head expressions;
  bitmap_head values;
} *bitmap_set_t;

#define FOR_EACH_EXPR_ID_IN_SET(set, id, bi)		\
  EXECUTE_IF_SET_IN_BITMAP(&(set)->expressions, 0, (id), (bi))

#define FOR_EACH_VALUE_ID_IN_SET(set, id, bi)		\
  EXECUTE_IF_SET_IN_BITMAP(&(set)->values, 0, (id), (bi))

/* Mapping from value id to expressions with that value_id.  */
static vec<bitmap> value_expressions;

/* Sets that we need to keep track of.  */
typedef struct bb_bitmap_sets
{
  /* The EXP_GEN set, which represents expressions/values generated in
     a basic block.  */
  bitmap_set_t exp_gen;

  /* The PHI_GEN set, which represents PHI results generated in a
     basic block.  */
  bitmap_set_t phi_gen;

  /* The TMP_GEN set, which represents results/temporaries generated
     in a basic block. IE the LHS of an expression.  */
  bitmap_set_t tmp_gen;

  /* The AVAIL_OUT set, which represents which values are available in
     a given basic block.  */
  bitmap_set_t avail_out;

  /* The ANTIC_IN set, which represents which values are anticipatable
     in a given basic block.  */
  bitmap_set_t antic_in;

  /* The PA_IN set, which represents which values are
     partially anticipatable in a given basic block.  */
  bitmap_set_t pa_in;

  /* The NEW_SETS set, which is used during insertion to augment the
     AVAIL_OUT set of blocks with the new insertions performed during
     the current iteration.  */
  bitmap_set_t new_sets;

  /* A cache for value_dies_in_block_x.  */
  bitmap expr_dies;

  /* True if we have visited this block during ANTIC calculation.  */
  unsigned int visited : 1;

  /* True we have deferred processing this block during ANTIC
     calculation until its successor is processed.  */
  unsigned int deferred : 1;

  /* True when the block contains a call that might not return.  */
  unsigned int contains_may_not_return_call : 1;
} *bb_value_sets_t;

#define EXP_GEN(BB)	((bb_value_sets_t) ((BB)->aux))->exp_gen
#define PHI_GEN(BB)	((bb_value_sets_t) ((BB)->aux))->phi_gen
#define TMP_GEN(BB)	((bb_value_sets_t) ((BB)->aux))->tmp_gen
#define AVAIL_OUT(BB)	((bb_value_sets_t) ((BB)->aux))->avail_out
#define ANTIC_IN(BB)	((bb_value_sets_t) ((BB)->aux))->antic_in
#define PA_IN(BB)	((bb_value_sets_t) ((BB)->aux))->pa_in
#define NEW_SETS(BB)	((bb_value_sets_t) ((BB)->aux))->new_sets
#define EXPR_DIES(BB)	((bb_value_sets_t) ((BB)->aux))->expr_dies
#define BB_VISITED(BB)	((bb_value_sets_t) ((BB)->aux))->visited
#define BB_DEFERRED(BB) ((bb_value_sets_t) ((BB)->aux))->deferred
#define BB_MAY_NOTRETURN(BB) ((bb_value_sets_t) ((BB)->aux))->contains_may_not_return_call


/* Basic block list in postorder.  */
static int *postorder;
static int postorder_num;

/* This structure is used to keep track of statistics on what
   optimization PRE was able to perform.  */
static struct
{
  /* The number of RHS computations eliminated by PRE.  */
  int eliminations;

  /* The number of new expressions/temporaries generated by PRE.  */
  int insertions;

  /* The number of inserts found due to partial anticipation  */
  int pa_insert;

  /* The number of new PHI nodes added by PRE.  */
  int phis;
} pre_stats;

static bool do_partial_partial;
static pre_expr bitmap_find_leader (bitmap_set_t, unsigned int);
static void bitmap_value_insert_into_set (bitmap_set_t, pre_expr);
static void bitmap_value_replace_in_set (bitmap_set_t, pre_expr);
static void bitmap_set_copy (bitmap_set_t, bitmap_set_t);
static bool bitmap_set_contains_value (bitmap_set_t, unsigned int);
static void bitmap_insert_into_set (bitmap_set_t, pre_expr);
static void bitmap_insert_into_set_1 (bitmap_set_t, pre_expr,
				      unsigned int, bool);
static bitmap_set_t bitmap_set_new (void);
static tree create_expression_by_pieces (basic_block, pre_expr, gimple_seq *,
					 tree);
static tree find_or_generate_expression (basic_block, tree, gimple_seq *);
static unsigned int get_expr_value_id (pre_expr);

/* We can add and remove elements and entries to and from sets
   and hash tables, so we use alloc pools for them.  */

static alloc_pool bitmap_set_pool;
static bitmap_obstack grand_bitmap_obstack;

/* Set of blocks with statements that have had their EH properties changed.  */
static bitmap need_eh_cleanup;

/* Set of blocks with statements that have had their AB properties changed.  */
static bitmap need_ab_cleanup;

/* A three tuple {e, pred, v} used to cache phi translations in the
   phi_translate_table.  */

typedef struct expr_pred_trans_d : typed_free_remove<expr_pred_trans_d>
{
  /* The expression.  */
  pre_expr e;

  /* The predecessor block along which we translated the expression.  */
  basic_block pred;

  /* The value that resulted from the translation.  */
  pre_expr v;

  /* The hashcode for the expression, pred pair. This is cached for
     speed reasons.  */
  hashval_t hashcode;

  /* hash_table support.  */
  typedef expr_pred_trans_d value_type;
  typedef expr_pred_trans_d compare_type;
  static inline hashval_t hash (const value_type *);
  static inline int equal (const value_type *, const compare_type *);
} *expr_pred_trans_t;
typedef const struct expr_pred_trans_d *const_expr_pred_trans_t;

inline hashval_t
expr_pred_trans_d::hash (const expr_pred_trans_d *e)
{
  return e->hashcode;
}

inline int
expr_pred_trans_d::equal (const value_type *ve1,
			  const compare_type *ve2)
{
  basic_block b1 = ve1->pred;
  basic_block b2 = ve2->pred;

  /* If they are not translations for the same basic block, they can't
     be equal.  */
  if (b1 != b2)
    return false;
  return pre_expr_d::equal (ve1->e, ve2->e);
}

/* The phi_translate_table caches phi translations for a given
   expression and predecessor.  */
static hash_table <expr_pred_trans_d> phi_translate_table;

/* Search in the phi translation table for the translation of
   expression E in basic block PRED.
   Return the translated value, if found, NULL otherwise.  */

static inline pre_expr
phi_trans_lookup (pre_expr e, basic_block pred)
{
  expr_pred_trans_t *slot;
  struct expr_pred_trans_d ept;

  ept.e = e;
  ept.pred = pred;
  ept.hashcode = iterative_hash_hashval_t (pre_expr_d::hash (e), pred->index);
  slot = phi_translate_table.find_slot_with_hash (&ept, ept.hashcode,
				   NO_INSERT);
  if (!slot)
    return NULL;
  else
    return (*slot)->v;
}


/* Add the tuple mapping from {expression E, basic block PRED} to
   value V, to the phi translation table.  */

static inline void
phi_trans_add (pre_expr e, pre_expr v, basic_block pred)
{
  expr_pred_trans_t *slot;
  expr_pred_trans_t new_pair = XNEW (struct expr_pred_trans_d);
  new_pair->e = e;
  new_pair->pred = pred;
  new_pair->v = v;
  new_pair->hashcode = iterative_hash_hashval_t (pre_expr_d::hash (e),
						 pred->index);

  slot = phi_translate_table.find_slot_with_hash (new_pair,
				   new_pair->hashcode, INSERT);
  free (*slot);
  *slot = new_pair;
}


/* Add expression E to the expression set of value id V.  */

static void
add_to_value (unsigned int v, pre_expr e)
{
  bitmap set;

  gcc_checking_assert (get_expr_value_id (e) == v);

  if (v >= value_expressions.length ())
    {
      value_expressions.safe_grow_cleared (v + 1);
    }

  set = value_expressions[v];
  if (!set)
    {
      set = BITMAP_ALLOC (&grand_bitmap_obstack);
      value_expressions[v] = set;
    }

  bitmap_set_bit (set, get_or_alloc_expression_id (e));
}

/* Create a new bitmap set and return it.  */

static bitmap_set_t
bitmap_set_new (void)
{
  bitmap_set_t ret = (bitmap_set_t) pool_alloc (bitmap_set_pool);
  bitmap_initialize (&ret->expressions, &grand_bitmap_obstack);
  bitmap_initialize (&ret->values, &grand_bitmap_obstack);
  return ret;
}

/* Return the value id for a PRE expression EXPR.  */

static unsigned int
get_expr_value_id (pre_expr expr)
{
  unsigned int id;
  switch (expr->kind)
    {
    case CONSTANT:
      id = get_constant_value_id (PRE_EXPR_CONSTANT (expr));
      break;
    case NAME:
      id = VN_INFO (PRE_EXPR_NAME (expr))->value_id;
      break;
    case NARY:
      id = PRE_EXPR_NARY (expr)->value_id;
      break;
    case REFERENCE:
      id = PRE_EXPR_REFERENCE (expr)->value_id;
      break;
    default:
      gcc_unreachable ();
    }
  /* ???  We cannot assert that expr has a value-id (it can be 0), because
     we assign value-ids only to expressions that have a result
     in set_hashtable_value_ids.  */
  return id;
}

/* Return a SCCVN valnum (SSA name or constant) for the PRE value-id VAL.  */

static tree
sccvn_valnum_from_value_id (unsigned int val)
{
  bitmap_iterator bi;
  unsigned int i;
  bitmap exprset = value_expressions[val];
  EXECUTE_IF_SET_IN_BITMAP (exprset, 0, i, bi)
    {
      pre_expr vexpr = expression_for_id (i);
      if (vexpr->kind == NAME)
	return VN_INFO (PRE_EXPR_NAME (vexpr))->valnum;
      else if (vexpr->kind == CONSTANT)
	return PRE_EXPR_CONSTANT (vexpr);
    }
  return NULL_TREE;
}

/* Remove an expression EXPR from a bitmapped set.  */

static void
bitmap_remove_from_set (bitmap_set_t set, pre_expr expr)
{
  unsigned int val  = get_expr_value_id (expr);
  if (!value_id_constant_p (val))
    {
      bitmap_clear_bit (&set->values, val);
      bitmap_clear_bit (&set->expressions, get_expression_id (expr));
    }
}

static void
bitmap_insert_into_set_1 (bitmap_set_t set, pre_expr expr,
			  unsigned int val, bool allow_constants)
{
  if (allow_constants || !value_id_constant_p (val))
    {
      /* We specifically expect this and only this function to be able to
	 insert constants into a set.  */
      bitmap_set_bit (&set->values, val);
      bitmap_set_bit (&set->expressions, get_or_alloc_expression_id (expr));
    }
}

/* Insert an expression EXPR into a bitmapped set.  */

static void
bitmap_insert_into_set (bitmap_set_t set, pre_expr expr)
{
  bitmap_insert_into_set_1 (set, expr, get_expr_value_id (expr), false);
}

/* Copy a bitmapped set ORIG, into bitmapped set DEST.  */

static void
bitmap_set_copy (bitmap_set_t dest, bitmap_set_t orig)
{
  bitmap_copy (&dest->expressions, &orig->expressions);
  bitmap_copy (&dest->values, &orig->values);
}


/* Free memory used up by SET.  */
static void
bitmap_set_free (bitmap_set_t set)
{
  bitmap_clear (&set->expressions);
  bitmap_clear (&set->values);
}


/* Generate an topological-ordered array of bitmap set SET.  */

static vec<pre_expr> 
sorted_array_from_bitmap_set (bitmap_set_t set)
{
  unsigned int i, j;
  bitmap_iterator bi, bj;
  vec<pre_expr> result;

  /* Pre-allocate roughly enough space for the array.  */
  result.create (bitmap_count_bits (&set->values));

  FOR_EACH_VALUE_ID_IN_SET (set, i, bi)
    {
      /* The number of expressions having a given value is usually
	 relatively small.  Thus, rather than making a vector of all
	 the expressions and sorting it by value-id, we walk the values
	 and check in the reverse mapping that tells us what expressions
	 have a given value, to filter those in our set.  As a result,
	 the expressions are inserted in value-id order, which means
	 topological order.

	 If this is somehow a significant lose for some cases, we can
	 choose which set to walk based on the set size.  */
      bitmap exprset = value_expressions[i];
      EXECUTE_IF_SET_IN_BITMAP (exprset, 0, j, bj)
	{
	  if (bitmap_bit_p (&set->expressions, j))
	    result.safe_push (expression_for_id (j));
        }
    }

  return result;
}

/* Perform bitmapped set operation DEST &= ORIG.  */

static void
bitmap_set_and (bitmap_set_t dest, bitmap_set_t orig)
{
  bitmap_iterator bi;
  unsigned int i;

  if (dest != orig)
    {
      bitmap_head temp;
      bitmap_initialize (&temp, &grand_bitmap_obstack);

      bitmap_and_into (&dest->values, &orig->values);
      bitmap_copy (&temp, &dest->expressions);
      EXECUTE_IF_SET_IN_BITMAP (&temp, 0, i, bi)
	{
	  pre_expr expr = expression_for_id (i);
	  unsigned int value_id = get_expr_value_id (expr);
	  if (!bitmap_bit_p (&dest->values, value_id))
	    bitmap_clear_bit (&dest->expressions, i);
	}
      bitmap_clear (&temp);
    }
}

/* Subtract all values and expressions contained in ORIG from DEST.  */

static bitmap_set_t
bitmap_set_subtract (bitmap_set_t dest, bitmap_set_t orig)
{
  bitmap_set_t result = bitmap_set_new ();
  bitmap_iterator bi;
  unsigned int i;

  bitmap_and_compl (&result->expressions, &dest->expressions,
		    &orig->expressions);

  FOR_EACH_EXPR_ID_IN_SET (result, i, bi)
    {
      pre_expr expr = expression_for_id (i);
      unsigned int value_id = get_expr_value_id (expr);
      bitmap_set_bit (&result->values, value_id);
    }

  return result;
}

/* Subtract all the values in bitmap set B from bitmap set A.  */

static void
bitmap_set_subtract_values (bitmap_set_t a, bitmap_set_t b)
{
  unsigned int i;
  bitmap_iterator bi;
  bitmap_head temp;

  bitmap_initialize (&temp, &grand_bitmap_obstack);

  bitmap_copy (&temp, &a->expressions);
  EXECUTE_IF_SET_IN_BITMAP (&temp, 0, i, bi)
    {
      pre_expr expr = expression_for_id (i);
      if (bitmap_set_contains_value (b, get_expr_value_id (expr)))
	bitmap_remove_from_set (a, expr);
    }
  bitmap_clear (&temp);
}


/* Return true if bitmapped set SET contains the value VALUE_ID.  */

static bool
bitmap_set_contains_value (bitmap_set_t set, unsigned int value_id)
{
  if (value_id_constant_p (value_id))
    return true;

  if (!set || bitmap_empty_p (&set->expressions))
    return false;

  return bitmap_bit_p (&set->values, value_id);
}

static inline bool
bitmap_set_contains_expr (bitmap_set_t set, const pre_expr expr)
{
  return bitmap_bit_p (&set->expressions, get_expression_id (expr));
}

/* Replace an instance of value LOOKFOR with expression EXPR in SET.  */

static void
bitmap_set_replace_value (bitmap_set_t set, unsigned int lookfor,
			  const pre_expr expr)
{
  bitmap exprset;
  unsigned int i;
  bitmap_iterator bi;

  if (value_id_constant_p (lookfor))
    return;

  if (!bitmap_set_contains_value (set, lookfor))
    return;

  /* The number of expressions having a given value is usually
     significantly less than the total number of expressions in SET.
     Thus, rather than check, for each expression in SET, whether it
     has the value LOOKFOR, we walk the reverse mapping that tells us
     what expressions have a given value, and see if any of those
     expressions are in our set.  For large testcases, this is about
     5-10x faster than walking the bitmap.  If this is somehow a
     significant lose for some cases, we can choose which set to walk
     based on the set size.  */
  exprset = value_expressions[lookfor];
  EXECUTE_IF_SET_IN_BITMAP (exprset, 0, i, bi)
    {
      if (bitmap_clear_bit (&set->expressions, i))
	{
	  bitmap_set_bit (&set->expressions, get_expression_id (expr));
	  return;
	}
    }

  gcc_unreachable ();
}

/* Return true if two bitmap sets are equal.  */

static bool
bitmap_set_equal (bitmap_set_t a, bitmap_set_t b)
{
  return bitmap_equal_p (&a->values, &b->values);
}

/* Replace an instance of EXPR's VALUE with EXPR in SET if it exists,
   and add it otherwise.  */

static void
bitmap_value_replace_in_set (bitmap_set_t set, pre_expr expr)
{
  unsigned int val = get_expr_value_id (expr);

  if (bitmap_set_contains_value (set, val))
    bitmap_set_replace_value (set, val, expr);
  else
    bitmap_insert_into_set (set, expr);
}

/* Insert EXPR into SET if EXPR's value is not already present in
   SET.  */

static void
bitmap_value_insert_into_set (bitmap_set_t set, pre_expr expr)
{
  unsigned int val = get_expr_value_id (expr);

  gcc_checking_assert (expr->id == get_or_alloc_expression_id (expr));

  /* Constant values are always considered to be part of the set.  */
  if (value_id_constant_p (val))
    return;

  /* If the value membership changed, add the expression.  */
  if (bitmap_set_bit (&set->values, val))
    bitmap_set_bit (&set->expressions, expr->id);
}

/* Print out EXPR to outfile.  */

static void
print_pre_expr (FILE *outfile, const pre_expr expr)
{
  switch (expr->kind)
    {
    case CONSTANT:
      print_generic_expr (outfile, PRE_EXPR_CONSTANT (expr), 0);
      break;
    case NAME:
      print_generic_expr (outfile, PRE_EXPR_NAME (expr), 0);
      break;
    case NARY:
      {
	unsigned int i;
	vn_nary_op_t nary = PRE_EXPR_NARY (expr);
	fprintf (outfile, "{%s,", tree_code_name [nary->opcode]);
	for (i = 0; i < nary->length; i++)
	  {
	    print_generic_expr (outfile, nary->op[i], 0);
	    if (i != (unsigned) nary->length - 1)
	      fprintf (outfile, ",");
	  }
	fprintf (outfile, "}");
      }
      break;

    case REFERENCE:
      {
	vn_reference_op_t vro;
	unsigned int i;
	vn_reference_t ref = PRE_EXPR_REFERENCE (expr);
	fprintf (outfile, "{");
	for (i = 0;
	     ref->operands.iterate (i, &vro);
	     i++)
	  {
	    bool closebrace = false;
	    if (vro->opcode != SSA_NAME
		&& TREE_CODE_CLASS (vro->opcode) != tcc_declaration)
	      {
		fprintf (outfile, "%s", tree_code_name [vro->opcode]);
		if (vro->op0)
		  {
		    fprintf (outfile, "<");
		    closebrace = true;
		  }
	      }
	    if (vro->op0)
	      {
		print_generic_expr (outfile, vro->op0, 0);
		if (vro->op1)
		  {
		    fprintf (outfile, ",");
		    print_generic_expr (outfile, vro->op1, 0);
		  }
		if (vro->op2)
		  {
		    fprintf (outfile, ",");
		    print_generic_expr (outfile, vro->op2, 0);
		  }
	      }
	    if (closebrace)
		fprintf (outfile, ">");
	    if (i != ref->operands.length () - 1)
	      fprintf (outfile, ",");
	  }
	fprintf (outfile, "}");
	if (ref->vuse)
	  {
	    fprintf (outfile, "@");
	    print_generic_expr (outfile, ref->vuse, 0);
	  }
      }
      break;
    }
}
void debug_pre_expr (pre_expr);

/* Like print_pre_expr but always prints to stderr.  */
DEBUG_FUNCTION void
debug_pre_expr (pre_expr e)
{
  print_pre_expr (stderr, e);
  fprintf (stderr, "\n");
}

/* Print out SET to OUTFILE.  */

static void
print_bitmap_set (FILE *outfile, bitmap_set_t set,
		  const char *setname, int blockindex)
{
  fprintf (outfile, "%s[%d] := { ", setname, blockindex);
  if (set)
    {
      bool first = true;
      unsigned i;
      bitmap_iterator bi;

      FOR_EACH_EXPR_ID_IN_SET (set, i, bi)
	{
	  const pre_expr expr = expression_for_id (i);

	  if (!first)
	    fprintf (outfile, ", ");
	  first = false;
	  print_pre_expr (outfile, expr);

	  fprintf (outfile, " (%04d)", get_expr_value_id (expr));
	}
    }
  fprintf (outfile, " }\n");
}

void debug_bitmap_set (bitmap_set_t);

DEBUG_FUNCTION void
debug_bitmap_set (bitmap_set_t set)
{
  print_bitmap_set (stderr, set, "debug", 0);
}

void debug_bitmap_sets_for (basic_block);

DEBUG_FUNCTION void
debug_bitmap_sets_for (basic_block bb)
{
  print_bitmap_set (stderr, AVAIL_OUT (bb), "avail_out", bb->index);
  print_bitmap_set (stderr, EXP_GEN (bb), "exp_gen", bb->index);
  print_bitmap_set (stderr, PHI_GEN (bb), "phi_gen", bb->index);
  print_bitmap_set (stderr, TMP_GEN (bb), "tmp_gen", bb->index);
  print_bitmap_set (stderr, ANTIC_IN (bb), "antic_in", bb->index);
  if (do_partial_partial)
    print_bitmap_set (stderr, PA_IN (bb), "pa_in", bb->index);
  print_bitmap_set (stderr, NEW_SETS (bb), "new_sets", bb->index);
}

/* Print out the expressions that have VAL to OUTFILE.  */

static void
print_value_expressions (FILE *outfile, unsigned int val)
{
  bitmap set = value_expressions[val];
  if (set)
    {
      bitmap_set x;
      char s[10];
      sprintf (s, "%04d", val);
      x.expressions = *set;
      print_bitmap_set (outfile, &x, s, 0);
    }
}


DEBUG_FUNCTION void
debug_value_expressions (unsigned int val)
{
  print_value_expressions (stderr, val);
}

/* Given a CONSTANT, allocate a new CONSTANT type PRE_EXPR to
   represent it.  */

static pre_expr
get_or_alloc_expr_for_constant (tree constant)
{
  unsigned int result_id;
  unsigned int value_id;
  struct pre_expr_d expr;
  pre_expr newexpr;

  expr.kind = CONSTANT;
  PRE_EXPR_CONSTANT (&expr) = constant;
  result_id = lookup_expression_id (&expr);
  if (result_id != 0)
    return expression_for_id (result_id);

  newexpr = (pre_expr) pool_alloc (pre_expr_pool);
  newexpr->kind = CONSTANT;
  PRE_EXPR_CONSTANT (newexpr) = constant;
  alloc_expression_id (newexpr);
  value_id = get_or_alloc_constant_value_id (constant);
  add_to_value (value_id, newexpr);
  return newexpr;
}

/* Given a value id V, find the actual tree representing the constant
   value if there is one, and return it. Return NULL if we can't find
   a constant.  */

static tree
get_constant_for_value_id (unsigned int v)
{
  if (value_id_constant_p (v))
    {
      unsigned int i;
      bitmap_iterator bi;
      bitmap exprset = value_expressions[v];

      EXECUTE_IF_SET_IN_BITMAP (exprset, 0, i, bi)
	{
	  pre_expr expr = expression_for_id (i);
	  if (expr->kind == CONSTANT)
	    return PRE_EXPR_CONSTANT (expr);
	}
    }
  return NULL;
}

/* Get or allocate a pre_expr for a piece of GIMPLE, and return it.
   Currently only supports constants and SSA_NAMES.  */
static pre_expr
get_or_alloc_expr_for (tree t)
{
  if (TREE_CODE (t) == SSA_NAME)
    return get_or_alloc_expr_for_name (t);
  else if (is_gimple_min_invariant (t))
    return get_or_alloc_expr_for_constant (t);
  else
    {
      /* More complex expressions can result from SCCVN expression
	 simplification that inserts values for them.  As they all
	 do not have VOPs the get handled by the nary ops struct.  */
      vn_nary_op_t result;
      unsigned int result_id;
      vn_nary_op_lookup (t, &result);
      if (result != NULL)
	{
	  pre_expr e = (pre_expr) pool_alloc (pre_expr_pool);
	  e->kind = NARY;
	  PRE_EXPR_NARY (e) = result;
	  result_id = lookup_expression_id (e);
	  if (result_id != 0)
	    {
	      pool_free (pre_expr_pool, e);
	      e = expression_for_id (result_id);
	      return e;
	    }
	  alloc_expression_id (e);
	  return e;
	}
    }
  return NULL;
}

/* Return the folded version of T if T, when folded, is a gimple
   min_invariant.  Otherwise, return T.  */

static pre_expr
fully_constant_expression (pre_expr e)
{
  switch (e->kind)
    {
    case CONSTANT:
      return e;
    case NARY:
      {
	vn_nary_op_t nary = PRE_EXPR_NARY (e);
	switch (TREE_CODE_CLASS (nary->opcode))
	  {
	  case tcc_binary:
	  case tcc_comparison:
	    {
	      /* We have to go from trees to pre exprs to value ids to
		 constants.  */
	      tree naryop0 = nary->op[0];
	      tree naryop1 = nary->op[1];
	      tree result;
	      if (!is_gimple_min_invariant (naryop0))
		{
		  pre_expr rep0 = get_or_alloc_expr_for (naryop0);
		  unsigned int vrep0 = get_expr_value_id (rep0);
		  tree const0 = get_constant_for_value_id (vrep0);
		  if (const0)
		    naryop0 = fold_convert (TREE_TYPE (naryop0), const0);
		}
	      if (!is_gimple_min_invariant (naryop1))
		{
		  pre_expr rep1 = get_or_alloc_expr_for (naryop1);
		  unsigned int vrep1 = get_expr_value_id (rep1);
		  tree const1 = get_constant_for_value_id (vrep1);
		  if (const1)
		    naryop1 = fold_convert (TREE_TYPE (naryop1), const1);
		}
	      result = fold_binary (nary->opcode, nary->type,
				    naryop0, naryop1);
	      if (result && is_gimple_min_invariant (result))
		return get_or_alloc_expr_for_constant (result);
	      /* We might have simplified the expression to a
		 SSA_NAME for example from x_1 * 1.  But we cannot
		 insert a PHI for x_1 unconditionally as x_1 might
		 not be available readily.  */
	      return e;
	    }
	  case tcc_reference:
	    if (nary->opcode != REALPART_EXPR
		&& nary->opcode != IMAGPART_EXPR
		&& nary->opcode != VIEW_CONVERT_EXPR)
	      return e;
	    /* Fallthrough.  */
	  case tcc_unary:
	    {
	      /* We have to go from trees to pre exprs to value ids to
		 constants.  */
	      tree naryop0 = nary->op[0];
	      tree const0, result;
	      if (is_gimple_min_invariant (naryop0))
		const0 = naryop0;
	      else
		{
		  pre_expr rep0 = get_or_alloc_expr_for (naryop0);
		  unsigned int vrep0 = get_expr_value_id (rep0);
		  const0 = get_constant_for_value_id (vrep0);
		}
	      result = NULL;
	      if (const0)
		{
		  tree type1 = TREE_TYPE (nary->op[0]);
		  const0 = fold_convert (type1, const0);
		  result = fold_unary (nary->opcode, nary->type, const0);
		}
	      if (result && is_gimple_min_invariant (result))
		return get_or_alloc_expr_for_constant (result);
	      return e;
	    }
	  default:
	    return e;
	  }
      }
    case REFERENCE:
      {
	vn_reference_t ref = PRE_EXPR_REFERENCE (e);
	tree folded;
	if ((folded = fully_constant_vn_reference_p (ref)))
	  return get_or_alloc_expr_for_constant (folded);
	return e;
      }
    default:
      return e;
    }
  return e;
}

/* Translate the VUSE backwards through phi nodes in PHIBLOCK, so that
   it has the value it would have in BLOCK.  Set *SAME_VALID to true
   in case the new vuse doesn't change the value id of the OPERANDS.  */

static tree
translate_vuse_through_block (vec<vn_reference_op_s> operands,
			      alias_set_type set, tree type, tree vuse,
			      basic_block phiblock,
			      basic_block block, bool *same_valid)
{
  gimple phi = SSA_NAME_DEF_STMT (vuse);
  ao_ref ref;
  edge e = NULL;
  bool use_oracle;

  *same_valid = true;

  if (gimple_bb (phi) != phiblock)
    return vuse;

  use_oracle = ao_ref_init_from_vn_reference (&ref, set, type, operands);

  /* Use the alias-oracle to find either the PHI node in this block,
     the first VUSE used in this block that is equivalent to vuse or
     the first VUSE which definition in this block kills the value.  */
  if (gimple_code (phi) == GIMPLE_PHI)
    e = find_edge (block, phiblock);
  else if (use_oracle)
    while (!stmt_may_clobber_ref_p_1 (phi, &ref))
      {
	vuse = gimple_vuse (phi);
	phi = SSA_NAME_DEF_STMT (vuse);
	if (gimple_bb (phi) != phiblock)
	  return vuse;
	if (gimple_code (phi) == GIMPLE_PHI)
	  {
	    e = find_edge (block, phiblock);
	    break;
	  }
      }
  else
    return NULL_TREE;

  if (e)
    {
      if (use_oracle)
	{
	  bitmap visited = NULL;
	  unsigned int cnt;
	  /* Try to find a vuse that dominates this phi node by skipping
	     non-clobbering statements.  */
<<<<<<< HEAD
	  vuse = get_continuation_for_phi (phi, &ref, &visited, false);
=======
	  vuse = get_continuation_for_phi (phi, &ref, &cnt, &visited, false);
>>>>>>> e9c762ec
	  if (visited)
	    BITMAP_FREE (visited);
	}
      else
	vuse = NULL_TREE;
      if (!vuse)
	{
	  /* If we didn't find any, the value ID can't stay the same,
	     but return the translated vuse.  */
	  *same_valid = false;
	  vuse = PHI_ARG_DEF (phi, e->dest_idx);
	}
      /* ??? We would like to return vuse here as this is the canonical
         upmost vdef that this reference is associated with.  But during
	 insertion of the references into the hash tables we only ever
	 directly insert with their direct gimple_vuse, hence returning
	 something else would make us not find the other expression.  */
      return PHI_ARG_DEF (phi, e->dest_idx);
    }

  return NULL_TREE;
}

/* Like bitmap_find_leader, but checks for the value existing in SET1 *or*
   SET2.  This is used to avoid making a set consisting of the union
   of PA_IN and ANTIC_IN during insert.  */

static inline pre_expr
find_leader_in_sets (unsigned int val, bitmap_set_t set1, bitmap_set_t set2)
{
  pre_expr result;

  result = bitmap_find_leader (set1, val);
  if (!result && set2)
    result = bitmap_find_leader (set2, val);
  return result;
}

/* Get the tree type for our PRE expression e.  */

static tree
get_expr_type (const pre_expr e)
{
  switch (e->kind)
    {
    case NAME:
      return TREE_TYPE (PRE_EXPR_NAME (e));
    case CONSTANT:
      return TREE_TYPE (PRE_EXPR_CONSTANT (e));
    case REFERENCE:
      return PRE_EXPR_REFERENCE (e)->type;
    case NARY:
      return PRE_EXPR_NARY (e)->type;
    }
  gcc_unreachable();
}

/* Get a representative SSA_NAME for a given expression.
   Since all of our sub-expressions are treated as values, we require
   them to be SSA_NAME's for simplicity.
   Prior versions of GVNPRE used to use "value handles" here, so that
   an expression would be VH.11 + VH.10 instead of d_3 + e_6.  In
   either case, the operands are really values (IE we do not expect
   them to be usable without finding leaders).  */

static tree
get_representative_for (const pre_expr e)
{
  tree name;
  unsigned int value_id = get_expr_value_id (e);

  switch (e->kind)
    {
    case NAME:
      return PRE_EXPR_NAME (e);
    case CONSTANT:
      return PRE_EXPR_CONSTANT (e);
    case NARY:
    case REFERENCE:
      {
	/* Go through all of the expressions representing this value
	   and pick out an SSA_NAME.  */
	unsigned int i;
	bitmap_iterator bi;
	bitmap exprs = value_expressions[value_id];
	EXECUTE_IF_SET_IN_BITMAP (exprs, 0, i, bi)
	  {
	    pre_expr rep = expression_for_id (i);
	    if (rep->kind == NAME)
	      return PRE_EXPR_NAME (rep);
	    else if (rep->kind == CONSTANT)
	      return PRE_EXPR_CONSTANT (rep);
	  }
      }
      break;
    }

  /* If we reached here we couldn't find an SSA_NAME.  This can
     happen when we've discovered a value that has never appeared in
     the program as set to an SSA_NAME, as the result of phi translation.
     Create one here.
     ???  We should be able to re-use this when we insert the statement
     to compute it.  */
  name = make_temp_ssa_name (get_expr_type (e), gimple_build_nop (), "pretmp");
  VN_INFO_GET (name)->value_id = value_id;
  VN_INFO (name)->valnum = name;
  /* ???  For now mark this SSA name for release by SCCVN.  */
  VN_INFO (name)->needs_insertion = true;
  add_to_value (value_id, get_or_alloc_expr_for_name (name));
  if (dump_file && (dump_flags & TDF_DETAILS))
    {
      fprintf (dump_file, "Created SSA_NAME representative ");
      print_generic_expr (dump_file, name, 0);
      fprintf (dump_file, " for expression:");
      print_pre_expr (dump_file, e);
      fprintf (dump_file, "\n");
    }

  return name;
}



static pre_expr
phi_translate (pre_expr expr, bitmap_set_t set1, bitmap_set_t set2,
	       basic_block pred, basic_block phiblock);

/* Translate EXPR using phis in PHIBLOCK, so that it has the values of
   the phis in PRED.  Return NULL if we can't find a leader for each part
   of the translated expression.  */

static pre_expr
phi_translate_1 (pre_expr expr, bitmap_set_t set1, bitmap_set_t set2,
		 basic_block pred, basic_block phiblock)
{
  switch (expr->kind)
    {
    case NARY:
      {
	unsigned int i;
	bool changed = false;
	vn_nary_op_t nary = PRE_EXPR_NARY (expr);
	vn_nary_op_t newnary = XALLOCAVAR (struct vn_nary_op_s,
					   sizeof_vn_nary_op (nary->length));
	memcpy (newnary, nary, sizeof_vn_nary_op (nary->length));

	for (i = 0; i < newnary->length; i++)
	  {
	    if (TREE_CODE (newnary->op[i]) != SSA_NAME)
	      continue;
	    else
	      {
                pre_expr leader, result;
		unsigned int op_val_id = VN_INFO (newnary->op[i])->value_id;
		leader = find_leader_in_sets (op_val_id, set1, set2);
                result = phi_translate (leader, set1, set2, pred, phiblock);
		if (result && result != leader)
		  {
		    tree name = get_representative_for (result);
		    if (!name)
		      return NULL;
		    newnary->op[i] = name;
		  }
		else if (!result)
		  return NULL;

		changed |= newnary->op[i] != nary->op[i];
	      }
	  }
	if (changed)
	  {
	    pre_expr constant;
	    unsigned int new_val_id;

	    tree result = vn_nary_op_lookup_pieces (newnary->length,
						    newnary->opcode,
						    newnary->type,
						    &newnary->op[0],
						    &nary);
	    if (result && is_gimple_min_invariant (result))
	      return get_or_alloc_expr_for_constant (result);

	    expr = (pre_expr) pool_alloc (pre_expr_pool);
	    expr->kind = NARY;
	    expr->id = 0;
	    if (nary)
	      {
		PRE_EXPR_NARY (expr) = nary;
		constant = fully_constant_expression (expr);
		if (constant != expr)
		  return constant;

		new_val_id = nary->value_id;
		get_or_alloc_expression_id (expr);
	      }
	    else
	      {
		new_val_id = get_next_value_id ();
		value_expressions.safe_grow_cleared (get_max_value_id() + 1);
		nary = vn_nary_op_insert_pieces (newnary->length,
						 newnary->opcode,
						 newnary->type,
						 &newnary->op[0],
						 result, new_val_id);
		PRE_EXPR_NARY (expr) = nary;
		constant = fully_constant_expression (expr);
		if (constant != expr)
		  return constant;
		get_or_alloc_expression_id (expr);
	      }
	    add_to_value (new_val_id, expr);
	  }
	return expr;
      }
      break;

    case REFERENCE:
      {
	vn_reference_t ref = PRE_EXPR_REFERENCE (expr);
	vec<vn_reference_op_s> operands = ref->operands;
	tree vuse = ref->vuse;
	tree newvuse = vuse;
	vec<vn_reference_op_s> newoperands = vNULL;
	bool changed = false, same_valid = true;
	unsigned int i, j, n;
	vn_reference_op_t operand;
	vn_reference_t newref;

	for (i = 0, j = 0;
	     operands.iterate (i, &operand); i++, j++)
	  {
	    pre_expr opresult;
	    pre_expr leader;
	    tree op[3];
	    tree type = operand->type;
	    vn_reference_op_s newop = *operand;
	    op[0] = operand->op0;
	    op[1] = operand->op1;
	    op[2] = operand->op2;
	    for (n = 0; n < 3; ++n)
	      {
		unsigned int op_val_id;
		if (!op[n])
		  continue;
		if (TREE_CODE (op[n]) != SSA_NAME)
		  {
		    /* We can't possibly insert these.  */
		    if (n != 0
			&& !is_gimple_min_invariant (op[n]))
		      break;
		    continue;
		  }
		op_val_id = VN_INFO (op[n])->value_id;
		leader = find_leader_in_sets (op_val_id, set1, set2);
		if (!leader)
		  break;
		/* Make sure we do not recursively translate ourselves
		   like for translating a[n_1] with the leader for
		   n_1 being a[n_1].  */
		if (get_expression_id (leader) != get_expression_id (expr))
		  {
		    opresult = phi_translate (leader, set1, set2,
					      pred, phiblock);
		    if (!opresult)
		      break;
		    if (opresult != leader)
		      {
			tree name = get_representative_for (opresult);
			if (!name)
			  break;
			changed |= name != op[n];
			op[n] = name;
		      }
		  }
	      }
	    if (n != 3)
	      {
		newoperands.release ();
		return NULL;
	      }
	    if (!newoperands.exists ())
	      newoperands = operands.copy ();
	    /* We may have changed from an SSA_NAME to a constant */
	    if (newop.opcode == SSA_NAME && TREE_CODE (op[0]) != SSA_NAME)
	      newop.opcode = TREE_CODE (op[0]);
	    newop.type = type;
	    newop.op0 = op[0];
	    newop.op1 = op[1];
	    newop.op2 = op[2];
	    /* If it transforms a non-constant ARRAY_REF into a constant
	       one, adjust the constant offset.  */
	    if (newop.opcode == ARRAY_REF
		&& newop.off == -1
		&& TREE_CODE (op[0]) == INTEGER_CST
		&& TREE_CODE (op[1]) == INTEGER_CST
		&& TREE_CODE (op[2]) == INTEGER_CST)
	      {
		double_int off = tree_to_double_int (op[0]);
		off += -tree_to_double_int (op[1]);
		off *= tree_to_double_int (op[2]);
		if (off.fits_shwi ())
		  newop.off = off.low;
	      }
	    newoperands[j] = newop;
	    /* If it transforms from an SSA_NAME to an address, fold with
	       a preceding indirect reference.  */
	    if (j > 0 && op[0] && TREE_CODE (op[0]) == ADDR_EXPR
		&& newoperands[j - 1].opcode == MEM_REF)
	      vn_reference_fold_indirect (&newoperands, &j);
	  }
	if (i != operands.length ())
	  {
	    newoperands.release ();
	    return NULL;
	  }

	if (vuse)
	  {
	    newvuse = translate_vuse_through_block (newoperands,
						    ref->set, ref->type,
						    vuse, phiblock, pred,
						    &same_valid);
	    if (newvuse == NULL_TREE)
	      {
		newoperands.release ();
		return NULL;
	      }
	  }

	if (changed || newvuse != vuse)
	  {
	    unsigned int new_val_id;
	    pre_expr constant;

	    tree result = vn_reference_lookup_pieces (newvuse, ref->set,
						      ref->type,
						      newoperands,
						      &newref, VN_WALK);
	    if (result)
	      newoperands.release ();

	    /* We can always insert constants, so if we have a partial
	       redundant constant load of another type try to translate it
	       to a constant of appropriate type.  */
	    if (result && is_gimple_min_invariant (result))
	      {
		tree tem = result;
		if (!useless_type_conversion_p (ref->type, TREE_TYPE (result)))
		  {
		    tem = fold_unary (VIEW_CONVERT_EXPR, ref->type, result);
		    if (tem && !is_gimple_min_invariant (tem))
		      tem = NULL_TREE;
		  }
		if (tem)
		  return get_or_alloc_expr_for_constant (tem);
	      }

	    /* If we'd have to convert things we would need to validate
	       if we can insert the translated expression.  So fail
	       here for now - we cannot insert an alias with a different
	       type in the VN tables either, as that would assert.  */
	    if (result
		&& !useless_type_conversion_p (ref->type, TREE_TYPE (result)))
	      return NULL;
	    else if (!result && newref
		     && !useless_type_conversion_p (ref->type, newref->type))
	      {
		newoperands.release ();
		return NULL;
	      }

	    expr = (pre_expr) pool_alloc (pre_expr_pool);
	    expr->kind = REFERENCE;
	    expr->id = 0;

	    if (newref)
	      {
		PRE_EXPR_REFERENCE (expr) = newref;
		constant = fully_constant_expression (expr);
		if (constant != expr)
		  return constant;

		new_val_id = newref->value_id;
		get_or_alloc_expression_id (expr);
	      }
	    else
	      {
		if (changed || !same_valid)
		  {
		    new_val_id = get_next_value_id ();
		    value_expressions.safe_grow_cleared(get_max_value_id() + 1);
		  }
		else
		  new_val_id = ref->value_id;
		newref = vn_reference_insert_pieces (newvuse, ref->set,
						     ref->type,
						     newoperands,
						     result, new_val_id);
		newoperands.create (0);
		PRE_EXPR_REFERENCE (expr) = newref;
		constant = fully_constant_expression (expr);
		if (constant != expr)
		  return constant;
		get_or_alloc_expression_id (expr);
	      }
	    add_to_value (new_val_id, expr);
	  }
	newoperands.release ();
	return expr;
      }
      break;

    case NAME:
      {
	tree name = PRE_EXPR_NAME (expr);
	gimple def_stmt = SSA_NAME_DEF_STMT (name);
	/* If the SSA name is defined by a PHI node in this block,
	   translate it.  */
	if (gimple_code (def_stmt) == GIMPLE_PHI
	    && gimple_bb (def_stmt) == phiblock)
	  {
	    edge e = find_edge (pred, gimple_bb (def_stmt));
	    tree def = PHI_ARG_DEF (def_stmt, e->dest_idx);

	    /* Handle constant. */
	    if (is_gimple_min_invariant (def))
	      return get_or_alloc_expr_for_constant (def);

	    return get_or_alloc_expr_for_name (def);
	  }
	/* Otherwise return it unchanged - it will get cleaned if its
	   value is not available in PREDs AVAIL_OUT set of expressions.  */
	return expr;
      }

    default:
      gcc_unreachable ();
    }
}

/* Wrapper around phi_translate_1 providing caching functionality.  */

static pre_expr
phi_translate (pre_expr expr, bitmap_set_t set1, bitmap_set_t set2,
	       basic_block pred, basic_block phiblock)
{
  pre_expr phitrans;

  if (!expr)
    return NULL;

  /* Constants contain no values that need translation.  */
  if (expr->kind == CONSTANT)
    return expr;

  if (value_id_constant_p (get_expr_value_id (expr)))
    return expr;

  if (expr->kind != NAME)
    {
      phitrans = phi_trans_lookup (expr, pred);
      if (phitrans)
	return phitrans;
    }

  /* Translate.  */
  phitrans = phi_translate_1 (expr, set1, set2, pred, phiblock);

  /* Don't add empty translations to the cache.  Neither add
     translations of NAMEs as those are cheap to translate.  */
  if (phitrans
      && expr->kind != NAME)
    phi_trans_add (expr, phitrans, pred);

  return phitrans;
}


/* For each expression in SET, translate the values through phi nodes
   in PHIBLOCK using edge PHIBLOCK->PRED, and store the resulting
   expressions in DEST.  */

static void
phi_translate_set (bitmap_set_t dest, bitmap_set_t set, basic_block pred,
		   basic_block phiblock)
{
  vec<pre_expr> exprs;
  pre_expr expr;
  int i;

  if (gimple_seq_empty_p (phi_nodes (phiblock)))
    {
      bitmap_set_copy (dest, set);
      return;
    }

  exprs = sorted_array_from_bitmap_set (set);
  FOR_EACH_VEC_ELT (exprs, i, expr)
    {
      pre_expr translated;
      translated = phi_translate (expr, set, NULL, pred, phiblock);
      if (!translated)
	continue;

      /* We might end up with multiple expressions from SET being
	 translated to the same value.  In this case we do not want
	 to retain the NARY or REFERENCE expression but prefer a NAME
	 which would be the leader.  */
      if (translated->kind == NAME)
	bitmap_value_replace_in_set (dest, translated);
      else
	bitmap_value_insert_into_set (dest, translated);
    }
  exprs.release ();
}

/* Find the leader for a value (i.e., the name representing that
   value) in a given set, and return it.  If STMT is non-NULL it
   makes sure the defining statement for the leader dominates it.
   Return NULL if no leader is found.  */

static pre_expr
bitmap_find_leader (bitmap_set_t set, unsigned int val)
{
  if (value_id_constant_p (val))
    {
      unsigned int i;
      bitmap_iterator bi;
      bitmap exprset = value_expressions[val];

      EXECUTE_IF_SET_IN_BITMAP (exprset, 0, i, bi)
	{
	  pre_expr expr = expression_for_id (i);
	  if (expr->kind == CONSTANT)
	    return expr;
	}
    }
  if (bitmap_set_contains_value (set, val))
    {
      /* Rather than walk the entire bitmap of expressions, and see
	 whether any of them has the value we are looking for, we look
	 at the reverse mapping, which tells us the set of expressions
	 that have a given value (IE value->expressions with that
	 value) and see if any of those expressions are in our set.
	 The number of expressions per value is usually significantly
	 less than the number of expressions in the set.  In fact, for
	 large testcases, doing it this way is roughly 5-10x faster
	 than walking the bitmap.
	 If this is somehow a significant lose for some cases, we can
	 choose which set to walk based on which set is smaller.  */
      unsigned int i;
      bitmap_iterator bi;
      bitmap exprset = value_expressions[val];

      EXECUTE_IF_AND_IN_BITMAP (exprset, &set->expressions, 0, i, bi)
	return expression_for_id (i);
    }
  return NULL;
}

/* Determine if EXPR, a memory expression, is ANTIC_IN at the top of
   BLOCK by seeing if it is not killed in the block.  Note that we are
   only determining whether there is a store that kills it.  Because
   of the order in which clean iterates over values, we are guaranteed
   that altered operands will have caused us to be eliminated from the
   ANTIC_IN set already.  */

static bool
value_dies_in_block_x (pre_expr expr, basic_block block)
{
  tree vuse = PRE_EXPR_REFERENCE (expr)->vuse;
  vn_reference_t refx = PRE_EXPR_REFERENCE (expr);
  gimple def;
  gimple_stmt_iterator gsi;
  unsigned id = get_expression_id (expr);
  bool res = false;
  ao_ref ref;

  if (!vuse)
    return false;

  /* Lookup a previously calculated result.  */
  if (EXPR_DIES (block)
      && bitmap_bit_p (EXPR_DIES (block), id * 2))
    return bitmap_bit_p (EXPR_DIES (block), id * 2 + 1);

  /* A memory expression {e, VUSE} dies in the block if there is a
     statement that may clobber e.  If, starting statement walk from the
     top of the basic block, a statement uses VUSE there can be no kill
     inbetween that use and the original statement that loaded {e, VUSE},
     so we can stop walking.  */
  ref.base = NULL_TREE;
  for (gsi = gsi_start_bb (block); !gsi_end_p (gsi); gsi_next (&gsi))
    {
      tree def_vuse, def_vdef;
      def = gsi_stmt (gsi);
      def_vuse = gimple_vuse (def);
      def_vdef = gimple_vdef (def);

      /* Not a memory statement.  */
      if (!def_vuse)
	continue;

      /* Not a may-def.  */
      if (!def_vdef)
	{
	  /* A load with the same VUSE, we're done.  */
	  if (def_vuse == vuse)
	    break;

	  continue;
	}

      /* Init ref only if we really need it.  */
      if (ref.base == NULL_TREE
	  && !ao_ref_init_from_vn_reference (&ref, refx->set, refx->type,
					     refx->operands))
	{
	  res = true;
	  break;
	}
      /* If the statement may clobber expr, it dies.  */
      if (stmt_may_clobber_ref_p_1 (def, &ref))
	{
	  res = true;
	  break;
	}
    }

  /* Remember the result.  */
  if (!EXPR_DIES (block))
    EXPR_DIES (block) = BITMAP_ALLOC (&grand_bitmap_obstack);
  bitmap_set_bit (EXPR_DIES (block), id * 2);
  if (res)
    bitmap_set_bit (EXPR_DIES (block), id * 2 + 1);

  return res;
}


/* Determine if OP is valid in SET1 U SET2, which it is when the union
   contains its value-id.  */

static bool
op_valid_in_sets (bitmap_set_t set1, bitmap_set_t set2, tree op)
{
  if (op && TREE_CODE (op) == SSA_NAME)
    {
      unsigned int value_id = VN_INFO (op)->value_id;
      if (!(bitmap_set_contains_value (set1, value_id)
	    || (set2 && bitmap_set_contains_value  (set2, value_id))))
	return false;
    }
  return true;
}

/* Determine if the expression EXPR is valid in SET1 U SET2.
   ONLY SET2 CAN BE NULL.
   This means that we have a leader for each part of the expression
   (if it consists of values), or the expression is an SSA_NAME.
   For loads/calls, we also see if the vuse is killed in this block.  */

static bool
valid_in_sets (bitmap_set_t set1, bitmap_set_t set2, pre_expr expr,
	       basic_block block)
{
  switch (expr->kind)
    {
    case NAME:
      return bitmap_find_leader (AVAIL_OUT (block),
				 get_expr_value_id (expr)) != NULL;
    case NARY:
      {
	unsigned int i;
	vn_nary_op_t nary = PRE_EXPR_NARY (expr);
	for (i = 0; i < nary->length; i++)
	  if (!op_valid_in_sets (set1, set2, nary->op[i]))
	    return false;
	return true;
      }
      break;
    case REFERENCE:
      {
	vn_reference_t ref = PRE_EXPR_REFERENCE (expr);
	vn_reference_op_t vro;
	unsigned int i;

	FOR_EACH_VEC_ELT (ref->operands, i, vro)
	  {
	    if (!op_valid_in_sets (set1, set2, vro->op0)
		|| !op_valid_in_sets (set1, set2, vro->op1)
		|| !op_valid_in_sets (set1, set2, vro->op2))
	      return false;
	  }
	return true;
      }
    default:
      gcc_unreachable ();
    }
}

/* Clean the set of expressions that are no longer valid in SET1 or
   SET2.  This means expressions that are made up of values we have no
   leaders for in SET1 or SET2.  This version is used for partial
   anticipation, which means it is not valid in either ANTIC_IN or
   PA_IN.  */

static void
dependent_clean (bitmap_set_t set1, bitmap_set_t set2, basic_block block)
{
  vec<pre_expr> exprs = sorted_array_from_bitmap_set (set1);
  pre_expr expr;
  int i;

  FOR_EACH_VEC_ELT (exprs, i, expr)
    {
      if (!valid_in_sets (set1, set2, expr, block))
	bitmap_remove_from_set (set1, expr);
    }
  exprs.release ();
}

/* Clean the set of expressions that are no longer valid in SET.  This
   means expressions that are made up of values we have no leaders for
   in SET.  */

static void
clean (bitmap_set_t set, basic_block block)
{
  vec<pre_expr> exprs = sorted_array_from_bitmap_set (set);
  pre_expr expr;
  int i;

  FOR_EACH_VEC_ELT (exprs, i, expr)
    {
      if (!valid_in_sets (set, NULL, expr, block))
	bitmap_remove_from_set (set, expr);
    }
  exprs.release ();
}

/* Clean the set of expressions that are no longer valid in SET because
   they are clobbered in BLOCK or because they trap and may not be executed.  */

static void
prune_clobbered_mems (bitmap_set_t set, basic_block block)
{
  bitmap_iterator bi;
  unsigned i;

  FOR_EACH_EXPR_ID_IN_SET (set, i, bi)
    {
      pre_expr expr = expression_for_id (i);
      if (expr->kind == REFERENCE)
	{
	  vn_reference_t ref = PRE_EXPR_REFERENCE (expr);
	  if (ref->vuse)
	    {
	      gimple def_stmt = SSA_NAME_DEF_STMT (ref->vuse);
	      if (!gimple_nop_p (def_stmt)
		  && ((gimple_bb (def_stmt) != block
		       && !dominated_by_p (CDI_DOMINATORS,
					   block, gimple_bb (def_stmt)))
		      || (gimple_bb (def_stmt) == block
			  && value_dies_in_block_x (expr, block))))
		bitmap_remove_from_set (set, expr);
	    }
	}
      else if (expr->kind == NARY)
	{
	  vn_nary_op_t nary = PRE_EXPR_NARY (expr);
	  /* If the NARY may trap make sure the block does not contain
	     a possible exit point.
	     ???  This is overly conservative if we translate AVAIL_OUT
	     as the available expression might be after the exit point.  */
	  if (BB_MAY_NOTRETURN (block)
	      && vn_nary_may_trap (nary))
	    bitmap_remove_from_set (set, expr);
	}
    }
}

static sbitmap has_abnormal_preds;

/* List of blocks that may have changed during ANTIC computation and
   thus need to be iterated over.  */

static sbitmap changed_blocks;

/* Decide whether to defer a block for a later iteration, or PHI
   translate SOURCE to DEST using phis in PHIBLOCK.  Return false if we
   should defer the block, and true if we processed it.  */

static bool
defer_or_phi_translate_block (bitmap_set_t dest, bitmap_set_t source,
			      basic_block block, basic_block phiblock)
{
  if (!BB_VISITED (phiblock))
    {
      bitmap_set_bit (changed_blocks, block->index);
      BB_VISITED (block) = 0;
      BB_DEFERRED (block) = 1;
      return false;
    }
  else
    phi_translate_set (dest, source, block, phiblock);
  return true;
}

/* Compute the ANTIC set for BLOCK.

   If succs(BLOCK) > 1 then
     ANTIC_OUT[BLOCK] = intersection of ANTIC_IN[b] for all succ(BLOCK)
   else if succs(BLOCK) == 1 then
     ANTIC_OUT[BLOCK] = phi_translate (ANTIC_IN[succ(BLOCK)])

   ANTIC_IN[BLOCK] = clean(ANTIC_OUT[BLOCK] U EXP_GEN[BLOCK] - TMP_GEN[BLOCK])
*/

static bool
compute_antic_aux (basic_block block, bool block_has_abnormal_pred_edge)
{
  bool changed = false;
  bitmap_set_t S, old, ANTIC_OUT;
  bitmap_iterator bi;
  unsigned int bii;
  edge e;
  edge_iterator ei;

  old = ANTIC_OUT = S = NULL;
  BB_VISITED (block) = 1;

  /* If any edges from predecessors are abnormal, antic_in is empty,
     so do nothing.  */
  if (block_has_abnormal_pred_edge)
    goto maybe_dump_sets;

  old = ANTIC_IN (block);
  ANTIC_OUT = bitmap_set_new ();

  /* If the block has no successors, ANTIC_OUT is empty.  */
  if (EDGE_COUNT (block->succs) == 0)
    ;
  /* If we have one successor, we could have some phi nodes to
     translate through.  */
  else if (single_succ_p (block))
    {
      basic_block succ_bb = single_succ (block);

      /* We trade iterations of the dataflow equations for having to
	 phi translate the maximal set, which is incredibly slow
	 (since the maximal set often has 300+ members, even when you
	 have a small number of blocks).
	 Basically, we defer the computation of ANTIC for this block
	 until we have processed it's successor, which will inevitably
	 have a *much* smaller set of values to phi translate once
	 clean has been run on it.
	 The cost of doing this is that we technically perform more
	 iterations, however, they are lower cost iterations.

	 Timings for PRE on tramp3d-v4:
	 without maximal set fix: 11 seconds
	 with maximal set fix/without deferring: 26 seconds
	 with maximal set fix/with deferring: 11 seconds
     */

      if (!defer_or_phi_translate_block (ANTIC_OUT, ANTIC_IN (succ_bb),
					block, succ_bb))
	{
	  changed = true;
	  goto maybe_dump_sets;
	}
    }
  /* If we have multiple successors, we take the intersection of all of
     them.  Note that in the case of loop exit phi nodes, we may have
     phis to translate through.  */
  else
    {
      vec<basic_block> worklist;
      size_t i;
      basic_block bprime, first = NULL;

      worklist.create (EDGE_COUNT (block->succs));
      FOR_EACH_EDGE (e, ei, block->succs)
	{
	  if (!first
	      && BB_VISITED (e->dest))
	    first = e->dest;
	  else if (BB_VISITED (e->dest))
	    worklist.quick_push (e->dest);
	}

      /* Of multiple successors we have to have visited one already.  */
      if (!first)
	{
	  bitmap_set_bit (changed_blocks, block->index);
	  BB_VISITED (block) = 0;
	  BB_DEFERRED (block) = 1;
	  changed = true;
	  worklist.release ();
	  goto maybe_dump_sets;
	}

      if (!gimple_seq_empty_p (phi_nodes (first)))
	phi_translate_set (ANTIC_OUT, ANTIC_IN (first), block, first);
      else
	bitmap_set_copy (ANTIC_OUT, ANTIC_IN (first));

      FOR_EACH_VEC_ELT (worklist, i, bprime)
	{
	  if (!gimple_seq_empty_p (phi_nodes (bprime)))
	    {
	      bitmap_set_t tmp = bitmap_set_new ();
	      phi_translate_set (tmp, ANTIC_IN (bprime), block, bprime);
	      bitmap_set_and (ANTIC_OUT, tmp);
	      bitmap_set_free (tmp);
	    }
	  else
	    bitmap_set_and (ANTIC_OUT, ANTIC_IN (bprime));
	}
      worklist.release ();
    }

  /* Prune expressions that are clobbered in block and thus become
     invalid if translated from ANTIC_OUT to ANTIC_IN.  */
  prune_clobbered_mems (ANTIC_OUT, block);

  /* Generate ANTIC_OUT - TMP_GEN.  */
  S = bitmap_set_subtract (ANTIC_OUT, TMP_GEN (block));

  /* Start ANTIC_IN with EXP_GEN - TMP_GEN.  */
  ANTIC_IN (block) = bitmap_set_subtract (EXP_GEN (block),
					  TMP_GEN (block));

  /* Then union in the ANTIC_OUT - TMP_GEN values,
     to get ANTIC_OUT U EXP_GEN - TMP_GEN */
  FOR_EACH_EXPR_ID_IN_SET (S, bii, bi)
    bitmap_value_insert_into_set (ANTIC_IN (block),
				  expression_for_id (bii));

  clean (ANTIC_IN (block), block);

  if (!bitmap_set_equal (old, ANTIC_IN (block)))
    {
      changed = true;
      bitmap_set_bit (changed_blocks, block->index);
      FOR_EACH_EDGE (e, ei, block->preds)
	bitmap_set_bit (changed_blocks, e->src->index);
    }
  else
    bitmap_clear_bit (changed_blocks, block->index);

 maybe_dump_sets:
  if (dump_file && (dump_flags & TDF_DETAILS))
    {
      if (!BB_DEFERRED (block) || BB_VISITED (block))
	{
	  if (ANTIC_OUT)
	    print_bitmap_set (dump_file, ANTIC_OUT, "ANTIC_OUT", block->index);

	  print_bitmap_set (dump_file, ANTIC_IN (block), "ANTIC_IN",
			    block->index);

	  if (S)
	    print_bitmap_set (dump_file, S, "S", block->index);
	}
      else
	{
	  fprintf (dump_file,
		   "Block %d was deferred for a future iteration.\n",
		   block->index);
	}
    }
  if (old)
    bitmap_set_free (old);
  if (S)
    bitmap_set_free (S);
  if (ANTIC_OUT)
    bitmap_set_free (ANTIC_OUT);
  return changed;
}

/* Compute PARTIAL_ANTIC for BLOCK.

   If succs(BLOCK) > 1 then
     PA_OUT[BLOCK] = value wise union of PA_IN[b] + all ANTIC_IN not
     in ANTIC_OUT for all succ(BLOCK)
   else if succs(BLOCK) == 1 then
     PA_OUT[BLOCK] = phi_translate (PA_IN[succ(BLOCK)])

   PA_IN[BLOCK] = dependent_clean(PA_OUT[BLOCK] - TMP_GEN[BLOCK]
				  - ANTIC_IN[BLOCK])

*/
static bool
compute_partial_antic_aux (basic_block block,
			   bool block_has_abnormal_pred_edge)
{
  bool changed = false;
  bitmap_set_t old_PA_IN;
  bitmap_set_t PA_OUT;
  edge e;
  edge_iterator ei;
  unsigned long max_pa = PARAM_VALUE (PARAM_MAX_PARTIAL_ANTIC_LENGTH);

  old_PA_IN = PA_OUT = NULL;

  /* If any edges from predecessors are abnormal, antic_in is empty,
     so do nothing.  */
  if (block_has_abnormal_pred_edge)
    goto maybe_dump_sets;

  /* If there are too many partially anticipatable values in the
     block, phi_translate_set can take an exponential time: stop
     before the translation starts.  */
  if (max_pa
      && single_succ_p (block)
      && bitmap_count_bits (&PA_IN (single_succ (block))->values) > max_pa)
    goto maybe_dump_sets;

  old_PA_IN = PA_IN (block);
  PA_OUT = bitmap_set_new ();

  /* If the block has no successors, ANTIC_OUT is empty.  */
  if (EDGE_COUNT (block->succs) == 0)
    ;
  /* If we have one successor, we could have some phi nodes to
     translate through.  Note that we can't phi translate across DFS
     back edges in partial antic, because it uses a union operation on
     the successors.  For recurrences like IV's, we will end up
     generating a new value in the set on each go around (i + 3 (VH.1)
     VH.1 + 1 (VH.2), VH.2 + 1 (VH.3), etc), forever.  */
  else if (single_succ_p (block))
    {
      basic_block succ = single_succ (block);
      if (!(single_succ_edge (block)->flags & EDGE_DFS_BACK))
	phi_translate_set (PA_OUT, PA_IN (succ), block, succ);
    }
  /* If we have multiple successors, we take the union of all of
     them.  */
  else
    {
      vec<basic_block> worklist;
      size_t i;
      basic_block bprime;

      worklist.create (EDGE_COUNT (block->succs));
      FOR_EACH_EDGE (e, ei, block->succs)
	{
	  if (e->flags & EDGE_DFS_BACK)
	    continue;
	  worklist.quick_push (e->dest);
	}
      if (worklist.length () > 0)
	{
	  FOR_EACH_VEC_ELT (worklist, i, bprime)
	    {
	      unsigned int i;
	      bitmap_iterator bi;

	      FOR_EACH_EXPR_ID_IN_SET (ANTIC_IN (bprime), i, bi)
		bitmap_value_insert_into_set (PA_OUT,
					      expression_for_id (i));
	      if (!gimple_seq_empty_p (phi_nodes (bprime)))
		{
		  bitmap_set_t pa_in = bitmap_set_new ();
		  phi_translate_set (pa_in, PA_IN (bprime), block, bprime);
		  FOR_EACH_EXPR_ID_IN_SET (pa_in, i, bi)
		    bitmap_value_insert_into_set (PA_OUT,
						  expression_for_id (i));
		  bitmap_set_free (pa_in);
		}
	      else
		FOR_EACH_EXPR_ID_IN_SET (PA_IN (bprime), i, bi)
		  bitmap_value_insert_into_set (PA_OUT,
						expression_for_id (i));
	    }
	}
      worklist.release ();
    }

  /* Prune expressions that are clobbered in block and thus become
     invalid if translated from PA_OUT to PA_IN.  */
  prune_clobbered_mems (PA_OUT, block);

  /* PA_IN starts with PA_OUT - TMP_GEN.
     Then we subtract things from ANTIC_IN.  */
  PA_IN (block) = bitmap_set_subtract (PA_OUT, TMP_GEN (block));

  /* For partial antic, we want to put back in the phi results, since
     we will properly avoid making them partially antic over backedges.  */
  bitmap_ior_into (&PA_IN (block)->values, &PHI_GEN (block)->values);
  bitmap_ior_into (&PA_IN (block)->expressions, &PHI_GEN (block)->expressions);

  /* PA_IN[block] = PA_IN[block] - ANTIC_IN[block] */
  bitmap_set_subtract_values (PA_IN (block), ANTIC_IN (block));

  dependent_clean (PA_IN (block), ANTIC_IN (block), block);

  if (!bitmap_set_equal (old_PA_IN, PA_IN (block)))
    {
      changed = true;
      bitmap_set_bit (changed_blocks, block->index);
      FOR_EACH_EDGE (e, ei, block->preds)
	bitmap_set_bit (changed_blocks, e->src->index);
    }
  else
    bitmap_clear_bit (changed_blocks, block->index);

 maybe_dump_sets:
  if (dump_file && (dump_flags & TDF_DETAILS))
    {
      if (PA_OUT)
	print_bitmap_set (dump_file, PA_OUT, "PA_OUT", block->index);

      print_bitmap_set (dump_file, PA_IN (block), "PA_IN", block->index);
    }
  if (old_PA_IN)
    bitmap_set_free (old_PA_IN);
  if (PA_OUT)
    bitmap_set_free (PA_OUT);
  return changed;
}

/* Compute ANTIC and partial ANTIC sets.  */

static void
compute_antic (void)
{
  bool changed = true;
  int num_iterations = 0;
  basic_block block;
  int i;

  /* If any predecessor edges are abnormal, we punt, so antic_in is empty.
     We pre-build the map of blocks with incoming abnormal edges here.  */
  has_abnormal_preds = sbitmap_alloc (last_basic_block);
  bitmap_clear (has_abnormal_preds);

  FOR_ALL_BB (block)
    {
      edge_iterator ei;
      edge e;

      FOR_EACH_EDGE (e, ei, block->preds)
	{
	  e->flags &= ~EDGE_DFS_BACK;
	  if (e->flags & EDGE_ABNORMAL)
	    {
	      bitmap_set_bit (has_abnormal_preds, block->index);
	      break;
	    }
	}

      BB_VISITED (block) = 0;
      BB_DEFERRED (block) = 0;

      /* While we are here, give empty ANTIC_IN sets to each block.  */
      ANTIC_IN (block) = bitmap_set_new ();
      PA_IN (block) = bitmap_set_new ();
    }

  /* At the exit block we anticipate nothing.  */
  BB_VISITED (EXIT_BLOCK_PTR) = 1;

  changed_blocks = sbitmap_alloc (last_basic_block + 1);
  bitmap_ones (changed_blocks);
  while (changed)
    {
      if (dump_file && (dump_flags & TDF_DETAILS))
	fprintf (dump_file, "Starting iteration %d\n", num_iterations);
      /* ???  We need to clear our PHI translation cache here as the
         ANTIC sets shrink and we restrict valid translations to
	 those having operands with leaders in ANTIC.  Same below
	 for PA ANTIC computation.  */
      num_iterations++;
      changed = false;
      for (i = postorder_num - 1; i >= 0; i--)
	{
	  if (bitmap_bit_p (changed_blocks, postorder[i]))
	    {
	      basic_block block = BASIC_BLOCK (postorder[i]);
	      changed |= compute_antic_aux (block,
					    bitmap_bit_p (has_abnormal_preds,
						      block->index));
	    }
	}
      /* Theoretically possible, but *highly* unlikely.  */
      gcc_checking_assert (num_iterations < 500);
    }

  statistics_histogram_event (cfun, "compute_antic iterations",
			      num_iterations);

  if (do_partial_partial)
    {
      bitmap_ones (changed_blocks);
      mark_dfs_back_edges ();
      num_iterations = 0;
      changed = true;
      while (changed)
	{
	  if (dump_file && (dump_flags & TDF_DETAILS))
	    fprintf (dump_file, "Starting iteration %d\n", num_iterations);
	  num_iterations++;
	  changed = false;
	  for (i = postorder_num - 1 ; i >= 0; i--)
	    {
	      if (bitmap_bit_p (changed_blocks, postorder[i]))
		{
		  basic_block block = BASIC_BLOCK (postorder[i]);
		  changed
		    |= compute_partial_antic_aux (block,
						  bitmap_bit_p (has_abnormal_preds,
							    block->index));
		}
	    }
	  /* Theoretically possible, but *highly* unlikely.  */
	  gcc_checking_assert (num_iterations < 500);
	}
      statistics_histogram_event (cfun, "compute_partial_antic iterations",
				  num_iterations);
    }
  sbitmap_free (has_abnormal_preds);
  sbitmap_free (changed_blocks);
}

<<<<<<< HEAD
/* Return true if OP is a tree which we can perform PRE on.
   This may not match the operations we can value number, but in
   a perfect world would.  */

static bool
can_PRE_operation (tree op)
{
  return UNARY_CLASS_P (op)
    || BINARY_CLASS_P (op)
    || COMPARISON_CLASS_P (op)
    || TREE_CODE (op) == MEM_REF 
    || TREE_CODE (op) == COMPONENT_REF
    || TREE_CODE (op) == VIEW_CONVERT_EXPR
    || TREE_CODE (op) == CALL_EXPR
    || TREE_CODE (op) == ARRAY_REF;
}

=======
>>>>>>> e9c762ec

/* Inserted expressions are placed onto this worklist, which is used
   for performing quick dead code elimination of insertions we made
   that didn't turn out to be necessary.   */
static bitmap inserted_exprs;

/* The actual worker for create_component_ref_by_pieces.  */

static tree
create_component_ref_by_pieces_1 (basic_block block, vn_reference_t ref,
				  unsigned int *operand, gimple_seq *stmts)
{
  vn_reference_op_t currop = &ref->operands[*operand];
  tree genop;
  ++*operand;
  switch (currop->opcode)
    {
    case CALL_EXPR:
      {
	tree folded, sc = NULL_TREE;
	unsigned int nargs = 0;
	tree fn, *args;
	if (TREE_CODE (currop->op0) == FUNCTION_DECL)
	  fn = currop->op0;
	else
	  fn = find_or_generate_expression (block, currop->op0, stmts);
	if (!fn)
	  return NULL_TREE;
	if (currop->op1)
	  {
	    sc = find_or_generate_expression (block, currop->op1, stmts);
	    if (!sc)
	      return NULL_TREE;
	  }
	args = XNEWVEC (tree, ref->operands.length () - 1);
	while (*operand < ref->operands.length ())
	  {
	    args[nargs] = create_component_ref_by_pieces_1 (block, ref,
							    operand, stmts);
	    if (!args[nargs])
	      return NULL_TREE;
	    nargs++;
	  }
	folded = build_call_array (currop->type,
				   (TREE_CODE (fn) == FUNCTION_DECL
				    ? build_fold_addr_expr (fn) : fn),
				   nargs, args);
	free (args);
	if (sc)
	  CALL_EXPR_STATIC_CHAIN (folded) = sc;
	return folded;
      }

    case MEM_REF:
      {
	tree baseop = create_component_ref_by_pieces_1 (block, ref, operand,
							stmts);
	if (!baseop)
	  return NULL_TREE;
	tree offset = currop->op0;
	if (TREE_CODE (baseop) == ADDR_EXPR
	    && handled_component_p (TREE_OPERAND (baseop, 0)))
	  {
	    HOST_WIDE_INT off;
	    tree base;
	    base = get_addr_base_and_unit_offset (TREE_OPERAND (baseop, 0),
						  &off);
	    gcc_assert (base);
	    offset = int_const_binop (PLUS_EXPR, offset,
				      build_int_cst (TREE_TYPE (offset),
						     off));
	    baseop = build_fold_addr_expr (base);
	  }
	return fold_build2 (MEM_REF, currop->type, baseop, offset);
      }

    case TARGET_MEM_REF:
      {
	tree genop0 = NULL_TREE, genop1 = NULL_TREE;
	vn_reference_op_t nextop = &ref->operands[++*operand];
	tree baseop = create_component_ref_by_pieces_1 (block, ref, operand,
							stmts);
	if (!baseop)
	  return NULL_TREE;
	if (currop->op0)
	  {
	    genop0 = find_or_generate_expression (block, currop->op0, stmts);
	    if (!genop0)
	      return NULL_TREE;
	  }
	if (nextop->op0)
	  {
	    genop1 = find_or_generate_expression (block, nextop->op0, stmts);
	    if (!genop1)
	      return NULL_TREE;
	  }
	return build5 (TARGET_MEM_REF, currop->type,
		       baseop, currop->op2, genop0, currop->op1, genop1);
      }

    case ADDR_EXPR:
      if (currop->op0)
	{
	  gcc_assert (is_gimple_min_invariant (currop->op0));
	  return currop->op0;
	}
      /* Fallthrough.  */
    case REALPART_EXPR:
    case IMAGPART_EXPR:
    case VIEW_CONVERT_EXPR:
      {
	tree genop0 = create_component_ref_by_pieces_1 (block, ref, operand,
							stmts);
	if (!genop0)
	  return NULL_TREE;
	return fold_build1 (currop->opcode, currop->type, genop0);
      }

    case WITH_SIZE_EXPR:
      {
	tree genop0 = create_component_ref_by_pieces_1 (block, ref, operand,
							stmts);
	if (!genop0)
	  return NULL_TREE;
	tree genop1 = find_or_generate_expression (block, currop->op0, stmts);
	if (!genop1)
	  return NULL_TREE;
	return fold_build2 (currop->opcode, currop->type, genop0, genop1);
      }

    case BIT_FIELD_REF:
      {
	tree genop0 = create_component_ref_by_pieces_1 (block, ref, operand,
							stmts);
	if (!genop0)
	  return NULL_TREE;
	tree op1 = currop->op0;
	tree op2 = currop->op1;
	return fold_build3 (BIT_FIELD_REF, currop->type, genop0, op1, op2);
      }

      /* For array ref vn_reference_op's, operand 1 of the array ref
	 is op0 of the reference op and operand 3 of the array ref is
	 op1.  */
    case ARRAY_RANGE_REF:
    case ARRAY_REF:
      {
	tree genop0;
	tree genop1 = currop->op0;
	tree genop2 = currop->op1;
	tree genop3 = currop->op2;
	genop0 = create_component_ref_by_pieces_1 (block, ref, operand,
						   stmts);
	if (!genop0)
	  return NULL_TREE;
	genop1 = find_or_generate_expression (block, genop1, stmts);
	if (!genop1)
	  return NULL_TREE;
	if (genop2)
	  {
	    tree domain_type = TYPE_DOMAIN (TREE_TYPE (genop0));
	    /* Drop zero minimum index if redundant.  */
	    if (integer_zerop (genop2)
		&& (!domain_type
		    || integer_zerop (TYPE_MIN_VALUE (domain_type))))
	      genop2 = NULL_TREE;
	    else
	      {
		genop2 = find_or_generate_expression (block, genop2, stmts);
		if (!genop2)
		  return NULL_TREE;
	      }
	  }
	if (genop3)
	  {
	    tree elmt_type = TREE_TYPE (TREE_TYPE (genop0));
	    /* We can't always put a size in units of the element alignment
	       here as the element alignment may be not visible.  See
	       PR43783.  Simply drop the element size for constant
	       sizes.  */
	    if (tree_int_cst_equal (genop3, TYPE_SIZE_UNIT (elmt_type)))
	      genop3 = NULL_TREE;
	    else
	      {
		genop3 = size_binop (EXACT_DIV_EXPR, genop3,
				     size_int (TYPE_ALIGN_UNIT (elmt_type)));
		genop3 = find_or_generate_expression (block, genop3, stmts);
		if (!genop3)
		  return NULL_TREE;
	      }
	  }
	return build4 (currop->opcode, currop->type, genop0, genop1,
		       genop2, genop3);
      }
    case COMPONENT_REF:
      {
	tree op0;
	tree op1;
	tree genop2 = currop->op1;
	op0 = create_component_ref_by_pieces_1 (block, ref, operand, stmts);
	if (!op0)
	  return NULL_TREE;
	/* op1 should be a FIELD_DECL, which are represented by themselves.  */
	op1 = currop->op0;
	if (genop2)
	  {
	    genop2 = find_or_generate_expression (block, genop2, stmts);
	    if (!genop2)
	      return NULL_TREE;
	  }
	return fold_build3 (COMPONENT_REF, TREE_TYPE (op1), op0, op1, genop2);
      }

    case SSA_NAME:
      {
	genop = find_or_generate_expression (block, currop->op0, stmts);
	return genop;
      }
    case STRING_CST:
    case INTEGER_CST:
    case COMPLEX_CST:
    case VECTOR_CST:
    case REAL_CST:
    case CONSTRUCTOR:
    case VAR_DECL:
    case PARM_DECL:
    case CONST_DECL:
    case RESULT_DECL:
    case FUNCTION_DECL:
      return currop->op0;

    default:
      gcc_unreachable ();
    }
}

/* For COMPONENT_REF's and ARRAY_REF's, we can't have any intermediates for the
   COMPONENT_REF or MEM_REF or ARRAY_REF portion, because we'd end up with
   trying to rename aggregates into ssa form directly, which is a no no.

   Thus, this routine doesn't create temporaries, it just builds a
   single access expression for the array, calling
   find_or_generate_expression to build the innermost pieces.

   This function is a subroutine of create_expression_by_pieces, and
   should not be called on it's own unless you really know what you
   are doing.  */

static tree
create_component_ref_by_pieces (basic_block block, vn_reference_t ref,
				gimple_seq *stmts)
{
  unsigned int op = 0;
  return create_component_ref_by_pieces_1 (block, ref, &op, stmts);
}

/* Find a simple leader for an expression, or generate one using
   create_expression_by_pieces from a NARY expression for the value.
   BLOCK is the basic_block we are looking for leaders in.
   OP is the tree expression to find a leader for or generate.
   Returns the leader or NULL_TREE on failure.  */

static tree
find_or_generate_expression (basic_block block, tree op, gimple_seq *stmts)
{
  pre_expr expr = get_or_alloc_expr_for (op);
  unsigned int lookfor = get_expr_value_id (expr);
  pre_expr leader = bitmap_find_leader (AVAIL_OUT (block), lookfor);
  if (leader)
    {
      if (leader->kind == NAME)
	return PRE_EXPR_NAME (leader);
      else if (leader->kind == CONSTANT)
	return PRE_EXPR_CONSTANT (leader);

      /* Defer.  */
      return NULL_TREE;
    }

  /* It must be a complex expression, so generate it recursively.  Note
     that this is only necessary to handle gcc.dg/tree-ssa/ssa-pre28.c
     where the insert algorithm fails to insert a required expression.  */
  bitmap exprset = value_expressions[lookfor];
  bitmap_iterator bi;
  unsigned int i;
  EXECUTE_IF_SET_IN_BITMAP (exprset, 0, i, bi)
    {
      pre_expr temp = expression_for_id (i);
      /* We cannot insert random REFERENCE expressions at arbitrary
	 places.  We can insert NARYs which eventually re-materializes
	 its operand values.  */
      if (temp->kind == NARY)
	return create_expression_by_pieces (block, temp, stmts,
					    get_expr_type (expr));
    }

  /* Defer.  */
  return NULL_TREE;
}

#define NECESSARY GF_PLF_1

/* Create an expression in pieces, so that we can handle very complex
   expressions that may be ANTIC, but not necessary GIMPLE.
   BLOCK is the basic block the expression will be inserted into,
   EXPR is the expression to insert (in value form)
   STMTS is a statement list to append the necessary insertions into.

   This function will die if we hit some value that shouldn't be
   ANTIC but is (IE there is no leader for it, or its components).
   The function returns NULL_TREE in case a different antic expression
   has to be inserted first.
   This function may also generate expressions that are themselves
   partially or fully redundant.  Those that are will be either made
   fully redundant during the next iteration of insert (for partially
   redundant ones), or eliminated by eliminate (for fully redundant
   ones).  */

static tree
create_expression_by_pieces (basic_block block, pre_expr expr,
			     gimple_seq *stmts, tree type)
{
  tree name;
  tree folded;
  gimple_seq forced_stmts = NULL;
  unsigned int value_id;
  gimple_stmt_iterator gsi;
  tree exprtype = type ? type : get_expr_type (expr);
  pre_expr nameexpr;
  gimple newstmt;

  switch (expr->kind)
    {
      /* We may hit the NAME/CONSTANT case if we have to convert types
	 that value numbering saw through.  */
    case NAME:
      folded = PRE_EXPR_NAME (expr);
      break;
    case CONSTANT:
      folded = PRE_EXPR_CONSTANT (expr);
      break;
    case REFERENCE:
      {
	vn_reference_t ref = PRE_EXPR_REFERENCE (expr);
	folded = create_component_ref_by_pieces (block, ref, stmts);
	if (!folded)
	  return NULL_TREE;
      }
      break;
    case NARY:
      {
	vn_nary_op_t nary = PRE_EXPR_NARY (expr);
	tree *genop = XALLOCAVEC (tree, nary->length);
	unsigned i;
	for (i = 0; i < nary->length; ++i)
	  {
	    genop[i] = find_or_generate_expression (block, nary->op[i], stmts);
	    if (!genop[i])
	      return NULL_TREE;
	    /* Ensure genop[] is properly typed for POINTER_PLUS_EXPR.  It
	       may have conversions stripped.  */
	    if (nary->opcode == POINTER_PLUS_EXPR)
	      {
		if (i == 0)
		  genop[i] = fold_convert (nary->type, genop[i]);
		else if (i == 1)
		  genop[i] = convert_to_ptrofftype (genop[i]);
	      }
	    else
	      genop[i] = fold_convert (TREE_TYPE (nary->op[i]), genop[i]);
	  }
	if (nary->opcode == CONSTRUCTOR)
	  {
	    vec<constructor_elt, va_gc> *elts = NULL;
	    for (i = 0; i < nary->length; ++i)
	      CONSTRUCTOR_APPEND_ELT (elts, NULL_TREE, genop[i]);
	    folded = build_constructor (nary->type, elts);
	  }
	else
	  {
	    switch (nary->length)
	      {
	      case 1:
		folded = fold_build1 (nary->opcode, nary->type,
				      genop[0]);
		break;
	      case 2:
		folded = fold_build2 (nary->opcode, nary->type,
				      genop[0], genop[1]);
		break;
	      case 3:
		folded = fold_build3 (nary->opcode, nary->type,
				      genop[0], genop[1], genop[2]);
		break;
	      default:
		gcc_unreachable ();
	      }
	  }
      }
      break;
    default:
      gcc_unreachable ();
    }

  if (!useless_type_conversion_p (exprtype, TREE_TYPE (folded)))
    folded = fold_convert (exprtype, folded);

  /* Force the generated expression to be a sequence of GIMPLE
     statements.
     We have to call unshare_expr because force_gimple_operand may
     modify the tree we pass to it.  */
  folded = force_gimple_operand (unshare_expr (folded), &forced_stmts,
				 false, NULL);

  /* If we have any intermediate expressions to the value sets, add them
     to the value sets and chain them in the instruction stream.  */
  if (forced_stmts)
    {
      gsi = gsi_start (forced_stmts);
      for (; !gsi_end_p (gsi); gsi_next (&gsi))
	{
	  gimple stmt = gsi_stmt (gsi);
	  tree forcedname = gimple_get_lhs (stmt);
	  pre_expr nameexpr;

	  if (TREE_CODE (forcedname) == SSA_NAME)
	    {
	      bitmap_set_bit (inserted_exprs, SSA_NAME_VERSION (forcedname));
	      VN_INFO_GET (forcedname)->valnum = forcedname;
	      VN_INFO (forcedname)->value_id = get_next_value_id ();
	      nameexpr = get_or_alloc_expr_for_name (forcedname);
	      add_to_value (VN_INFO (forcedname)->value_id, nameexpr);
	      bitmap_value_replace_in_set (NEW_SETS (block), nameexpr);
	      bitmap_value_replace_in_set (AVAIL_OUT (block), nameexpr);
	    }
	}
      gimple_seq_add_seq (stmts, forced_stmts);
    }

  name = make_temp_ssa_name (exprtype, NULL, "pretmp");
  newstmt = gimple_build_assign (name, folded);
  gimple_set_plf (newstmt, NECESSARY, false);

  gimple_seq_add_stmt (stmts, newstmt);
  bitmap_set_bit (inserted_exprs, SSA_NAME_VERSION (name));

  /* Fold the last statement.  */
  gsi = gsi_last (*stmts);
  if (fold_stmt_inplace (&gsi))
    update_stmt (gsi_stmt (gsi));

  /* Add a value number to the temporary.
     The value may already exist in either NEW_SETS, or AVAIL_OUT, because
     we are creating the expression by pieces, and this particular piece of
     the expression may have been represented.  There is no harm in replacing
     here.  */
  value_id = get_expr_value_id (expr);
  VN_INFO_GET (name)->value_id = value_id;
  VN_INFO (name)->valnum = sccvn_valnum_from_value_id (value_id);
  if (VN_INFO (name)->valnum == NULL_TREE)
    VN_INFO (name)->valnum = name;
  gcc_assert (VN_INFO (name)->valnum != NULL_TREE);
  nameexpr = get_or_alloc_expr_for_name (name);
  add_to_value (value_id, nameexpr);
  if (NEW_SETS (block))
    bitmap_value_replace_in_set (NEW_SETS (block), nameexpr);
  bitmap_value_replace_in_set (AVAIL_OUT (block), nameexpr);

  pre_stats.insertions++;
  if (dump_file && (dump_flags & TDF_DETAILS))
    {
      fprintf (dump_file, "Inserted ");
      print_gimple_stmt (dump_file, newstmt, 0, 0);
      fprintf (dump_file, " in predecessor %d\n", block->index);
    }

  return name;
}


/* Returns true if we want to inhibit the insertions of PHI nodes
   for the given EXPR for basic block BB (a member of a loop).
   We want to do this, when we fear that the induction variable we
   create might inhibit vectorization.  */

static bool
inhibit_phi_insertion (basic_block bb, pre_expr expr)
{
  vn_reference_t vr = PRE_EXPR_REFERENCE (expr);
  vec<vn_reference_op_s> ops = vr->operands;
  vn_reference_op_t op;
  unsigned i;

  /* If we aren't going to vectorize we don't inhibit anything.  */
  if (!flag_tree_vectorize)
    return false;

  /* Otherwise we inhibit the insertion when the address of the
     memory reference is a simple induction variable.  In other
     cases the vectorizer won't do anything anyway (either it's
     loop invariant or a complicated expression).  */
  FOR_EACH_VEC_ELT (ops, i, op)
    {
      switch (op->opcode)
	{
	case CALL_EXPR:
	  /* Calls are not a problem.  */
	  return false;

	case ARRAY_REF:
	case ARRAY_RANGE_REF:
	  if (TREE_CODE (op->op0) != SSA_NAME)
	    break;
	  /* Fallthru.  */
	case SSA_NAME:
	  {
	    basic_block defbb = gimple_bb (SSA_NAME_DEF_STMT (op->op0));
	    affine_iv iv;
	    /* Default defs are loop invariant.  */
	    if (!defbb)
	      break;
	    /* Defined outside this loop, also loop invariant.  */
	    if (!flow_bb_inside_loop_p (bb->loop_father, defbb))
	      break;
	    /* If it's a simple induction variable inhibit insertion,
	       the vectorizer might be interested in this one.  */
	    if (simple_iv (bb->loop_father, bb->loop_father,
			   op->op0, &iv, true))
	      return true;
	    /* No simple IV, vectorizer can't do anything, hence no
	       reason to inhibit the transformation for this operand.  */
	    break;
	  }
	default:
	  break;
	}
    }
  return false;
}

/* Insert the to-be-made-available values of expression EXPRNUM for each
   predecessor, stored in AVAIL, into the predecessors of BLOCK, and
   merge the result with a phi node, given the same value number as
   NODE.  Return true if we have inserted new stuff.  */

static bool
insert_into_preds_of_block (basic_block block, unsigned int exprnum,
			    vec<pre_expr> avail)
{
  pre_expr expr = expression_for_id (exprnum);
  pre_expr newphi;
  unsigned int val = get_expr_value_id (expr);
  edge pred;
  bool insertions = false;
  bool nophi = false;
  basic_block bprime;
  pre_expr eprime;
  edge_iterator ei;
  tree type = get_expr_type (expr);
  tree temp;
  gimple phi;

  /* Make sure we aren't creating an induction variable.  */
  if (bb_loop_depth (block) > 0 && EDGE_COUNT (block->preds) == 2)
    {
      bool firstinsideloop = false;
      bool secondinsideloop = false;
      firstinsideloop = flow_bb_inside_loop_p (block->loop_father,
					       EDGE_PRED (block, 0)->src);
      secondinsideloop = flow_bb_inside_loop_p (block->loop_father,
						EDGE_PRED (block, 1)->src);
      /* Induction variables only have one edge inside the loop.  */
      if ((firstinsideloop ^ secondinsideloop)
	  && (expr->kind != REFERENCE
	      || inhibit_phi_insertion (block, expr)))
	{
	  if (dump_file && (dump_flags & TDF_DETAILS))
	    fprintf (dump_file, "Skipping insertion of phi for partial redundancy: Looks like an induction variable\n");
	  nophi = true;
	}
    }

  /* Make the necessary insertions.  */
  FOR_EACH_EDGE (pred, ei, block->preds)
    {
      gimple_seq stmts = NULL;
      tree builtexpr;
      bprime = pred->src;
      eprime = avail[pred->dest_idx];

      if (eprime->kind != NAME && eprime->kind != CONSTANT)
	{
	  builtexpr = create_expression_by_pieces (bprime, eprime,
						   &stmts, type);
	  gcc_assert (!(pred->flags & EDGE_ABNORMAL));
	  gsi_insert_seq_on_edge (pred, stmts);
	  if (!builtexpr)
	    {
	      /* We cannot insert a PHI node if we failed to insert
		 on one edge.  */
	      nophi = true;
	      continue;
	    }
	  avail[pred->dest_idx] = get_or_alloc_expr_for_name (builtexpr);
	  insertions = true;
	}
      else if (eprime->kind == CONSTANT)
	{
	  /* Constants may not have the right type, fold_convert
	     should give us back a constant with the right type.  */
	  tree constant = PRE_EXPR_CONSTANT (eprime);
	  if (!useless_type_conversion_p (type, TREE_TYPE (constant)))
	    {
	      tree builtexpr = fold_convert (type, constant);
	      if (!is_gimple_min_invariant (builtexpr))
		{
		  tree forcedexpr = force_gimple_operand (builtexpr,
							  &stmts, true,
							  NULL);
		  if (!is_gimple_min_invariant (forcedexpr))
		    {
		      if (forcedexpr != builtexpr)
			{
			  VN_INFO_GET (forcedexpr)->valnum = PRE_EXPR_CONSTANT (eprime);
			  VN_INFO (forcedexpr)->value_id = get_expr_value_id (eprime);
			}
		      if (stmts)
			{
			  gimple_stmt_iterator gsi;
			  gsi = gsi_start (stmts);
			  for (; !gsi_end_p (gsi); gsi_next (&gsi))
			    {
			      gimple stmt = gsi_stmt (gsi);
			      tree lhs = gimple_get_lhs (stmt);
			      if (TREE_CODE (lhs) == SSA_NAME)
				bitmap_set_bit (inserted_exprs,
						SSA_NAME_VERSION (lhs));
			      gimple_set_plf (stmt, NECESSARY, false);
			    }
			  gsi_insert_seq_on_edge (pred, stmts);
			}
		      avail[pred->dest_idx]
			= get_or_alloc_expr_for_name (forcedexpr);
		    }
		}
	      else
		avail[pred->dest_idx]
		    = get_or_alloc_expr_for_constant (builtexpr);
	    }
	}
      else if (eprime->kind == NAME)
	{
	  /* We may have to do a conversion because our value
	     numbering can look through types in certain cases, but
	     our IL requires all operands of a phi node have the same
	     type.  */
	  tree name = PRE_EXPR_NAME (eprime);
	  if (!useless_type_conversion_p (type, TREE_TYPE (name)))
	    {
	      tree builtexpr;
	      tree forcedexpr;
	      builtexpr = fold_convert (type, name);
	      forcedexpr = force_gimple_operand (builtexpr,
						 &stmts, true,
						 NULL);

	      if (forcedexpr != name)
		{
		  VN_INFO_GET (forcedexpr)->valnum = VN_INFO (name)->valnum;
		  VN_INFO (forcedexpr)->value_id = VN_INFO (name)->value_id;
		}

	      if (stmts)
		{
		  gimple_stmt_iterator gsi;
		  gsi = gsi_start (stmts);
		  for (; !gsi_end_p (gsi); gsi_next (&gsi))
		    {
		      gimple stmt = gsi_stmt (gsi);
		      tree lhs = gimple_get_lhs (stmt);
		      if (TREE_CODE (lhs) == SSA_NAME)
			bitmap_set_bit (inserted_exprs, SSA_NAME_VERSION (lhs));
		      gimple_set_plf (stmt, NECESSARY, false);
		    }
		  gsi_insert_seq_on_edge (pred, stmts);
		}
	      avail[pred->dest_idx] = get_or_alloc_expr_for_name (forcedexpr);
	    }
	}
    }
  /* If we didn't want a phi node, and we made insertions, we still have
     inserted new stuff, and thus return true.  If we didn't want a phi node,
     and didn't make insertions, we haven't added anything new, so return
     false.  */
  if (nophi && insertions)
    return true;
  else if (nophi && !insertions)
    return false;

  /* Now build a phi for the new variable.  */
  temp = make_temp_ssa_name (type, NULL, "prephitmp");
  phi = create_phi_node (temp, block);

  gimple_set_plf (phi, NECESSARY, false);
  VN_INFO_GET (temp)->value_id = val;
  VN_INFO (temp)->valnum = sccvn_valnum_from_value_id (val);
  if (VN_INFO (temp)->valnum == NULL_TREE)
    VN_INFO (temp)->valnum = temp;
  bitmap_set_bit (inserted_exprs, SSA_NAME_VERSION (temp));
  FOR_EACH_EDGE (pred, ei, block->preds)
    {
      pre_expr ae = avail[pred->dest_idx];
      gcc_assert (get_expr_type (ae) == type
		  || useless_type_conversion_p (type, get_expr_type (ae)));
      if (ae->kind == CONSTANT)
	add_phi_arg (phi, unshare_expr (PRE_EXPR_CONSTANT (ae)),
		     pred, UNKNOWN_LOCATION);
      else
	add_phi_arg (phi, PRE_EXPR_NAME (ae), pred, UNKNOWN_LOCATION);
    }

  newphi = get_or_alloc_expr_for_name (temp);
  add_to_value (val, newphi);

  /* The value should *not* exist in PHI_GEN, or else we wouldn't be doing
     this insertion, since we test for the existence of this value in PHI_GEN
     before proceeding with the partial redundancy checks in insert_aux.

     The value may exist in AVAIL_OUT, in particular, it could be represented
     by the expression we are trying to eliminate, in which case we want the
     replacement to occur.  If it's not existing in AVAIL_OUT, we want it
     inserted there.

     Similarly, to the PHI_GEN case, the value should not exist in NEW_SETS of
     this block, because if it did, it would have existed in our dominator's
     AVAIL_OUT, and would have been skipped due to the full redundancy check.
  */

  bitmap_insert_into_set (PHI_GEN (block), newphi);
  bitmap_value_replace_in_set (AVAIL_OUT (block),
			       newphi);
  bitmap_insert_into_set (NEW_SETS (block),
			  newphi);

  if (dump_file && (dump_flags & TDF_DETAILS))
    {
      fprintf (dump_file, "Created phi ");
      print_gimple_stmt (dump_file, phi, 0, 0);
      fprintf (dump_file, " in block %d\n", block->index);
    }
  pre_stats.phis++;
  return true;
}



/* Perform insertion of partially redundant values.
   For BLOCK, do the following:
   1.  Propagate the NEW_SETS of the dominator into the current block.
   If the block has multiple predecessors,
       2a. Iterate over the ANTIC expressions for the block to see if
	   any of them are partially redundant.
       2b. If so, insert them into the necessary predecessors to make
	   the expression fully redundant.
       2c. Insert a new PHI merging the values of the predecessors.
       2d. Insert the new PHI, and the new expressions, into the
	   NEW_SETS set.
   3. Recursively call ourselves on the dominator children of BLOCK.

   Steps 1, 2a, and 3 are done by insert_aux. 2b, 2c and 2d are done by
   do_regular_insertion and do_partial_insertion.

*/

static bool
do_regular_insertion (basic_block block, basic_block dom)
{
  bool new_stuff = false;
  vec<pre_expr> exprs;
  pre_expr expr;
  vec<pre_expr> avail = vNULL;
  int i;

  exprs = sorted_array_from_bitmap_set (ANTIC_IN (block));
  avail.safe_grow (EDGE_COUNT (block->preds));

  FOR_EACH_VEC_ELT (exprs, i, expr)
    {
      if (expr->kind == NARY
	  || expr->kind == REFERENCE)
	{
	  unsigned int val;
	  bool by_some = false;
	  bool cant_insert = false;
	  bool all_same = true;
	  pre_expr first_s = NULL;
	  edge pred;
	  basic_block bprime;
	  pre_expr eprime = NULL;
	  edge_iterator ei;
	  pre_expr edoubleprime = NULL;
	  bool do_insertion = false;

	  val = get_expr_value_id (expr);
	  if (bitmap_set_contains_value (PHI_GEN (block), val))
	    continue;
	  if (bitmap_set_contains_value (AVAIL_OUT (dom), val))
	    {
	      if (dump_file && (dump_flags & TDF_DETAILS))
		fprintf (dump_file, "Found fully redundant value\n");
	      continue;
	    }

	  FOR_EACH_EDGE (pred, ei, block->preds)
	    {
	      unsigned int vprime;

	      /* We should never run insertion for the exit block
	         and so not come across fake pred edges.  */
	      gcc_assert (!(pred->flags & EDGE_FAKE));
	      bprime = pred->src;
	      eprime = phi_translate (expr, ANTIC_IN (block), NULL,
				      bprime, block);

	      /* eprime will generally only be NULL if the
		 value of the expression, translated
		 through the PHI for this predecessor, is
		 undefined.  If that is the case, we can't
		 make the expression fully redundant,
		 because its value is undefined along a
		 predecessor path.  We can thus break out
		 early because it doesn't matter what the
		 rest of the results are.  */
	      if (eprime == NULL)
		{
		  avail[pred->dest_idx] = NULL;
		  cant_insert = true;
		  break;
		}

	      eprime = fully_constant_expression (eprime);
	      vprime = get_expr_value_id (eprime);
	      edoubleprime = bitmap_find_leader (AVAIL_OUT (bprime),
						 vprime);
	      if (edoubleprime == NULL)
		{
		  avail[pred->dest_idx] = eprime;
		  all_same = false;
		}
	      else
		{
		  avail[pred->dest_idx] = edoubleprime;
		  by_some = true;
		  /* We want to perform insertions to remove a redundancy on
		     a path in the CFG we want to optimize for speed.  */
		  if (optimize_edge_for_speed_p (pred))
		    do_insertion = true;
		  if (first_s == NULL)
		    first_s = edoubleprime;
		  else if (!pre_expr_d::equal (first_s, edoubleprime))
		    all_same = false;
		}
	    }
	  /* If we can insert it, it's not the same value
	     already existing along every predecessor, and
	     it's defined by some predecessor, it is
	     partially redundant.  */
	  if (!cant_insert && !all_same && by_some)
	    {
	      if (!do_insertion)
		{
		  if (dump_file && (dump_flags & TDF_DETAILS))
		    {
		      fprintf (dump_file, "Skipping partial redundancy for "
			       "expression ");
		      print_pre_expr (dump_file, expr);
		      fprintf (dump_file, " (%04d), no redundancy on to be "
			       "optimized for speed edge\n", val);
		    }
		}
	      else if (dbg_cnt (treepre_insert))
		{
		  if (dump_file && (dump_flags & TDF_DETAILS))
		    {
		      fprintf (dump_file, "Found partial redundancy for "
			       "expression ");
		      print_pre_expr (dump_file, expr);
		      fprintf (dump_file, " (%04d)\n",
			       get_expr_value_id (expr));
		    }
		  if (insert_into_preds_of_block (block,
						  get_expression_id (expr),
						  avail))
		    new_stuff = true;
		}
	    }
	  /* If all edges produce the same value and that value is
	     an invariant, then the PHI has the same value on all
	     edges.  Note this.  */
	  else if (!cant_insert && all_same)
	    {
<<<<<<< HEAD
	      tree exprtype = get_expr_type (expr);
	      tree temp;
	      gimple assign;
	      pre_expr newe;
	      gimple_stmt_iterator gsi;

	      gcc_assert (edoubleprime->kind == CONSTANT
			  || edoubleprime->kind == NAME);

	      if (!pretemp || TREE_TYPE (pretemp) != exprtype)
		{
		  pretemp = create_tmp_reg (exprtype, "pretmp");
		  add_referenced_var (pretemp);
		}
	      temp = make_ssa_name (pretemp, NULL);
	      assign = gimple_build_assign (temp,
					    edoubleprime->kind == CONSTANT ? PRE_EXPR_CONSTANT (edoubleprime) : PRE_EXPR_NAME (edoubleprime));
	      gsi = gsi_after_labels (block);
=======
	      gcc_assert (edoubleprime->kind == CONSTANT
			  || edoubleprime->kind == NAME);

	      tree temp = make_temp_ssa_name (get_expr_type (expr),
					      NULL, "pretmp");
	      gimple assign = gimple_build_assign (temp,
						   edoubleprime->kind == CONSTANT ? PRE_EXPR_CONSTANT (edoubleprime) : PRE_EXPR_NAME (edoubleprime));
	      gimple_stmt_iterator gsi = gsi_after_labels (block);
>>>>>>> e9c762ec
	      gsi_insert_before (&gsi, assign, GSI_NEW_STMT);

	      gimple_set_plf (assign, NECESSARY, false);
	      VN_INFO_GET (temp)->value_id = val;
<<<<<<< HEAD
	      VN_INFO (temp)->valnum = temp;
	      bitmap_set_bit (inserted_exprs, SSA_NAME_VERSION (temp));
	      newe = get_or_alloc_expr_for_name (temp);
=======
	      VN_INFO (temp)->valnum = sccvn_valnum_from_value_id (val);
	      if (VN_INFO (temp)->valnum == NULL_TREE)
		VN_INFO (temp)->valnum = temp;
	      bitmap_set_bit (inserted_exprs, SSA_NAME_VERSION (temp));
	      pre_expr newe = get_or_alloc_expr_for_name (temp);
>>>>>>> e9c762ec
	      add_to_value (val, newe);
	      bitmap_value_replace_in_set (AVAIL_OUT (block), newe);
	      bitmap_insert_into_set (NEW_SETS (block), newe);
	    }
	}
    }

  exprs.release ();
  avail.release ();
  return new_stuff;
}


/* Perform insertion for partially anticipatable expressions.  There
   is only one case we will perform insertion for these.  This case is
   if the expression is partially anticipatable, and fully available.
   In this case, we know that putting it earlier will enable us to
   remove the later computation.  */


static bool
do_partial_partial_insertion (basic_block block, basic_block dom)
{
  bool new_stuff = false;
  vec<pre_expr> exprs;
  pre_expr expr;
  vec<pre_expr> avail = vNULL;
  int i;

  exprs = sorted_array_from_bitmap_set (PA_IN (block));
  avail.safe_grow (EDGE_COUNT (block->preds));

  FOR_EACH_VEC_ELT (exprs, i, expr)
    {
      if (expr->kind == NARY
	  || expr->kind == REFERENCE)
	{
	  unsigned int val;
	  bool by_all = true;
	  bool cant_insert = false;
	  edge pred;
	  basic_block bprime;
	  pre_expr eprime = NULL;
	  edge_iterator ei;

	  val = get_expr_value_id (expr);
	  if (bitmap_set_contains_value (PHI_GEN (block), val))
	    continue;
	  if (bitmap_set_contains_value (AVAIL_OUT (dom), val))
	    continue;

	  FOR_EACH_EDGE (pred, ei, block->preds)
	    {
	      unsigned int vprime;
	      pre_expr edoubleprime;

	      /* We should never run insertion for the exit block
	         and so not come across fake pred edges.  */
	      gcc_assert (!(pred->flags & EDGE_FAKE));
	      bprime = pred->src;
	      eprime = phi_translate (expr, ANTIC_IN (block),
				      PA_IN (block),
				      bprime, block);

	      /* eprime will generally only be NULL if the
		 value of the expression, translated
		 through the PHI for this predecessor, is
		 undefined.  If that is the case, we can't
		 make the expression fully redundant,
		 because its value is undefined along a
		 predecessor path.  We can thus break out
		 early because it doesn't matter what the
		 rest of the results are.  */
	      if (eprime == NULL)
		{
		  avail[pred->dest_idx] = NULL;
		  cant_insert = true;
		  break;
		}

	      eprime = fully_constant_expression (eprime);
	      vprime = get_expr_value_id (eprime);
	      edoubleprime = bitmap_find_leader (AVAIL_OUT (bprime), vprime);
	      avail[pred->dest_idx] = edoubleprime;
	      if (edoubleprime == NULL)
		{
		  by_all = false;
		  break;
		}
	    }

	  /* If we can insert it, it's not the same value
	     already existing along every predecessor, and
	     it's defined by some predecessor, it is
	     partially redundant.  */
	  if (!cant_insert && by_all)
	    {
	      edge succ;
	      bool do_insertion = false;

	      /* Insert only if we can remove a later expression on a path
		 that we want to optimize for speed.
		 The phi node that we will be inserting in BLOCK is not free,
		 and inserting it for the sake of !optimize_for_speed successor
		 may cause regressions on the speed path.  */
	      FOR_EACH_EDGE (succ, ei, block->succs)
		{
		  if (bitmap_set_contains_value (PA_IN (succ->dest), val)
		      || bitmap_set_contains_value (ANTIC_IN (succ->dest), val))
		    {
		      if (optimize_edge_for_speed_p (succ))
			do_insertion = true;
		    }
		}

	      if (!do_insertion)
		{
		  if (dump_file && (dump_flags & TDF_DETAILS))
		    {
		      fprintf (dump_file, "Skipping partial partial redundancy "
			       "for expression ");
		      print_pre_expr (dump_file, expr);
		      fprintf (dump_file, " (%04d), not (partially) anticipated "
			       "on any to be optimized for speed edges\n", val);
		    }
		}
	      else if (dbg_cnt (treepre_insert))
		{
		  pre_stats.pa_insert++;
		  if (dump_file && (dump_flags & TDF_DETAILS))
		    {
		      fprintf (dump_file, "Found partial partial redundancy "
			       "for expression ");
		      print_pre_expr (dump_file, expr);
		      fprintf (dump_file, " (%04d)\n",
			       get_expr_value_id (expr));
		    }
		  if (insert_into_preds_of_block (block,
						  get_expression_id (expr),
						  avail))
		    new_stuff = true;
		}	   
	    } 
	}
    }

  exprs.release ();
  avail.release ();
  return new_stuff;
}

static bool
insert_aux (basic_block block)
{
  basic_block son;
  bool new_stuff = false;

  if (block)
    {
      basic_block dom;
      dom = get_immediate_dominator (CDI_DOMINATORS, block);
      if (dom)
	{
	  unsigned i;
	  bitmap_iterator bi;
	  bitmap_set_t newset = NEW_SETS (dom);
	  if (newset)
	    {
	      /* Note that we need to value_replace both NEW_SETS, and
		 AVAIL_OUT. For both the case of NEW_SETS, the value may be
		 represented by some non-simple expression here that we want
		 to replace it with.  */
	      FOR_EACH_EXPR_ID_IN_SET (newset, i, bi)
		{
		  pre_expr expr = expression_for_id (i);
		  bitmap_value_replace_in_set (NEW_SETS (block), expr);
		  bitmap_value_replace_in_set (AVAIL_OUT (block), expr);
		}
	    }
	  if (!single_pred_p (block))
	    {
	      new_stuff |= do_regular_insertion (block, dom);
	      if (do_partial_partial)
		new_stuff |= do_partial_partial_insertion (block, dom);
	    }
	}
    }
  for (son = first_dom_son (CDI_DOMINATORS, block);
       son;
       son = next_dom_son (CDI_DOMINATORS, son))
    {
      new_stuff |= insert_aux (son);
    }

  return new_stuff;
}

/* Perform insertion of partially redundant values.  */

static void
insert (void)
{
  bool new_stuff = true;
  basic_block bb;
  int num_iterations = 0;

  FOR_ALL_BB (bb)
    NEW_SETS (bb) = bitmap_set_new ();

  while (new_stuff)
    {
      num_iterations++;
      if (dump_file && dump_flags & TDF_DETAILS)
	fprintf (dump_file, "Starting insert iteration %d\n", num_iterations);
      new_stuff = insert_aux (ENTRY_BLOCK_PTR);
    }
  statistics_histogram_event (cfun, "insert iterations", num_iterations);
}


/* Compute the AVAIL set for all basic blocks.

   This function performs value numbering of the statements in each basic
   block.  The AVAIL sets are built from information we glean while doing
   this value numbering, since the AVAIL sets contain only one entry per
   value.

   AVAIL_IN[BLOCK] = AVAIL_OUT[dom(BLOCK)].
   AVAIL_OUT[BLOCK] = AVAIL_IN[BLOCK] U PHI_GEN[BLOCK] U TMP_GEN[BLOCK].  */

static void
compute_avail (void)
{

  basic_block block, son;
  basic_block *worklist;
  size_t sp = 0;
  unsigned i;

  /* We pretend that default definitions are defined in the entry block.
     This includes function arguments and the static chain decl.  */
  for (i = 1; i < num_ssa_names; ++i)
    {
      tree name = ssa_name (i);
      pre_expr e;
      if (!name
	  || !SSA_NAME_IS_DEFAULT_DEF (name)
	  || has_zero_uses (name)
	  || virtual_operand_p (name))
	continue;

      e = get_or_alloc_expr_for_name (name);
      add_to_value (get_expr_value_id (e), e);
      bitmap_insert_into_set (TMP_GEN (ENTRY_BLOCK_PTR), e);
      bitmap_value_insert_into_set (AVAIL_OUT (ENTRY_BLOCK_PTR), e);
    }

  if (dump_file && (dump_flags & TDF_DETAILS))
    {
      print_bitmap_set (dump_file, TMP_GEN (ENTRY_BLOCK_PTR),
			"tmp_gen", ENTRY_BLOCK);
      print_bitmap_set (dump_file, AVAIL_OUT (ENTRY_BLOCK_PTR),
			"avail_out", ENTRY_BLOCK);
    }

  /* Allocate the worklist.  */
  worklist = XNEWVEC (basic_block, n_basic_blocks);

  /* Seed the algorithm by putting the dominator children of the entry
     block on the worklist.  */
  for (son = first_dom_son (CDI_DOMINATORS, ENTRY_BLOCK_PTR);
       son;
       son = next_dom_son (CDI_DOMINATORS, son))
    worklist[sp++] = son;

  /* Loop until the worklist is empty.  */
  while (sp)
    {
      gimple_stmt_iterator gsi;
      gimple stmt;
      basic_block dom;

      /* Pick a block from the worklist.  */
      block = worklist[--sp];

      /* Initially, the set of available values in BLOCK is that of
	 its immediate dominator.  */
      dom = get_immediate_dominator (CDI_DOMINATORS, block);
      if (dom)
	bitmap_set_copy (AVAIL_OUT (block), AVAIL_OUT (dom));

      /* Generate values for PHI nodes.  */
      for (gsi = gsi_start_phis (block); !gsi_end_p (gsi); gsi_next (&gsi))
	{
	  tree result = gimple_phi_result (gsi_stmt (gsi));

	  /* We have no need for virtual phis, as they don't represent
	     actual computations.  */
	  if (virtual_operand_p (result))
	    continue;

	  pre_expr e = get_or_alloc_expr_for_name (result);
	  add_to_value (get_expr_value_id (e), e);
	  bitmap_value_insert_into_set (AVAIL_OUT (block), e);
	  bitmap_insert_into_set (PHI_GEN (block), e);
	}

      BB_MAY_NOTRETURN (block) = 0;

      /* Now compute value numbers and populate value sets with all
	 the expressions computed in BLOCK.  */
      for (gsi = gsi_start_bb (block); !gsi_end_p (gsi); gsi_next (&gsi))
	{
	  ssa_op_iter iter;
	  tree op;

	  stmt = gsi_stmt (gsi);

	  /* Cache whether the basic-block has any non-visible side-effect
	     or control flow.
	     If this isn't a call or it is the last stmt in the
	     basic-block then the CFG represents things correctly.  */
	  if (is_gimple_call (stmt) && !stmt_ends_bb_p (stmt))
	    {
	      /* Non-looping const functions always return normally.
		 Otherwise the call might not return or have side-effects
		 that forbids hoisting possibly trapping expressions
		 before it.  */
	      int flags = gimple_call_flags (stmt);
	      if (!(flags & ECF_CONST)
		  || (flags & ECF_LOOPING_CONST_OR_PURE))
		BB_MAY_NOTRETURN (block) = 1;
	    }

	  FOR_EACH_SSA_TREE_OPERAND (op, stmt, iter, SSA_OP_DEF)
	    {
	      pre_expr e = get_or_alloc_expr_for_name (op);

	      add_to_value (get_expr_value_id (e), e);
	      bitmap_insert_into_set (TMP_GEN (block), e);
	      bitmap_value_insert_into_set (AVAIL_OUT (block), e);
	    }

<<<<<<< HEAD
	  if (gimple_has_side_effects (stmt) || stmt_could_throw_p (stmt))
=======
	  if (gimple_has_side_effects (stmt)
	      || stmt_could_throw_p (stmt)
	      || is_gimple_debug (stmt))
>>>>>>> e9c762ec
	    continue;

	  FOR_EACH_SSA_TREE_OPERAND (op, stmt, iter, SSA_OP_USE)
	    {
	      if (ssa_undefined_value_p (op))
		continue;
	      pre_expr e = get_or_alloc_expr_for_name (op);
	      bitmap_value_insert_into_set (EXP_GEN (block), e);
	    }

	  switch (gimple_code (stmt))
	    {
	    case GIMPLE_RETURN:
	      continue;

	    case GIMPLE_CALL:
	      {
		vn_reference_t ref;
		pre_expr result = NULL;
		vec<vn_reference_op_s> ops = vNULL;

		/* We can value number only calls to real functions.  */
		if (gimple_call_internal_p (stmt))
		  continue;

		copy_reference_ops_from_call (stmt, &ops);
		vn_reference_lookup_pieces (gimple_vuse (stmt), 0,
					    gimple_expr_type (stmt),
					    ops, &ref, VN_NOWALK);
		ops.release ();
		if (!ref)
		  continue;

		/* If the value of the call is not invalidated in
		   this block until it is computed, add the expression
		   to EXP_GEN.  */
		if (!gimple_vuse (stmt)
		    || gimple_code
		         (SSA_NAME_DEF_STMT (gimple_vuse (stmt))) == GIMPLE_PHI
		    || gimple_bb (SSA_NAME_DEF_STMT
				    (gimple_vuse (stmt))) != block)
		  {
		    result = (pre_expr) pool_alloc (pre_expr_pool);
		    result->kind = REFERENCE;
		    result->id = 0;
		    PRE_EXPR_REFERENCE (result) = ref;

		    get_or_alloc_expression_id (result);
		    add_to_value (get_expr_value_id (result), result);
		    bitmap_value_insert_into_set (EXP_GEN (block), result);
		  }
		continue;
	      }

	    case GIMPLE_ASSIGN:
	      {
		pre_expr result = NULL;
		switch (vn_get_stmt_kind (stmt))
		  {
		  case VN_NARY:
		    {
		      enum tree_code code = gimple_assign_rhs_code (stmt);
		      vn_nary_op_t nary;

		      /* COND_EXPR and VEC_COND_EXPR are awkward in
			 that they contain an embedded complex expression.
			 Don't even try to shove those through PRE.  */
		      if (code == COND_EXPR
			  || code == VEC_COND_EXPR)
			continue;

		      vn_nary_op_lookup_stmt (stmt, &nary);
		      if (!nary)
			continue;

		      /* If the NARY traps and there was a preceding
		         point in the block that might not return avoid
			 adding the nary to EXP_GEN.  */
		      if (BB_MAY_NOTRETURN (block)
			  && vn_nary_may_trap (nary))
			continue;

		      result = (pre_expr) pool_alloc (pre_expr_pool);
		      result->kind = NARY;
		      result->id = 0;
		      PRE_EXPR_NARY (result) = nary;
		      break;
		    }

		  case VN_REFERENCE:
		    {
		      vn_reference_t ref;
		      vn_reference_lookup (gimple_assign_rhs1 (stmt),
					   gimple_vuse (stmt),
					   VN_WALK, &ref);
		      if (!ref)
			continue;

		      /* If the value of the reference is not invalidated in
			 this block until it is computed, add the expression
			 to EXP_GEN.  */
		      if (gimple_vuse (stmt))
			{
			  gimple def_stmt;
			  bool ok = true;
			  def_stmt = SSA_NAME_DEF_STMT (gimple_vuse (stmt));
			  while (!gimple_nop_p (def_stmt)
				 && gimple_code (def_stmt) != GIMPLE_PHI
				 && gimple_bb (def_stmt) == block)
			    {
			      if (stmt_may_clobber_ref_p
				    (def_stmt, gimple_assign_rhs1 (stmt)))
				{
				  ok = false;
				  break;
				}
			      def_stmt
				= SSA_NAME_DEF_STMT (gimple_vuse (def_stmt));
			    }
			  if (!ok)
			    continue;
			}

		      result = (pre_expr) pool_alloc (pre_expr_pool);
		      result->kind = REFERENCE;
		      result->id = 0;
		      PRE_EXPR_REFERENCE (result) = ref;
		      break;
		    }

		  default:
		    continue;
		  }

		get_or_alloc_expression_id (result);
		add_to_value (get_expr_value_id (result), result);
		bitmap_value_insert_into_set (EXP_GEN (block), result);
		continue;
	      }
	    default:
	      break;
	    }
	}

      if (dump_file && (dump_flags & TDF_DETAILS))
	{
	  print_bitmap_set (dump_file, EXP_GEN (block),
			    "exp_gen", block->index);
	  print_bitmap_set (dump_file, PHI_GEN (block),
			    "phi_gen", block->index);
	  print_bitmap_set (dump_file, TMP_GEN (block),
			    "tmp_gen", block->index);
	  print_bitmap_set (dump_file, AVAIL_OUT (block),
			    "avail_out", block->index);
	}

      /* Put the dominator children of BLOCK on the worklist of blocks
	 to compute available sets for.  */
      for (son = first_dom_son (CDI_DOMINATORS, block);
	   son;
	   son = next_dom_son (CDI_DOMINATORS, son))
	worklist[sp++] = son;
    }

  free (worklist);
}


/* Local state for the eliminate domwalk.  */
static vec<gimple> el_to_remove;
static vec<gimple> el_to_update;
static unsigned int el_todo;
static vec<tree> el_avail;
static vec<tree> el_avail_stack;

/* Return a leader for OP that is available at the current point of the
   eliminate domwalk.  */

static tree
eliminate_avail (tree op)
{
  tree valnum = VN_INFO (op)->valnum;
  if (TREE_CODE (valnum) == SSA_NAME)
    {
      if (SSA_NAME_IS_DEFAULT_DEF (valnum))
	return valnum;
      if (el_avail.length () > SSA_NAME_VERSION (valnum))
	return el_avail[SSA_NAME_VERSION (valnum)];
    }
  else if (is_gimple_min_invariant (valnum))
    return valnum;
  return NULL_TREE;
}

/* At the current point of the eliminate domwalk make OP available.  */

static void
eliminate_push_avail (tree op)
{
  tree valnum = VN_INFO (op)->valnum;
  if (TREE_CODE (valnum) == SSA_NAME)
    {
      if (el_avail.length () <= SSA_NAME_VERSION (valnum))
	el_avail.safe_grow_cleared (SSA_NAME_VERSION (valnum) + 1);
      el_avail[SSA_NAME_VERSION (valnum)] = op;
      el_avail_stack.safe_push (op);
    }
}

/* Insert the expression recorded by SCCVN for VAL at *GSI.  Returns
   the leader for the expression if insertion was successful.  */

static tree
eliminate_insert (gimple_stmt_iterator *gsi, tree val)
{
  tree expr = vn_get_expr_for (val);
  if (!CONVERT_EXPR_P (expr)
      && TREE_CODE (expr) != VIEW_CONVERT_EXPR)
    return NULL_TREE;

  tree op = TREE_OPERAND (expr, 0);
  tree leader = TREE_CODE (op) == SSA_NAME ? eliminate_avail (op) : op;
  if (!leader)
    return NULL_TREE;

  tree res = make_temp_ssa_name (TREE_TYPE (val), NULL, "pretmp");
  gimple tem = gimple_build_assign (res,
				    fold_build1 (TREE_CODE (expr),
						 TREE_TYPE (expr), leader));
  gsi_insert_before (gsi, tem, GSI_SAME_STMT);
  VN_INFO_GET (res)->valnum = val;

  if (TREE_CODE (leader) == SSA_NAME)
    gimple_set_plf (SSA_NAME_DEF_STMT (leader), NECESSARY, true);

  pre_stats.insertions++;
  if (dump_file && (dump_flags & TDF_DETAILS))
    {
      fprintf (dump_file, "Inserted ");
      print_gimple_stmt (dump_file, tem, 0, 0);
    }

  return res;
}

/* Perform elimination for the basic-block B during the domwalk.  */

static void
eliminate_bb (dom_walk_data *, basic_block b)
{
  gimple_stmt_iterator gsi;
  gimple stmt;

  /* Mark new bb.  */
  el_avail_stack.safe_push (NULL_TREE);

  for (gsi = gsi_start_phis (b); !gsi_end_p (gsi);)
    {
      gimple stmt, phi = gsi_stmt (gsi);
      tree sprime = NULL_TREE, res = PHI_RESULT (phi);
      gimple_stmt_iterator gsi2;

      /* We want to perform redundant PHI elimination.  Do so by
	 replacing the PHI with a single copy if possible.
	 Do not touch inserted, single-argument or virtual PHIs.  */
      if (gimple_phi_num_args (phi) == 1
	  || virtual_operand_p (res))
	{
	  gsi_next (&gsi);
	  continue;
	}

      sprime = eliminate_avail (res);
      if (!sprime
	  || sprime == res)
	{
	  eliminate_push_avail (res);
	  gsi_next (&gsi);
	  continue;
	}
      else if (is_gimple_min_invariant (sprime))
	{
	  if (!useless_type_conversion_p (TREE_TYPE (res),
					  TREE_TYPE (sprime)))
	    sprime = fold_convert (TREE_TYPE (res), sprime);
	}

      if (dump_file && (dump_flags & TDF_DETAILS))
	{
	  fprintf (dump_file, "Replaced redundant PHI node defining ");
	  print_generic_expr (dump_file, res, 0);
	  fprintf (dump_file, " with ");
	  print_generic_expr (dump_file, sprime, 0);
	  fprintf (dump_file, "\n");
	}

      remove_phi_node (&gsi, false);

      if (inserted_exprs
	  && !bitmap_bit_p (inserted_exprs, SSA_NAME_VERSION (res))
	  && TREE_CODE (sprime) == SSA_NAME)
	gimple_set_plf (SSA_NAME_DEF_STMT (sprime), NECESSARY, true);

      if (!useless_type_conversion_p (TREE_TYPE (res), TREE_TYPE (sprime)))
	sprime = fold_convert (TREE_TYPE (res), sprime);
      stmt = gimple_build_assign (res, sprime);
      SSA_NAME_DEF_STMT (res) = stmt;
      gimple_set_plf (stmt, NECESSARY, gimple_plf (phi, NECESSARY));

      gsi2 = gsi_after_labels (b);
      gsi_insert_before (&gsi2, stmt, GSI_NEW_STMT);
      /* Queue the copy for eventual removal.  */
      el_to_remove.safe_push (stmt);
      /* If we inserted this PHI node ourself, it's not an elimination.  */
      if (inserted_exprs
	  && bitmap_bit_p (inserted_exprs, SSA_NAME_VERSION (res)))
	pre_stats.phis--;
      else
	pre_stats.eliminations++;
    }

  for (gsi = gsi_start_bb (b); !gsi_end_p (gsi); gsi_next (&gsi))
    {
      tree lhs = NULL_TREE;
      tree rhs = NULL_TREE;

      stmt = gsi_stmt (gsi);

      if (gimple_has_lhs (stmt))
	lhs = gimple_get_lhs (stmt);

      if (gimple_assign_single_p (stmt))
	rhs = gimple_assign_rhs1 (stmt);

      /* Lookup the RHS of the expression, see if we have an
	 available computation for it.  If so, replace the RHS with
	 the available computation.  */
      if (gimple_has_lhs (stmt)
	  && TREE_CODE (lhs) == SSA_NAME
	  && !gimple_has_volatile_ops  (stmt))
	{
	  tree sprime;
	  gimple orig_stmt = stmt;

	  sprime = eliminate_avail (lhs);
	  /* If there is no usable leader mark lhs as leader for its value.  */
	  if (!sprime)
	    eliminate_push_avail (lhs);

	  /* See PR43491.  Do not replace a global register variable when
	     it is a the RHS of an assignment.  Do replace local register
	     variables since gcc does not guarantee a local variable will
	     be allocated in register.
	     Do not perform copy propagation or undo constant propagation.  */
	  if (gimple_assign_single_p (stmt)
	      && (TREE_CODE (rhs) == SSA_NAME
		  || is_gimple_min_invariant (rhs)
		  || (TREE_CODE (rhs) == VAR_DECL
		      && is_global_var (rhs)
		      && DECL_HARD_REGISTER (rhs))))
	    continue;

	  if (!sprime)
	    {
	      /* If there is no existing usable leader but SCCVN thinks
		 it has an expression it wants to use as replacement,
		 insert that.  */
	      tree val = VN_INFO (lhs)->valnum;
	      if (val != VN_TOP
		  && TREE_CODE (val) == SSA_NAME
		  && VN_INFO (val)->needs_insertion
		  && VN_INFO (val)->expr != NULL_TREE
		  && (sprime = eliminate_insert (&gsi, val)) != NULL_TREE)
		eliminate_push_avail (sprime);
	    }
	  else if (is_gimple_min_invariant (sprime))
	    {
	      /* If there is no existing leader but SCCVN knows this
		 value is constant, use that constant.  */
	      if (!useless_type_conversion_p (TREE_TYPE (lhs),
					      TREE_TYPE (sprime)))
		sprime = fold_convert (TREE_TYPE (lhs), sprime);

	      if (dump_file && (dump_flags & TDF_DETAILS))
		{
		  fprintf (dump_file, "Replaced ");
		  print_gimple_expr (dump_file, stmt, 0, 0);
		  fprintf (dump_file, " with ");
		  print_generic_expr (dump_file, sprime, 0);
		  fprintf (dump_file, " in ");
		  print_gimple_stmt (dump_file, stmt, 0, 0);
		}
	      pre_stats.eliminations++;
	      propagate_tree_value_into_stmt (&gsi, sprime);
	      stmt = gsi_stmt (gsi);
	      update_stmt (stmt);

	      /* If we removed EH side-effects from the statement, clean
		 its EH information.  */
	      if (maybe_clean_or_replace_eh_stmt (orig_stmt, stmt))
		{
		  bitmap_set_bit (need_eh_cleanup,
				  gimple_bb (stmt)->index);
		  if (dump_file && (dump_flags & TDF_DETAILS))
		    fprintf (dump_file, "  Removed EH side-effects.\n");
		}
	      continue;
	    }
<<<<<<< HEAD
	  /* If the statement is a scalar store, see if the expression
	     has the same value number as its rhs.  If so, the store is
	     dead.  */
	  else if (gimple_assign_single_p (stmt)
		   && !gimple_has_volatile_ops (stmt)
		   && !is_gimple_reg (gimple_assign_lhs (stmt))
		   && (TREE_CODE (rhs) == SSA_NAME
		       || is_gimple_min_invariant (rhs)))
=======

	  if (sprime
	      && sprime != lhs
	      && (rhs == NULL_TREE
		  || TREE_CODE (rhs) != SSA_NAME
		  || may_propagate_copy (rhs, sprime)))
>>>>>>> e9c762ec
	    {
	      bool can_make_abnormal_goto
		  = is_gimple_call (stmt)
		  && stmt_can_make_abnormal_goto (stmt);

	      gcc_assert (sprime != rhs);

	      if (dump_file && (dump_flags & TDF_DETAILS))
		{
		  fprintf (dump_file, "Replaced ");
		  print_gimple_expr (dump_file, stmt, 0, 0);
		  fprintf (dump_file, " with ");
		  print_generic_expr (dump_file, sprime, 0);
		  fprintf (dump_file, " in ");
		  print_gimple_stmt (dump_file, stmt, 0, 0);
		}

	      if (TREE_CODE (sprime) == SSA_NAME)
		gimple_set_plf (SSA_NAME_DEF_STMT (sprime),
				NECESSARY, true);
	      /* We need to make sure the new and old types actually match,
		 which may require adding a simple cast, which fold_convert
		 will do for us.  */
	      if ((!rhs || TREE_CODE (rhs) != SSA_NAME)
		  && !useless_type_conversion_p (gimple_expr_type (stmt),
						 TREE_TYPE (sprime)))
		sprime = fold_convert (gimple_expr_type (stmt), sprime);

	      pre_stats.eliminations++;
	      propagate_tree_value_into_stmt (&gsi, sprime);
	      stmt = gsi_stmt (gsi);
	      update_stmt (stmt);

	      /* If we removed EH side-effects from the statement, clean
		 its EH information.  */
	      if (maybe_clean_or_replace_eh_stmt (orig_stmt, stmt))
		{
		  bitmap_set_bit (need_eh_cleanup,
				  gimple_bb (stmt)->index);
		  if (dump_file && (dump_flags & TDF_DETAILS))
		    fprintf (dump_file, "  Removed EH side-effects.\n");
		}

	      /* Likewise for AB side-effects.  */
	      if (can_make_abnormal_goto
		  && !stmt_can_make_abnormal_goto (stmt))
		{
		  bitmap_set_bit (need_ab_cleanup,
				  gimple_bb (stmt)->index);
		  if (dump_file && (dump_flags & TDF_DETAILS))
		    fprintf (dump_file, "  Removed AB side-effects.\n");
		}
	    }
	}
      /* If the statement is a scalar store, see if the expression
	 has the same value number as its rhs.  If so, the store is
	 dead.  */
      else if (gimple_assign_single_p (stmt)
	       && !gimple_has_volatile_ops (stmt)
	       && !is_gimple_reg (gimple_assign_lhs (stmt))
	       && (TREE_CODE (rhs) == SSA_NAME
		   || is_gimple_min_invariant (rhs)))
	{
	  tree val;
	  val = vn_reference_lookup (gimple_assign_lhs (stmt),
				     gimple_vuse (stmt), VN_WALK, NULL);
	  if (TREE_CODE (rhs) == SSA_NAME)
	    rhs = VN_INFO (rhs)->valnum;
	  if (val
	      && operand_equal_p (val, rhs, 0))
	    {
	      if (dump_file && (dump_flags & TDF_DETAILS))
		{
		  fprintf (dump_file, "Deleted redundant store ");
		  print_gimple_stmt (dump_file, stmt, 0, 0);
		}

	      /* Queue stmt for removal.  */
	      el_to_remove.safe_push (stmt);
	    }
	}
      /* Visit COND_EXPRs and fold the comparison with the
	 available value-numbers.  */
      else if (gimple_code (stmt) == GIMPLE_COND)
	{
	  tree op0 = gimple_cond_lhs (stmt);
	  tree op1 = gimple_cond_rhs (stmt);
	  tree result;

	  if (TREE_CODE (op0) == SSA_NAME)
	    op0 = VN_INFO (op0)->valnum;
	  if (TREE_CODE (op1) == SSA_NAME)
	    op1 = VN_INFO (op1)->valnum;
	  result = fold_binary (gimple_cond_code (stmt), boolean_type_node,
				op0, op1);
	  if (result && TREE_CODE (result) == INTEGER_CST)
	    {
	      if (integer_zerop (result))
		gimple_cond_make_false (stmt);
	      else
		gimple_cond_make_true (stmt);
	      update_stmt (stmt);
	      el_todo = TODO_cleanup_cfg;
	    }
	}
      /* Visit indirect calls and turn them into direct calls if
	 possible.  */
      if (is_gimple_call (stmt))
	{
	  tree orig_fn = gimple_call_fn (stmt);
	  tree fn;
	  if (!orig_fn)
	    continue;
	  if (TREE_CODE (orig_fn) == SSA_NAME)
	    fn = VN_INFO (orig_fn)->valnum;
	  else if (TREE_CODE (orig_fn) == OBJ_TYPE_REF
		   && TREE_CODE (OBJ_TYPE_REF_EXPR (orig_fn)) == SSA_NAME)
	    fn = VN_INFO (OBJ_TYPE_REF_EXPR (orig_fn))->valnum;
	  else
	    continue;
	  if (gimple_call_addr_fndecl (fn) != NULL_TREE
	      && useless_type_conversion_p (TREE_TYPE (orig_fn),
					    TREE_TYPE (fn)))
	    {
	      bool can_make_abnormal_goto
		  = stmt_can_make_abnormal_goto (stmt);
	      bool was_noreturn = gimple_call_noreturn_p (stmt);

	      if (dump_file && (dump_flags & TDF_DETAILS))
		{
		  fprintf (dump_file, "Replacing call target with ");
		  print_generic_expr (dump_file, fn, 0);
		  fprintf (dump_file, " in ");
		  print_gimple_stmt (dump_file, stmt, 0, 0);
		}

	      gimple_call_set_fn (stmt, fn);
	      el_to_update.safe_push (stmt);

	      /* When changing a call into a noreturn call, cfg cleanup
		 is needed to fix up the noreturn call.  */
	      if (!was_noreturn && gimple_call_noreturn_p (stmt))
		el_todo |= TODO_cleanup_cfg;

	      /* If we removed EH side-effects from the statement, clean
		 its EH information.  */
	      if (maybe_clean_or_replace_eh_stmt (stmt, stmt))
		{
		  bitmap_set_bit (need_eh_cleanup,
				  gimple_bb (stmt)->index);
		  if (dump_file && (dump_flags & TDF_DETAILS))
		    fprintf (dump_file, "  Removed EH side-effects.\n");
		}

	      /* Likewise for AB side-effects.  */
	      if (can_make_abnormal_goto
		  && !stmt_can_make_abnormal_goto (stmt))
		{
		  bitmap_set_bit (need_ab_cleanup,
				  gimple_bb (stmt)->index);
		  if (dump_file && (dump_flags & TDF_DETAILS))
		    fprintf (dump_file, "  Removed AB side-effects.\n");
		}

	      /* Changing an indirect call to a direct call may
		 have exposed different semantics.  This may
		 require an SSA update.  */
	      el_todo |= TODO_update_ssa_only_virtuals;
	    }
	}
    }
}

/* Make no longer available leaders no longer available.  */

static void
eliminate_leave_block (dom_walk_data *, basic_block)
{
  tree entry;
  while ((entry = el_avail_stack.pop ()) != NULL_TREE)
    el_avail[SSA_NAME_VERSION (VN_INFO (entry)->valnum)] = NULL_TREE;
}

/* Eliminate fully redundant computations.  */

static unsigned int
eliminate (void)
{
  struct dom_walk_data walk_data;
  gimple_stmt_iterator gsi;
  gimple stmt;
  unsigned i;

  need_eh_cleanup = BITMAP_ALLOC (NULL);
  need_ab_cleanup = BITMAP_ALLOC (NULL);

  el_to_remove.create (0);
  el_to_update.create (0);
  el_todo = 0;
  el_avail.create (0);
  el_avail_stack.create (0);

  walk_data.dom_direction = CDI_DOMINATORS;
  walk_data.initialize_block_local_data = NULL;
  walk_data.before_dom_children = eliminate_bb;
  walk_data.after_dom_children = eliminate_leave_block;
  walk_data.global_data = NULL;
  walk_data.block_local_data_size = 0;
  init_walk_dominator_tree (&walk_data);
  walk_dominator_tree (&walk_data, ENTRY_BLOCK_PTR);
  fini_walk_dominator_tree (&walk_data);

  el_avail.release ();
  el_avail_stack.release ();

  /* We cannot remove stmts during BB walk, especially not release SSA
     names there as this confuses the VN machinery.  The stmts ending
     up in el_to_remove are either stores or simple copies.  */
  FOR_EACH_VEC_ELT (el_to_remove, i, stmt)
    {
      tree lhs = gimple_assign_lhs (stmt);
      tree rhs = gimple_assign_rhs1 (stmt);
      use_operand_p use_p;
      gimple use_stmt;

      /* If there is a single use only, propagate the equivalency
	 instead of keeping the copy.  */
      if (TREE_CODE (lhs) == SSA_NAME
	  && TREE_CODE (rhs) == SSA_NAME
	  && single_imm_use (lhs, &use_p, &use_stmt)
	  && may_propagate_copy (USE_FROM_PTR (use_p), rhs))
	{
	  SET_USE (use_p, rhs);
	  update_stmt (use_stmt);
	  if (inserted_exprs
	      && bitmap_bit_p (inserted_exprs, SSA_NAME_VERSION (lhs))
	      && TREE_CODE (rhs) == SSA_NAME)
	    gimple_set_plf (SSA_NAME_DEF_STMT (rhs), NECESSARY, true);
	}

      /* If this is a store or a now unused copy, remove it.  */
      if (TREE_CODE (lhs) != SSA_NAME
	  || has_zero_uses (lhs))
	{
	  basic_block bb = gimple_bb (stmt);
	  gsi = gsi_for_stmt (stmt);
	  unlink_stmt_vdef (stmt);
	  if (gsi_remove (&gsi, true))
	    bitmap_set_bit (need_eh_cleanup, bb->index);
	  if (inserted_exprs
	      && TREE_CODE (lhs) == SSA_NAME)
	    bitmap_clear_bit (inserted_exprs, SSA_NAME_VERSION (lhs));
	  release_defs (stmt);
	}
    }
  el_to_remove.release ();

  /* We cannot update call statements with virtual operands during
     SSA walk.  This might remove them which in turn makes our
     VN lattice invalid.  */
  FOR_EACH_VEC_ELT (el_to_update, i, stmt)
    update_stmt (stmt);
  el_to_update.release ();

  return el_todo;
}

/* Perform CFG cleanups made necessary by elimination.  */

static unsigned 
fini_eliminate (void)
{
  bool do_eh_cleanup = !bitmap_empty_p (need_eh_cleanup);
  bool do_ab_cleanup = !bitmap_empty_p (need_ab_cleanup);

  if (do_eh_cleanup)
    gimple_purge_all_dead_eh_edges (need_eh_cleanup);

  if (do_ab_cleanup)
    gimple_purge_all_dead_abnormal_call_edges (need_ab_cleanup);

  BITMAP_FREE (need_eh_cleanup);
  BITMAP_FREE (need_ab_cleanup);

  if (do_eh_cleanup || do_ab_cleanup)
    return TODO_cleanup_cfg;
  return 0;
}

/* Borrow a bit of tree-ssa-dce.c for the moment.
   XXX: In 4.1, we should be able to just run a DCE pass after PRE, though
   this may be a bit faster, and we may want critical edges kept split.  */

/* If OP's defining statement has not already been determined to be necessary,
   mark that statement necessary. Return the stmt, if it is newly
   necessary.  */

static inline gimple
mark_operand_necessary (tree op)
{
  gimple stmt;

  gcc_assert (op);

  if (TREE_CODE (op) != SSA_NAME)
    return NULL;

  stmt = SSA_NAME_DEF_STMT (op);
  gcc_assert (stmt);

  if (gimple_plf (stmt, NECESSARY)
      || gimple_nop_p (stmt))
    return NULL;

  gimple_set_plf (stmt, NECESSARY, true);
  return stmt;
}

/* Because we don't follow exactly the standard PRE algorithm, and decide not
   to insert PHI nodes sometimes, and because value numbering of casts isn't
   perfect, we sometimes end up inserting dead code.   This simple DCE-like
   pass removes any insertions we made that weren't actually used.  */

static void
remove_dead_inserted_code (void)
{
  bitmap worklist;
  unsigned i;
  bitmap_iterator bi;
  gimple t;

  worklist = BITMAP_ALLOC (NULL);
  EXECUTE_IF_SET_IN_BITMAP (inserted_exprs, 0, i, bi)
    {
      t = SSA_NAME_DEF_STMT (ssa_name (i));
      if (gimple_plf (t, NECESSARY))
	bitmap_set_bit (worklist, i);
    }
  while (!bitmap_empty_p (worklist))
    {
      i = bitmap_first_set_bit (worklist);
      bitmap_clear_bit (worklist, i);
      t = SSA_NAME_DEF_STMT (ssa_name (i));

      /* PHI nodes are somewhat special in that each PHI alternative has
	 data and control dependencies.  All the statements feeding the
	 PHI node's arguments are always necessary. */
      if (gimple_code (t) == GIMPLE_PHI)
	{
	  unsigned k;

	  for (k = 0; k < gimple_phi_num_args (t); k++)
	    {
	      tree arg = PHI_ARG_DEF (t, k);
	      if (TREE_CODE (arg) == SSA_NAME)
		{
		  gimple n = mark_operand_necessary (arg);
		  if (n)
		    bitmap_set_bit (worklist, SSA_NAME_VERSION (arg));
		}
	    }
	}
      else
	{
	  /* Propagate through the operands.  Examine all the USE, VUSE and
	     VDEF operands in this statement.  Mark all the statements
	     which feed this statement's uses as necessary.  */
	  ssa_op_iter iter;
	  tree use;

	  /* The operands of VDEF expressions are also needed as they
	     represent potential definitions that may reach this
	     statement (VDEF operands allow us to follow def-def
	     links).  */

	  FOR_EACH_SSA_TREE_OPERAND (use, t, iter, SSA_OP_ALL_USES)
	    {
	      gimple n = mark_operand_necessary (use);
	      if (n)
		bitmap_set_bit (worklist, SSA_NAME_VERSION (use));
	    }
	}
    }

  EXECUTE_IF_SET_IN_BITMAP (inserted_exprs, 0, i, bi)
    {
      t = SSA_NAME_DEF_STMT (ssa_name (i));
      if (!gimple_plf (t, NECESSARY))
	{
	  gimple_stmt_iterator gsi;

	  if (dump_file && (dump_flags & TDF_DETAILS))
	    {
	      fprintf (dump_file, "Removing unnecessary insertion:");
	      print_gimple_stmt (dump_file, t, 0, 0);
	    }

	  gsi = gsi_for_stmt (t);
	  if (gimple_code (t) == GIMPLE_PHI)
	    remove_phi_node (&gsi, true);
	  else
	    {
	      gsi_remove (&gsi, true);
	      release_defs (t);
	    }
	}
    }
  BITMAP_FREE (worklist);
}


/* Initialize data structures used by PRE.  */

static void
init_pre (void)
{
  basic_block bb;

  next_expression_id = 1;
  expressions.create (0);
  expressions.safe_push (NULL);
  value_expressions.create (get_max_value_id () + 1);
  value_expressions.safe_grow_cleared (get_max_value_id() + 1);
  name_to_id.create (0);

  inserted_exprs = BITMAP_ALLOC (NULL);

  connect_infinite_loops_to_exit ();
  memset (&pre_stats, 0, sizeof (pre_stats));

  postorder = XNEWVEC (int, n_basic_blocks);
  postorder_num = inverted_post_order_compute (postorder);

  alloc_aux_for_blocks (sizeof (struct bb_bitmap_sets));

  calculate_dominance_info (CDI_POST_DOMINATORS);
  calculate_dominance_info (CDI_DOMINATORS);

  bitmap_obstack_initialize (&grand_bitmap_obstack);
  phi_translate_table.create (5110);
  expression_to_id.create (num_ssa_names * 3);
  bitmap_set_pool = create_alloc_pool ("Bitmap sets",
				       sizeof (struct bitmap_set), 30);
  pre_expr_pool = create_alloc_pool ("pre_expr nodes",
				     sizeof (struct pre_expr_d), 30);
  FOR_ALL_BB (bb)
    {
      EXP_GEN (bb) = bitmap_set_new ();
      PHI_GEN (bb) = bitmap_set_new ();
      TMP_GEN (bb) = bitmap_set_new ();
      AVAIL_OUT (bb) = bitmap_set_new ();
    }
}


/* Deallocate data structures used by PRE.  */

<<<<<<< HEAD
static unsigned 
fini_pre (bool do_fre)
{
  bool do_eh_cleanup = !bitmap_empty_p (need_eh_cleanup);
  bool do_ab_cleanup = !bitmap_empty_p (need_ab_cleanup);
  unsigned todo = 0;

=======
static void
fini_pre ()
{
>>>>>>> e9c762ec
  free (postorder);
  value_expressions.release ();
  BITMAP_FREE (inserted_exprs);
  bitmap_obstack_release (&grand_bitmap_obstack);
  free_alloc_pool (bitmap_set_pool);
  free_alloc_pool (pre_expr_pool);
  phi_translate_table.dispose ();
  expression_to_id.dispose ();
  name_to_id.release ();

  free_aux_for_blocks ();

  free_dominance_info (CDI_POST_DOMINATORS);
<<<<<<< HEAD

  if (do_eh_cleanup)
    gimple_purge_all_dead_eh_edges (need_eh_cleanup);

  if (do_ab_cleanup)
    gimple_purge_all_dead_abnormal_call_edges (need_ab_cleanup);

  BITMAP_FREE (need_eh_cleanup);
  BITMAP_FREE (need_ab_cleanup);

  if (do_eh_cleanup || do_ab_cleanup)
    todo = TODO_cleanup_cfg;

  if (!do_fre)
    loop_optimizer_finalize ();

  return todo;
=======
>>>>>>> e9c762ec
}

/* Gate and execute functions for PRE.  */

static unsigned int
do_pre (void)
{
  unsigned int todo = 0;

  do_partial_partial =
    flag_tree_partial_pre && optimize_function_for_speed_p (cfun);

  /* This has to happen before SCCVN runs because
     loop_optimizer_init may create new phis, etc.  */
  loop_optimizer_init (LOOPS_NORMAL);

  if (!run_scc_vn (VN_WALK))
    {
      loop_optimizer_finalize ();
      return 0;
    }

  init_pre ();
  scev_initialize ();

  /* Collect and value number expressions computed in each basic block.  */
  compute_avail ();

  /* Insert can get quite slow on an incredibly large number of basic
     blocks due to some quadratic behavior.  Until this behavior is
     fixed, don't run it when he have an incredibly large number of
     bb's.  If we aren't going to run insert, there is no point in
     computing ANTIC, either, even though it's plenty fast.  */
  if (n_basic_blocks < 4000)
    {
      compute_antic ();
      insert ();
    }

  /* Make sure to remove fake edges before committing our inserts.
     This makes sure we don't end up with extra critical edges that
     we would need to split.  */
  remove_fake_exit_edges ();
  gsi_commit_edge_inserts ();

  /* Remove all the redundant expressions.  */
  todo |= eliminate ();

  statistics_counter_event (cfun, "Insertions", pre_stats.insertions);
  statistics_counter_event (cfun, "PA inserted", pre_stats.pa_insert);
  statistics_counter_event (cfun, "New PHIs", pre_stats.phis);
  statistics_counter_event (cfun, "Eliminated", pre_stats.eliminations);

  clear_expression_ids ();
  remove_dead_inserted_code ();
  todo |= TODO_verify_flow;

  scev_finalize ();
<<<<<<< HEAD
  todo |= fini_pre (do_fre);

  if (!do_fre)
    /* TODO: tail_merge_optimize may merge all predecessors of a block, in which
       case we can merge the block with the remaining predecessor of the block.
       It should either:
       - call merge_blocks after each tail merge iteration
       - call merge_blocks after all tail merge iterations
       - mark TODO_cleanup_cfg when necessary
       - share the cfg cleanup with fini_pre.  */
    todo |= tail_merge_optimize (todo);
=======
  fini_pre ();
  todo |= fini_eliminate ();
  loop_optimizer_finalize ();

  /* TODO: tail_merge_optimize may merge all predecessors of a block, in which
     case we can merge the block with the remaining predecessor of the block.
     It should either:
     - call merge_blocks after each tail merge iteration
     - call merge_blocks after all tail merge iterations
     - mark TODO_cleanup_cfg when necessary
     - share the cfg cleanup with fini_pre.  */
  todo |= tail_merge_optimize (todo);

>>>>>>> e9c762ec
  free_scc_vn ();

  /* Tail merging invalidates the virtual SSA web, together with
     cfg-cleanup opportunities exposed by PRE this will wreck the
     SSA updating machinery.  So make sure to run update-ssa
     manually, before eventually scheduling cfg-cleanup as part of
     the todo.  */
  update_ssa (TODO_update_ssa_only_virtuals);
<<<<<<< HEAD

  return todo;
}
=======
>>>>>>> e9c762ec

  return todo;
}

static bool
gate_pre (void)
{
  return flag_tree_pre != 0;
}

struct gimple_opt_pass pass_pre =
{
 {
  GIMPLE_PASS,
  "pre",				/* name */
  OPTGROUP_NONE,                        /* optinfo_flags */
  gate_pre,				/* gate */
  do_pre,				/* execute */
  NULL,					/* sub */
  NULL,					/* next */
  0,					/* static_pass_number */
  TV_TREE_PRE,				/* tv_id */
  PROP_no_crit_edges | PROP_cfg
    | PROP_ssa,				/* properties_required */
  0,					/* properties_provided */
  0,					/* properties_destroyed */
  TODO_rebuild_alias,			/* todo_flags_start */
  TODO_ggc_collect | TODO_verify_ssa	/* todo_flags_finish */
 }
};


/* Gate and execute functions for FRE.  */

static unsigned int
execute_fre (void)
{
  unsigned int todo = 0;

  if (!run_scc_vn (VN_WALKREWRITE))
    return 0;

  memset (&pre_stats, 0, sizeof (pre_stats));

  /* Remove all the redundant expressions.  */
  todo |= eliminate ();

  todo |= fini_eliminate ();

  free_scc_vn ();

  statistics_counter_event (cfun, "Insertions", pre_stats.insertions);
  statistics_counter_event (cfun, "Eliminated", pre_stats.eliminations);

  return todo;
}

static bool
gate_fre (void)
{
  return flag_tree_fre != 0;
}

struct gimple_opt_pass pass_fre =
{
 {
  GIMPLE_PASS,
  "fre",				/* name */
  OPTGROUP_NONE,                        /* optinfo_flags */
  gate_fre,				/* gate */
  execute_fre,				/* execute */
  NULL,					/* sub */
  NULL,					/* next */
  0,					/* static_pass_number */
  TV_TREE_FRE,				/* tv_id */
  PROP_cfg | PROP_ssa,			/* properties_required */
  0,					/* properties_provided */
  0,					/* properties_destroyed */
  0,					/* todo_flags_start */
  TODO_ggc_collect | TODO_verify_ssa /* todo_flags_finish */
 }
};<|MERGE_RESOLUTION|>--- conflicted
+++ resolved
@@ -1303,11 +1303,7 @@
 	  unsigned int cnt;
 	  /* Try to find a vuse that dominates this phi node by skipping
 	     non-clobbering statements.  */
-<<<<<<< HEAD
-	  vuse = get_continuation_for_phi (phi, &ref, &visited, false);
-=======
 	  vuse = get_continuation_for_phi (phi, &ref, &cnt, &visited, false);
->>>>>>> e9c762ec
 	  if (visited)
 	    BITMAP_FREE (visited);
 	}
@@ -2535,26 +2531,6 @@
   sbitmap_free (changed_blocks);
 }
 
-<<<<<<< HEAD
-/* Return true if OP is a tree which we can perform PRE on.
-   This may not match the operations we can value number, but in
-   a perfect world would.  */
-
-static bool
-can_PRE_operation (tree op)
-{
-  return UNARY_CLASS_P (op)
-    || BINARY_CLASS_P (op)
-    || COMPARISON_CLASS_P (op)
-    || TREE_CODE (op) == MEM_REF 
-    || TREE_CODE (op) == COMPONENT_REF
-    || TREE_CODE (op) == VIEW_CONVERT_EXPR
-    || TREE_CODE (op) == CALL_EXPR
-    || TREE_CODE (op) == ARRAY_REF;
-}
-
-=======
->>>>>>> e9c762ec
 
 /* Inserted expressions are placed onto this worklist, which is used
    for performing quick dead code elimination of insertions we made
@@ -3456,26 +3432,6 @@
 	     edges.  Note this.  */
 	  else if (!cant_insert && all_same)
 	    {
-<<<<<<< HEAD
-	      tree exprtype = get_expr_type (expr);
-	      tree temp;
-	      gimple assign;
-	      pre_expr newe;
-	      gimple_stmt_iterator gsi;
-
-	      gcc_assert (edoubleprime->kind == CONSTANT
-			  || edoubleprime->kind == NAME);
-
-	      if (!pretemp || TREE_TYPE (pretemp) != exprtype)
-		{
-		  pretemp = create_tmp_reg (exprtype, "pretmp");
-		  add_referenced_var (pretemp);
-		}
-	      temp = make_ssa_name (pretemp, NULL);
-	      assign = gimple_build_assign (temp,
-					    edoubleprime->kind == CONSTANT ? PRE_EXPR_CONSTANT (edoubleprime) : PRE_EXPR_NAME (edoubleprime));
-	      gsi = gsi_after_labels (block);
-=======
 	      gcc_assert (edoubleprime->kind == CONSTANT
 			  || edoubleprime->kind == NAME);
 
@@ -3484,22 +3440,15 @@
 	      gimple assign = gimple_build_assign (temp,
 						   edoubleprime->kind == CONSTANT ? PRE_EXPR_CONSTANT (edoubleprime) : PRE_EXPR_NAME (edoubleprime));
 	      gimple_stmt_iterator gsi = gsi_after_labels (block);
->>>>>>> e9c762ec
 	      gsi_insert_before (&gsi, assign, GSI_NEW_STMT);
 
 	      gimple_set_plf (assign, NECESSARY, false);
 	      VN_INFO_GET (temp)->value_id = val;
-<<<<<<< HEAD
-	      VN_INFO (temp)->valnum = temp;
-	      bitmap_set_bit (inserted_exprs, SSA_NAME_VERSION (temp));
-	      newe = get_or_alloc_expr_for_name (temp);
-=======
 	      VN_INFO (temp)->valnum = sccvn_valnum_from_value_id (val);
 	      if (VN_INFO (temp)->valnum == NULL_TREE)
 		VN_INFO (temp)->valnum = temp;
 	      bitmap_set_bit (inserted_exprs, SSA_NAME_VERSION (temp));
 	      pre_expr newe = get_or_alloc_expr_for_name (temp);
->>>>>>> e9c762ec
 	      add_to_value (val, newe);
 	      bitmap_value_replace_in_set (AVAIL_OUT (block), newe);
 	      bitmap_insert_into_set (NEW_SETS (block), newe);
@@ -3843,13 +3792,9 @@
 	      bitmap_value_insert_into_set (AVAIL_OUT (block), e);
 	    }
 
-<<<<<<< HEAD
-	  if (gimple_has_side_effects (stmt) || stmt_could_throw_p (stmt))
-=======
 	  if (gimple_has_side_effects (stmt)
 	      || stmt_could_throw_p (stmt)
 	      || is_gimple_debug (stmt))
->>>>>>> e9c762ec
 	    continue;
 
 	  FOR_EACH_SSA_TREE_OPERAND (op, stmt, iter, SSA_OP_USE)
@@ -4258,23 +4203,12 @@
 		}
 	      continue;
 	    }
-<<<<<<< HEAD
-	  /* If the statement is a scalar store, see if the expression
-	     has the same value number as its rhs.  If so, the store is
-	     dead.  */
-	  else if (gimple_assign_single_p (stmt)
-		   && !gimple_has_volatile_ops (stmt)
-		   && !is_gimple_reg (gimple_assign_lhs (stmt))
-		   && (TREE_CODE (rhs) == SSA_NAME
-		       || is_gimple_min_invariant (rhs)))
-=======
 
 	  if (sprime
 	      && sprime != lhs
 	      && (rhs == NULL_TREE
 		  || TREE_CODE (rhs) != SSA_NAME
 		  || may_propagate_copy (rhs, sprime)))
->>>>>>> e9c762ec
 	    {
 	      bool can_make_abnormal_goto
 		  = is_gimple_call (stmt)
@@ -4732,19 +4666,9 @@
 
 /* Deallocate data structures used by PRE.  */
 
-<<<<<<< HEAD
-static unsigned 
-fini_pre (bool do_fre)
-{
-  bool do_eh_cleanup = !bitmap_empty_p (need_eh_cleanup);
-  bool do_ab_cleanup = !bitmap_empty_p (need_ab_cleanup);
-  unsigned todo = 0;
-
-=======
 static void
 fini_pre ()
 {
->>>>>>> e9c762ec
   free (postorder);
   value_expressions.release ();
   BITMAP_FREE (inserted_exprs);
@@ -4758,26 +4682,6 @@
   free_aux_for_blocks ();
 
   free_dominance_info (CDI_POST_DOMINATORS);
-<<<<<<< HEAD
-
-  if (do_eh_cleanup)
-    gimple_purge_all_dead_eh_edges (need_eh_cleanup);
-
-  if (do_ab_cleanup)
-    gimple_purge_all_dead_abnormal_call_edges (need_ab_cleanup);
-
-  BITMAP_FREE (need_eh_cleanup);
-  BITMAP_FREE (need_ab_cleanup);
-
-  if (do_eh_cleanup || do_ab_cleanup)
-    todo = TODO_cleanup_cfg;
-
-  if (!do_fre)
-    loop_optimizer_finalize ();
-
-  return todo;
-=======
->>>>>>> e9c762ec
 }
 
 /* Gate and execute functions for PRE.  */
@@ -4836,19 +4740,6 @@
   todo |= TODO_verify_flow;
 
   scev_finalize ();
-<<<<<<< HEAD
-  todo |= fini_pre (do_fre);
-
-  if (!do_fre)
-    /* TODO: tail_merge_optimize may merge all predecessors of a block, in which
-       case we can merge the block with the remaining predecessor of the block.
-       It should either:
-       - call merge_blocks after each tail merge iteration
-       - call merge_blocks after all tail merge iterations
-       - mark TODO_cleanup_cfg when necessary
-       - share the cfg cleanup with fini_pre.  */
-    todo |= tail_merge_optimize (todo);
-=======
   fini_pre ();
   todo |= fini_eliminate ();
   loop_optimizer_finalize ();
@@ -4862,7 +4753,6 @@
      - share the cfg cleanup with fini_pre.  */
   todo |= tail_merge_optimize (todo);
 
->>>>>>> e9c762ec
   free_scc_vn ();
 
   /* Tail merging invalidates the virtual SSA web, together with
@@ -4871,12 +4761,6 @@
      manually, before eventually scheduling cfg-cleanup as part of
      the todo.  */
   update_ssa (TODO_update_ssa_only_virtuals);
-<<<<<<< HEAD
-
-  return todo;
-}
-=======
->>>>>>> e9c762ec
 
   return todo;
 }
