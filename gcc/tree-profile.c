--- conflicted
+++ resolved
@@ -478,10 +478,7 @@
       /* Local pure-const may imply need to fixup the cfg.  */
       if (execute_fixup_cfg () & TODO_cleanup_cfg)
 	cleanup_tree_cfg ();
-<<<<<<< HEAD
-=======
-
->>>>>>> e9c762ec
+
       branch_prob ();
 
       if (! flag_branch_probabilities
