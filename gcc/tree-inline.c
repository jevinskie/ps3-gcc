/* Tree inlining.
   Copyright (C) 2001-2013 Free Software Foundation, Inc.
   Contributed by Alexandre Oliva <aoliva@redhat.com>

This file is part of GCC.

GCC is free software; you can redistribute it and/or modify
it under the terms of the GNU General Public License as published by
the Free Software Foundation; either version 3, or (at your option)
any later version.

GCC is distributed in the hope that it will be useful,
but WITHOUT ANY WARRANTY; without even the implied warranty of
MERCHANTABILITY or FITNESS FOR A PARTICULAR PURPOSE.  See the
GNU General Public License for more details.

You should have received a copy of the GNU General Public License
along with GCC; see the file COPYING3.  If not see
<http://www.gnu.org/licenses/>.  */

#include "config.h"
#include "system.h"
#include "coretypes.h"
#include "tm.h"
#include "diagnostic-core.h"
#include "tree.h"
#include "tree-inline.h"
#include "flags.h"
#include "params.h"
#include "input.h"
#include "insn-config.h"
#include "hashtab.h"
#include "langhooks.h"
#include "basic-block.h"
#include "tree-iterator.h"
#include "cgraph.h"
#include "intl.h"
#include "tree-mudflap.h"
#include "tree-flow.h"
#include "function.h"
#include "tree-flow.h"
#include "tree-pretty-print.h"
#include "except.h"
#include "debug.h"
#include "pointer-set.h"
#include "ipa-prop.h"
#include "value-prof.h"
#include "tree-pass.h"
#include "target.h"

#include "rtl.h"	/* FIXME: For asm_str_count.  */

/* I'm not real happy about this, but we need to handle gimple and
   non-gimple trees.  */
#include "gimple.h"

/* Inlining, Cloning, Versioning, Parallelization

   Inlining: a function body is duplicated, but the PARM_DECLs are
   remapped into VAR_DECLs, and non-void RETURN_EXPRs become
   MODIFY_EXPRs that store to a dedicated returned-value variable.
   The duplicated eh_region info of the copy will later be appended
   to the info for the caller; the eh_region info in copied throwing
   statements and RESX statements are adjusted accordingly.

   Cloning: (only in C++) We have one body for a con/de/structor, and
   multiple function decls, each with a unique parameter list.
   Duplicate the body, using the given splay tree; some parameters
   will become constants (like 0 or 1).

   Versioning: a function body is duplicated and the result is a new
   function rather than into blocks of an existing function as with
   inlining.  Some parameters will become constants.

   Parallelization: a region of a function is duplicated resulting in
   a new function.  Variables may be replaced with complex expressions
   to enable shared variable semantics.

   All of these will simultaneously lookup any callgraph edges.  If
   we're going to inline the duplicated function body, and the given
   function has some cloned callgraph nodes (one for each place this
   function will be inlined) those callgraph edges will be duplicated.
   If we're cloning the body, those callgraph edges will be
   updated to point into the new body.  (Note that the original
   callgraph node and edge list will not be altered.)

   See the CALL_EXPR handling case in copy_tree_body_r ().  */

/* To Do:

   o In order to make inlining-on-trees work, we pessimized
     function-local static constants.  In particular, they are now
     always output, even when not addressed.  Fix this by treating
     function-local static constants just like global static
     constants; the back-end already knows not to output them if they
     are not needed.

   o Provide heuristics to clamp inlining of recursive template
     calls?  */


/* Weights that estimate_num_insns uses to estimate the size of the
   produced code.  */

eni_weights eni_size_weights;

/* Weights that estimate_num_insns uses to estimate the time necessary
   to execute the produced code.  */

eni_weights eni_time_weights;

/* Prototypes.  */

static tree declare_return_variable (copy_body_data *, tree, tree, basic_block);
static void remap_block (tree *, copy_body_data *);
static void copy_bind_expr (tree *, int *, copy_body_data *);
static tree mark_local_for_remap_r (tree *, int *, void *);
static void unsave_expr_1 (tree);
static tree unsave_r (tree *, int *, void *);
static void declare_inline_vars (tree, tree);
static void remap_save_expr (tree *, void *, int *);
static void prepend_lexical_block (tree current_block, tree new_block);
static tree copy_decl_to_var (tree, copy_body_data *);
static tree copy_result_decl_to_var (tree, copy_body_data *);
static tree copy_decl_maybe_to_var (tree, copy_body_data *);
static gimple remap_gimple_stmt (gimple, copy_body_data *);
static bool delete_unreachable_blocks_update_callgraph (copy_body_data *id);

/* Insert a tree->tree mapping for ID.  Despite the name suggests
   that the trees should be variables, it is used for more than that.  */

void
insert_decl_map (copy_body_data *id, tree key, tree value)
{
  *pointer_map_insert (id->decl_map, key) = value;

  /* Always insert an identity map as well.  If we see this same new
     node again, we won't want to duplicate it a second time.  */
  if (key != value)
    *pointer_map_insert (id->decl_map, value) = value;
}

/* Insert a tree->tree mapping for ID.  This is only used for
   variables.  */

static void
insert_debug_decl_map (copy_body_data *id, tree key, tree value)
{
  if (!gimple_in_ssa_p (id->src_cfun))
    return;

  if (!MAY_HAVE_DEBUG_STMTS)
    return;

  if (!target_for_debug_bind (key))
    return;

  gcc_assert (TREE_CODE (key) == PARM_DECL);
  gcc_assert (TREE_CODE (value) == VAR_DECL);

  if (!id->debug_map)
    id->debug_map = pointer_map_create ();

  *pointer_map_insert (id->debug_map, key) = value;
}

/* If nonzero, we're remapping the contents of inlined debug
   statements.  If negative, an error has occurred, such as a
   reference to a variable that isn't available in the inlined
   context.  */
static int processing_debug_stmt = 0;

/* Construct new SSA name for old NAME. ID is the inline context.  */

static tree
remap_ssa_name (tree name, copy_body_data *id)
{
  tree new_tree, var;
  tree *n;

  gcc_assert (TREE_CODE (name) == SSA_NAME);

  n = (tree *) pointer_map_contains (id->decl_map, name);
  if (n)
    return unshare_expr (*n);

  if (processing_debug_stmt)
    {
      if (SSA_NAME_IS_DEFAULT_DEF (name)
	  && TREE_CODE (SSA_NAME_VAR (name)) == PARM_DECL
	  && id->entry_bb == NULL
	  && single_succ_p (ENTRY_BLOCK_PTR))
	{
	  tree vexpr = make_node (DEBUG_EXPR_DECL);
	  gimple def_temp;
	  gimple_stmt_iterator gsi;
	  tree val = SSA_NAME_VAR (name);

	  n = (tree *) pointer_map_contains (id->decl_map, val);
	  if (n != NULL)
	    val = *n;
	  if (TREE_CODE (val) != PARM_DECL)
	    {
	      processing_debug_stmt = -1;
	      return name;
	    }
	  def_temp = gimple_build_debug_source_bind (vexpr, val, NULL);
	  DECL_ARTIFICIAL (vexpr) = 1;
	  TREE_TYPE (vexpr) = TREE_TYPE (name);
	  DECL_MODE (vexpr) = DECL_MODE (SSA_NAME_VAR (name));
	  gsi = gsi_after_labels (single_succ (ENTRY_BLOCK_PTR));
	  gsi_insert_before (&gsi, def_temp, GSI_SAME_STMT);
	  return vexpr;
	}

      processing_debug_stmt = -1;
      return name;
    }

  /* Remap anonymous SSA names or SSA names of anonymous decls.  */
  var = SSA_NAME_VAR (name);
  if (!var
      || (!SSA_NAME_IS_DEFAULT_DEF (name)
	  && TREE_CODE (var) == VAR_DECL
	  && !VAR_DECL_IS_VIRTUAL_OPERAND (var)
	  && DECL_ARTIFICIAL (var)
	  && DECL_IGNORED_P (var)
	  && !DECL_NAME (var)))
    {
      struct ptr_info_def *pi;
      new_tree = make_ssa_name (remap_type (TREE_TYPE (name), id), NULL);
      if (!var && SSA_NAME_IDENTIFIER (name))
	SET_SSA_NAME_VAR_OR_IDENTIFIER (new_tree, SSA_NAME_IDENTIFIER (name));
      insert_decl_map (id, name, new_tree);
      SSA_NAME_OCCURS_IN_ABNORMAL_PHI (new_tree)
	= SSA_NAME_OCCURS_IN_ABNORMAL_PHI (name);
      /* At least IPA points-to info can be directly transferred.  */
      if (id->src_cfun->gimple_df
	  && id->src_cfun->gimple_df->ipa_pta
	  && (pi = SSA_NAME_PTR_INFO (name))
	  && !pi->pt.anything)
	{
	  struct ptr_info_def *new_pi = get_ptr_info (new_tree);
	  new_pi->pt = pi->pt;
	}
      return new_tree;
    }

  /* Do not set DEF_STMT yet as statement is not copied yet. We do that
     in copy_bb.  */
  new_tree = remap_decl (var, id);

  /* We might've substituted constant or another SSA_NAME for
     the variable.

     Replace the SSA name representing RESULT_DECL by variable during
     inlining:  this saves us from need to introduce PHI node in a case
     return value is just partly initialized.  */
  if ((TREE_CODE (new_tree) == VAR_DECL || TREE_CODE (new_tree) == PARM_DECL)
      && (!SSA_NAME_VAR (name)
	  || TREE_CODE (SSA_NAME_VAR (name)) != RESULT_DECL
	  || !id->transform_return_to_modify))
    {
      struct ptr_info_def *pi;
      new_tree = make_ssa_name (new_tree, NULL);
      insert_decl_map (id, name, new_tree);
      SSA_NAME_OCCURS_IN_ABNORMAL_PHI (new_tree)
	= SSA_NAME_OCCURS_IN_ABNORMAL_PHI (name);
      /* At least IPA points-to info can be directly transferred.  */
      if (id->src_cfun->gimple_df
	  && id->src_cfun->gimple_df->ipa_pta
	  && (pi = SSA_NAME_PTR_INFO (name))
	  && !pi->pt.anything)
	{
	  struct ptr_info_def *new_pi = get_ptr_info (new_tree);
	  new_pi->pt = pi->pt;
	}
      if (SSA_NAME_IS_DEFAULT_DEF (name))
	{
	  /* By inlining function having uninitialized variable, we might
	     extend the lifetime (variable might get reused).  This cause
	     ICE in the case we end up extending lifetime of SSA name across
	     abnormal edge, but also increase register pressure.

	     We simply initialize all uninitialized vars by 0 except
	     for case we are inlining to very first BB.  We can avoid
	     this for all BBs that are not inside strongly connected
	     regions of the CFG, but this is expensive to test.  */
	  if (id->entry_bb
	      && SSA_NAME_OCCURS_IN_ABNORMAL_PHI (name)
	      && (!SSA_NAME_VAR (name)
		  || TREE_CODE (SSA_NAME_VAR (name)) != PARM_DECL)
	      && (id->entry_bb != EDGE_SUCC (ENTRY_BLOCK_PTR, 0)->dest
		  || EDGE_COUNT (id->entry_bb->preds) != 1))
	    {
	      gimple_stmt_iterator gsi = gsi_last_bb (id->entry_bb);
	      gimple init_stmt;
	      tree zero = build_zero_cst (TREE_TYPE (new_tree));

	      init_stmt = gimple_build_assign (new_tree, zero);
	      gsi_insert_after (&gsi, init_stmt, GSI_NEW_STMT);
	      SSA_NAME_IS_DEFAULT_DEF (new_tree) = 0;
	    }
	  else
	    {
	      SSA_NAME_DEF_STMT (new_tree) = gimple_build_nop ();
	      set_ssa_default_def (cfun, SSA_NAME_VAR (new_tree), new_tree);
	    }
	}
    }
  else
    insert_decl_map (id, name, new_tree);
  return new_tree;
}

/* Remap DECL during the copying of the BLOCK tree for the function.  */

tree
remap_decl (tree decl, copy_body_data *id)
{
  tree *n;

  /* We only remap local variables in the current function.  */

  /* See if we have remapped this declaration.  */

  n = (tree *) pointer_map_contains (id->decl_map, decl);

  if (!n && processing_debug_stmt)
    {
      processing_debug_stmt = -1;
      return decl;
    }

  /* If we didn't already have an equivalent for this declaration,
     create one now.  */
  if (!n)
    {
      /* Make a copy of the variable or label.  */
      tree t = id->copy_decl (decl, id);

      /* Remember it, so that if we encounter this local entity again
	 we can reuse this copy.  Do this early because remap_type may
	 need this decl for TYPE_STUB_DECL.  */
      insert_decl_map (id, decl, t);

      if (!DECL_P (t))
	return t;

      /* Remap types, if necessary.  */
      TREE_TYPE (t) = remap_type (TREE_TYPE (t), id);
      if (TREE_CODE (t) == TYPE_DECL)
        DECL_ORIGINAL_TYPE (t) = remap_type (DECL_ORIGINAL_TYPE (t), id);

      /* Remap sizes as necessary.  */
      walk_tree (&DECL_SIZE (t), copy_tree_body_r, id, NULL);
      walk_tree (&DECL_SIZE_UNIT (t), copy_tree_body_r, id, NULL);

      /* If fields, do likewise for offset and qualifier.  */
      if (TREE_CODE (t) == FIELD_DECL)
	{
	  walk_tree (&DECL_FIELD_OFFSET (t), copy_tree_body_r, id, NULL);
	  if (TREE_CODE (DECL_CONTEXT (t)) == QUAL_UNION_TYPE)
	    walk_tree (&DECL_QUALIFIER (t), copy_tree_body_r, id, NULL);
	}

      return t;
    }

  if (id->do_not_unshare)
    return *n;
  else
    return unshare_expr (*n);
}

static tree
remap_type_1 (tree type, copy_body_data *id)
{
  tree new_tree, t;

  /* We do need a copy.  build and register it now.  If this is a pointer or
     reference type, remap the designated type and make a new pointer or
     reference type.  */
  if (TREE_CODE (type) == POINTER_TYPE)
    {
      new_tree = build_pointer_type_for_mode (remap_type (TREE_TYPE (type), id),
					 TYPE_MODE (type),
					 TYPE_REF_CAN_ALIAS_ALL (type));
      if (TYPE_ATTRIBUTES (type) || TYPE_QUALS (type))
	new_tree = build_type_attribute_qual_variant (new_tree,
						      TYPE_ATTRIBUTES (type),
						      TYPE_QUALS (type));
      insert_decl_map (id, type, new_tree);
      return new_tree;
    }
  else if (TREE_CODE (type) == REFERENCE_TYPE)
    {
      new_tree = build_reference_type_for_mode (remap_type (TREE_TYPE (type), id),
					    TYPE_MODE (type),
					    TYPE_REF_CAN_ALIAS_ALL (type));
      if (TYPE_ATTRIBUTES (type) || TYPE_QUALS (type))
	new_tree = build_type_attribute_qual_variant (new_tree,
						      TYPE_ATTRIBUTES (type),
						      TYPE_QUALS (type));
      insert_decl_map (id, type, new_tree);
      return new_tree;
    }
  else
    new_tree = copy_node (type);

  insert_decl_map (id, type, new_tree);

  /* This is a new type, not a copy of an old type.  Need to reassociate
     variants.  We can handle everything except the main variant lazily.  */
  t = TYPE_MAIN_VARIANT (type);
  if (type != t)
    {
      t = remap_type (t, id);
      TYPE_MAIN_VARIANT (new_tree) = t;
      TYPE_NEXT_VARIANT (new_tree) = TYPE_NEXT_VARIANT (t);
      TYPE_NEXT_VARIANT (t) = new_tree;
    }
  else
    {
      TYPE_MAIN_VARIANT (new_tree) = new_tree;
      TYPE_NEXT_VARIANT (new_tree) = NULL;
    }

  if (TYPE_STUB_DECL (type))
    TYPE_STUB_DECL (new_tree) = remap_decl (TYPE_STUB_DECL (type), id);

  /* Lazily create pointer and reference types.  */
  TYPE_POINTER_TO (new_tree) = NULL;
  TYPE_REFERENCE_TO (new_tree) = NULL;

  switch (TREE_CODE (new_tree))
    {
    case INTEGER_TYPE:
    case REAL_TYPE:
    case FIXED_POINT_TYPE:
    case ENUMERAL_TYPE:
    case BOOLEAN_TYPE:
      t = TYPE_MIN_VALUE (new_tree);
      if (t && TREE_CODE (t) != INTEGER_CST)
        walk_tree (&TYPE_MIN_VALUE (new_tree), copy_tree_body_r, id, NULL);

      t = TYPE_MAX_VALUE (new_tree);
      if (t && TREE_CODE (t) != INTEGER_CST)
        walk_tree (&TYPE_MAX_VALUE (new_tree), copy_tree_body_r, id, NULL);
      return new_tree;

    case FUNCTION_TYPE:
      TREE_TYPE (new_tree) = remap_type (TREE_TYPE (new_tree), id);
      walk_tree (&TYPE_ARG_TYPES (new_tree), copy_tree_body_r, id, NULL);
      return new_tree;

    case ARRAY_TYPE:
      TREE_TYPE (new_tree) = remap_type (TREE_TYPE (new_tree), id);
      TYPE_DOMAIN (new_tree) = remap_type (TYPE_DOMAIN (new_tree), id);
      break;

    case RECORD_TYPE:
    case UNION_TYPE:
    case QUAL_UNION_TYPE:
      {
	tree f, nf = NULL;

	for (f = TYPE_FIELDS (new_tree); f ; f = DECL_CHAIN (f))
	  {
	    t = remap_decl (f, id);
	    DECL_CONTEXT (t) = new_tree;
	    DECL_CHAIN (t) = nf;
	    nf = t;
	  }
	TYPE_FIELDS (new_tree) = nreverse (nf);
      }
      break;

    case OFFSET_TYPE:
    default:
      /* Shouldn't have been thought variable sized.  */
      gcc_unreachable ();
    }

  walk_tree (&TYPE_SIZE (new_tree), copy_tree_body_r, id, NULL);
  walk_tree (&TYPE_SIZE_UNIT (new_tree), copy_tree_body_r, id, NULL);

  return new_tree;
}

tree
remap_type (tree type, copy_body_data *id)
{
  tree *node;
  tree tmp;

  if (type == NULL)
    return type;

  /* See if we have remapped this type.  */
  node = (tree *) pointer_map_contains (id->decl_map, type);
  if (node)
    return *node;

  /* The type only needs remapping if it's variably modified.  */
  if (! variably_modified_type_p (type, id->src_fn))
    {
      insert_decl_map (id, type, type);
      return type;
    }

  id->remapping_type_depth++;
  tmp = remap_type_1 (type, id);
  id->remapping_type_depth--;

  return tmp;
}

/* Decide if DECL can be put into BLOCK_NONLOCAL_VARs.  */

static bool
can_be_nonlocal (tree decl, copy_body_data *id)
{
  /* We can not duplicate function decls.  */
  if (TREE_CODE (decl) == FUNCTION_DECL)
    return true;

  /* Local static vars must be non-local or we get multiple declaration
     problems.  */
  if (TREE_CODE (decl) == VAR_DECL
      && !auto_var_in_fn_p (decl, id->src_fn))
    return true;

  return false;
}

static tree
remap_decls (tree decls, vec<tree, va_gc> **nonlocalized_list,
	     copy_body_data *id)
{
  tree old_var;
  tree new_decls = NULL_TREE;

  /* Remap its variables.  */
  for (old_var = decls; old_var; old_var = DECL_CHAIN (old_var))
    {
      tree new_var;

      if (can_be_nonlocal (old_var, id))
	{
	  /* We need to add this variable to the local decls as otherwise
	     nothing else will do so.  */
	  if (TREE_CODE (old_var) == VAR_DECL
	      && ! DECL_EXTERNAL (old_var))
	    add_local_decl (cfun, old_var);
	  if ((!optimize || debug_info_level > DINFO_LEVEL_TERSE)
	      && !DECL_IGNORED_P (old_var)
	      && nonlocalized_list)
	    vec_safe_push (*nonlocalized_list, old_var);
	  continue;
	}

      /* Remap the variable.  */
      new_var = remap_decl (old_var, id);

      /* If we didn't remap this variable, we can't mess with its
	 TREE_CHAIN.  If we remapped this variable to the return slot, it's
	 already declared somewhere else, so don't declare it here.  */

      if (new_var == id->retvar)
	;
      else if (!new_var)
        {
	  if ((!optimize || debug_info_level > DINFO_LEVEL_TERSE)
	      && !DECL_IGNORED_P (old_var)
	      && nonlocalized_list)
	    vec_safe_push (*nonlocalized_list, old_var);
	}
      else
	{
	  gcc_assert (DECL_P (new_var));
	  DECL_CHAIN (new_var) = new_decls;
	  new_decls = new_var;
 
	  /* Also copy value-expressions.  */
	  if (TREE_CODE (new_var) == VAR_DECL
	      && DECL_HAS_VALUE_EXPR_P (new_var))
	    {
	      tree tem = DECL_VALUE_EXPR (new_var);
	      bool old_regimplify = id->regimplify;
	      id->remapping_type_depth++;
	      walk_tree (&tem, copy_tree_body_r, id, NULL);
	      id->remapping_type_depth--;
	      id->regimplify = old_regimplify;
	      SET_DECL_VALUE_EXPR (new_var, tem);
	    }
	}
    }

  return nreverse (new_decls);
}

/* Copy the BLOCK to contain remapped versions of the variables
   therein.  And hook the new block into the block-tree.  */

static void
remap_block (tree *block, copy_body_data *id)
{
  tree old_block;
  tree new_block;

  /* Make the new block.  */
  old_block = *block;
  new_block = make_node (BLOCK);
  TREE_USED (new_block) = TREE_USED (old_block);
  BLOCK_ABSTRACT_ORIGIN (new_block) = old_block;
  BLOCK_SOURCE_LOCATION (new_block) = BLOCK_SOURCE_LOCATION (old_block);
  BLOCK_NONLOCALIZED_VARS (new_block)
    = vec_safe_copy (BLOCK_NONLOCALIZED_VARS (old_block));
  *block = new_block;

  /* Remap its variables.  */
  BLOCK_VARS (new_block) = remap_decls (BLOCK_VARS (old_block),
  					&BLOCK_NONLOCALIZED_VARS (new_block),
					id);

  if (id->transform_lang_insert_block)
    id->transform_lang_insert_block (new_block);

  /* Remember the remapped block.  */
  insert_decl_map (id, old_block, new_block);
}

/* Copy the whole block tree and root it in id->block.  */
static tree
remap_blocks (tree block, copy_body_data *id)
{
  tree t;
  tree new_tree = block;

  if (!block)
    return NULL;

  remap_block (&new_tree, id);
  gcc_assert (new_tree != block);
  for (t = BLOCK_SUBBLOCKS (block); t ; t = BLOCK_CHAIN (t))
    prepend_lexical_block (new_tree, remap_blocks (t, id));
  /* Blocks are in arbitrary order, but make things slightly prettier and do
     not swap order when producing a copy.  */
  BLOCK_SUBBLOCKS (new_tree) = blocks_nreverse (BLOCK_SUBBLOCKS (new_tree));
  return new_tree;
}

/* Remap the block tree rooted at BLOCK to nothing.  */
static void
remap_blocks_to_null (tree block, copy_body_data *id)
{
  tree t;
  insert_decl_map (id, block, NULL_TREE);
  for (t = BLOCK_SUBBLOCKS (block); t ; t = BLOCK_CHAIN (t))
    remap_blocks_to_null (t, id);
}

static void
copy_statement_list (tree *tp)
{
  tree_stmt_iterator oi, ni;
  tree new_tree;

  new_tree = alloc_stmt_list ();
  ni = tsi_start (new_tree);
  oi = tsi_start (*tp);
  TREE_TYPE (new_tree) = TREE_TYPE (*tp);
  *tp = new_tree;

  for (; !tsi_end_p (oi); tsi_next (&oi))
    {
      tree stmt = tsi_stmt (oi);
      if (TREE_CODE (stmt) == STATEMENT_LIST)
	/* This copy is not redundant; tsi_link_after will smash this
	   STATEMENT_LIST into the end of the one we're building, and we
	   don't want to do that with the original.  */
	copy_statement_list (&stmt);
      tsi_link_after (&ni, stmt, TSI_CONTINUE_LINKING);
    }
}

static void
copy_bind_expr (tree *tp, int *walk_subtrees, copy_body_data *id)
{
  tree block = BIND_EXPR_BLOCK (*tp);
  /* Copy (and replace) the statement.  */
  copy_tree_r (tp, walk_subtrees, NULL);
  if (block)
    {
      remap_block (&block, id);
      BIND_EXPR_BLOCK (*tp) = block;
    }

  if (BIND_EXPR_VARS (*tp))
    /* This will remap a lot of the same decls again, but this should be
       harmless.  */
    BIND_EXPR_VARS (*tp) = remap_decls (BIND_EXPR_VARS (*tp), NULL, id);
}


/* Create a new gimple_seq by remapping all the statements in BODY
   using the inlining information in ID.  */

static gimple_seq
remap_gimple_seq (gimple_seq body, copy_body_data *id)
{
  gimple_stmt_iterator si;
  gimple_seq new_body = NULL;

  for (si = gsi_start (body); !gsi_end_p (si); gsi_next (&si))
    {
      gimple new_stmt = remap_gimple_stmt (gsi_stmt (si), id);
      gimple_seq_add_stmt (&new_body, new_stmt);
    }

  return new_body;
}


/* Copy a GIMPLE_BIND statement STMT, remapping all the symbols in its
   block using the mapping information in ID.  */

static gimple
copy_gimple_bind (gimple stmt, copy_body_data *id)
{
  gimple new_bind;
  tree new_block, new_vars;
  gimple_seq body, new_body;

  /* Copy the statement.  Note that we purposely don't use copy_stmt
     here because we need to remap statements as we copy.  */
  body = gimple_bind_body (stmt);
  new_body = remap_gimple_seq (body, id);

  new_block = gimple_bind_block (stmt);
  if (new_block)
    remap_block (&new_block, id);

  /* This will remap a lot of the same decls again, but this should be
     harmless.  */
  new_vars = gimple_bind_vars (stmt);
  if (new_vars)
    new_vars = remap_decls (new_vars, NULL, id);

  new_bind = gimple_build_bind (new_vars, new_body, new_block);

  return new_bind;
}


/* Remap the GIMPLE operand pointed to by *TP.  DATA is really a
   'struct walk_stmt_info *'.  DATA->INFO is a 'copy_body_data *'.
   WALK_SUBTREES is used to indicate walk_gimple_op whether to keep
   recursing into the children nodes of *TP.  */

static tree
remap_gimple_op_r (tree *tp, int *walk_subtrees, void *data)
{
  struct walk_stmt_info *wi_p = (struct walk_stmt_info *) data;
  copy_body_data *id = (copy_body_data *) wi_p->info;
  tree fn = id->src_fn;

  if (TREE_CODE (*tp) == SSA_NAME)
    {
      *tp = remap_ssa_name (*tp, id);
      *walk_subtrees = 0;
      return NULL;
    }
  else if (auto_var_in_fn_p (*tp, fn))
    {
      /* Local variables and labels need to be replaced by equivalent
	 variables.  We don't want to copy static variables; there's
	 only one of those, no matter how many times we inline the
	 containing function.  Similarly for globals from an outer
	 function.  */
      tree new_decl;

      /* Remap the declaration.  */
      new_decl = remap_decl (*tp, id);
      gcc_assert (new_decl);
      /* Replace this variable with the copy.  */
      STRIP_TYPE_NOPS (new_decl);
      /* ???  The C++ frontend uses void * pointer zero to initialize
         any other type.  This confuses the middle-end type verification.
	 As cloned bodies do not go through gimplification again the fixup
	 there doesn't trigger.  */
      if (TREE_CODE (new_decl) == INTEGER_CST
	  && !useless_type_conversion_p (TREE_TYPE (*tp), TREE_TYPE (new_decl)))
	new_decl = fold_convert (TREE_TYPE (*tp), new_decl);
      *tp = new_decl;
      *walk_subtrees = 0;
    }
  else if (TREE_CODE (*tp) == STATEMENT_LIST)
    gcc_unreachable ();
  else if (TREE_CODE (*tp) == SAVE_EXPR)
    gcc_unreachable ();
  else if (TREE_CODE (*tp) == LABEL_DECL
	   && (!DECL_CONTEXT (*tp)
	       || decl_function_context (*tp) == id->src_fn))
    /* These may need to be remapped for EH handling.  */
    *tp = remap_decl (*tp, id);
  else if (TREE_CODE (*tp) == FIELD_DECL)
    {
      /* If the enclosing record type is variably_modified_type_p, the field
	 has already been remapped.  Otherwise, it need not be.  */
      tree *n = (tree *) pointer_map_contains (id->decl_map, *tp);
      if (n)
	*tp = *n;
      *walk_subtrees = 0;
    }
  else if (TYPE_P (*tp))
    /* Types may need remapping as well.  */
    *tp = remap_type (*tp, id);
  else if (CONSTANT_CLASS_P (*tp))
    {
      /* If this is a constant, we have to copy the node iff the type
	 will be remapped.  copy_tree_r will not copy a constant.  */
      tree new_type = remap_type (TREE_TYPE (*tp), id);

      if (new_type == TREE_TYPE (*tp))
	*walk_subtrees = 0;

      else if (TREE_CODE (*tp) == INTEGER_CST)
	*tp = build_int_cst_wide (new_type, TREE_INT_CST_LOW (*tp),
				  TREE_INT_CST_HIGH (*tp));
      else
	{
	  *tp = copy_node (*tp);
	  TREE_TYPE (*tp) = new_type;
	}
    }
  else
    {
      /* Otherwise, just copy the node.  Note that copy_tree_r already
	 knows not to copy VAR_DECLs, etc., so this is safe.  */

      if (TREE_CODE (*tp) == MEM_REF)
	{
	  tree ptr = TREE_OPERAND (*tp, 0);
	  tree type = remap_type (TREE_TYPE (*tp), id);
	  tree old = *tp;

	  /* We need to re-canonicalize MEM_REFs from inline substitutions
	     that can happen when a pointer argument is an ADDR_EXPR.
	     Recurse here manually to allow that.  */
	  walk_tree (&ptr, remap_gimple_op_r, data, NULL);
	  *tp = fold_build2 (MEM_REF, type,
			     ptr, TREE_OPERAND (*tp, 1));
	  TREE_THIS_NOTRAP (*tp) = TREE_THIS_NOTRAP (old);
	  TREE_THIS_VOLATILE (*tp) = TREE_THIS_VOLATILE (old);
	  TREE_SIDE_EFFECTS (*tp) = TREE_SIDE_EFFECTS (old);
	  TREE_NO_WARNING (*tp) = TREE_NO_WARNING (old);
	  *walk_subtrees = 0;
	  return NULL;
	}

      /* Here is the "usual case".  Copy this tree node, and then
	 tweak some special cases.  */
      copy_tree_r (tp, walk_subtrees, NULL);

      if (TREE_CODE (*tp) != OMP_CLAUSE)
	TREE_TYPE (*tp) = remap_type (TREE_TYPE (*tp), id);

      if (TREE_CODE (*tp) == TARGET_EXPR && TREE_OPERAND (*tp, 3))
	{
	  /* The copied TARGET_EXPR has never been expanded, even if the
	     original node was expanded already.  */
	  TREE_OPERAND (*tp, 1) = TREE_OPERAND (*tp, 3);
	  TREE_OPERAND (*tp, 3) = NULL_TREE;
	}
      else if (TREE_CODE (*tp) == ADDR_EXPR)
	{
	  /* Variable substitution need not be simple.  In particular,
	     the MEM_REF substitution above.  Make sure that
	     TREE_CONSTANT and friends are up-to-date.  */
	  int invariant = is_gimple_min_invariant (*tp);
	  walk_tree (&TREE_OPERAND (*tp, 0), remap_gimple_op_r, data, NULL);
	  recompute_tree_invariant_for_addr_expr (*tp);

	  /* If this used to be invariant, but is not any longer,
	     then regimplification is probably needed.  */
	  if (invariant && !is_gimple_min_invariant (*tp))
	    id->regimplify = true;

	  *walk_subtrees = 0;
	}
    }

  /* Update the TREE_BLOCK for the cloned expr.  */
  if (EXPR_P (*tp))
    {
      tree new_block = id->remapping_type_depth == 0 ? id->block : NULL;
      tree old_block = TREE_BLOCK (*tp);
      if (old_block)
	{
	  tree *n;
	  n = (tree *) pointer_map_contains (id->decl_map,
					     TREE_BLOCK (*tp));
	  if (n)
	    new_block = *n;
	}
      TREE_SET_BLOCK (*tp, new_block);
    }

  /* Keep iterating.  */
  return NULL_TREE;
}


/* Called from copy_body_id via walk_tree.  DATA is really a
   `copy_body_data *'.  */

tree
copy_tree_body_r (tree *tp, int *walk_subtrees, void *data)
{
  copy_body_data *id = (copy_body_data *) data;
  tree fn = id->src_fn;
  tree new_block;

  /* Begin by recognizing trees that we'll completely rewrite for the
     inlining context.  Our output for these trees is completely
     different from out input (e.g. RETURN_EXPR is deleted, and morphs
     into an edge).  Further down, we'll handle trees that get
     duplicated and/or tweaked.  */

  /* When requested, RETURN_EXPRs should be transformed to just the
     contained MODIFY_EXPR.  The branch semantics of the return will
     be handled elsewhere by manipulating the CFG rather than a statement.  */
  if (TREE_CODE (*tp) == RETURN_EXPR && id->transform_return_to_modify)
    {
      tree assignment = TREE_OPERAND (*tp, 0);

      /* If we're returning something, just turn that into an
	 assignment into the equivalent of the original RESULT_DECL.
	 If the "assignment" is just the result decl, the result
	 decl has already been set (e.g. a recent "foo (&result_decl,
	 ...)"); just toss the entire RETURN_EXPR.  */
      if (assignment && TREE_CODE (assignment) == MODIFY_EXPR)
	{
	  /* Replace the RETURN_EXPR with (a copy of) the
	     MODIFY_EXPR hanging underneath.  */
	  *tp = copy_node (assignment);
	}
      else /* Else the RETURN_EXPR returns no value.  */
	{
	  *tp = NULL;
	  return (tree) (void *)1;
	}
    }
  else if (TREE_CODE (*tp) == SSA_NAME)
    {
      *tp = remap_ssa_name (*tp, id);
      *walk_subtrees = 0;
      return NULL;
    }

  /* Local variables and labels need to be replaced by equivalent
     variables.  We don't want to copy static variables; there's only
     one of those, no matter how many times we inline the containing
     function.  Similarly for globals from an outer function.  */
  else if (auto_var_in_fn_p (*tp, fn))
    {
      tree new_decl;

      /* Remap the declaration.  */
      new_decl = remap_decl (*tp, id);
      gcc_assert (new_decl);
      /* Replace this variable with the copy.  */
      STRIP_TYPE_NOPS (new_decl);
      *tp = new_decl;
      *walk_subtrees = 0;
    }
  else if (TREE_CODE (*tp) == STATEMENT_LIST)
    copy_statement_list (tp);
  else if (TREE_CODE (*tp) == SAVE_EXPR
	   || TREE_CODE (*tp) == TARGET_EXPR)
    remap_save_expr (tp, id->decl_map, walk_subtrees);
  else if (TREE_CODE (*tp) == LABEL_DECL
	   && (! DECL_CONTEXT (*tp)
	       || decl_function_context (*tp) == id->src_fn))
    /* These may need to be remapped for EH handling.  */
    *tp = remap_decl (*tp, id);
  else if (TREE_CODE (*tp) == BIND_EXPR)
    copy_bind_expr (tp, walk_subtrees, id);
  /* Types may need remapping as well.  */
  else if (TYPE_P (*tp))
    *tp = remap_type (*tp, id);

  /* If this is a constant, we have to copy the node iff the type will be
     remapped.  copy_tree_r will not copy a constant.  */
  else if (CONSTANT_CLASS_P (*tp))
    {
      tree new_type = remap_type (TREE_TYPE (*tp), id);

      if (new_type == TREE_TYPE (*tp))
	*walk_subtrees = 0;

      else if (TREE_CODE (*tp) == INTEGER_CST)
	*tp = build_int_cst_wide (new_type, TREE_INT_CST_LOW (*tp),
				  TREE_INT_CST_HIGH (*tp));
      else
	{
	  *tp = copy_node (*tp);
	  TREE_TYPE (*tp) = new_type;
	}
    }

  /* Otherwise, just copy the node.  Note that copy_tree_r already
     knows not to copy VAR_DECLs, etc., so this is safe.  */
  else
    {
      /* Here we handle trees that are not completely rewritten.
	 First we detect some inlining-induced bogosities for
	 discarding.  */
      if (TREE_CODE (*tp) == MODIFY_EXPR
	  && TREE_OPERAND (*tp, 0) == TREE_OPERAND (*tp, 1)
	  && (auto_var_in_fn_p (TREE_OPERAND (*tp, 0), fn)))
	{
	  /* Some assignments VAR = VAR; don't generate any rtl code
	     and thus don't count as variable modification.  Avoid
	     keeping bogosities like 0 = 0.  */
	  tree decl = TREE_OPERAND (*tp, 0), value;
	  tree *n;

	  n = (tree *) pointer_map_contains (id->decl_map, decl);
	  if (n)
	    {
	      value = *n;
	      STRIP_TYPE_NOPS (value);
	      if (TREE_CONSTANT (value) || TREE_READONLY (value))
		{
		  *tp = build_empty_stmt (EXPR_LOCATION (*tp));
		  return copy_tree_body_r (tp, walk_subtrees, data);
		}
	    }
	}
      else if (TREE_CODE (*tp) == INDIRECT_REF)
	{
	  /* Get rid of *& from inline substitutions that can happen when a
	     pointer argument is an ADDR_EXPR.  */
	  tree decl = TREE_OPERAND (*tp, 0);
	  tree *n;

	  n = (tree *) pointer_map_contains (id->decl_map, decl);
	  if (n)
	    {
	      tree new_tree;
	      tree old;
	      /* If we happen to get an ADDR_EXPR in n->value, strip
	         it manually here as we'll eventually get ADDR_EXPRs
		 which lie about their types pointed to.  In this case
		 build_fold_indirect_ref wouldn't strip the INDIRECT_REF,
		 but we absolutely rely on that.  As fold_indirect_ref
	         does other useful transformations, try that first, though.  */
	      tree type = TREE_TYPE (TREE_TYPE (*n));
	      if (id->do_not_unshare)
		new_tree = *n;
	      else
		new_tree = unshare_expr (*n);
	      old = *tp;
	      *tp = gimple_fold_indirect_ref (new_tree);
	      if (! *tp)
	        {
		  if (TREE_CODE (new_tree) == ADDR_EXPR)
		    {
		      *tp = fold_indirect_ref_1 (EXPR_LOCATION (new_tree),
						 type, new_tree);
		      /* ???  We should either assert here or build
			 a VIEW_CONVERT_EXPR instead of blindly leaking
			 incompatible types to our IL.  */
		      if (! *tp)
			*tp = TREE_OPERAND (new_tree, 0);
		    }
	          else
		    {
	              *tp = build1 (INDIRECT_REF, type, new_tree);
		      TREE_THIS_VOLATILE (*tp) = TREE_THIS_VOLATILE (old);
		      TREE_SIDE_EFFECTS (*tp) = TREE_SIDE_EFFECTS (old);
		      TREE_READONLY (*tp) = TREE_READONLY (old);
		      TREE_THIS_NOTRAP (*tp) = TREE_THIS_NOTRAP (old);
		    }
		}
	      *walk_subtrees = 0;
	      return NULL;
	    }
	}
      else if (TREE_CODE (*tp) == MEM_REF)
	{
	  /* We need to re-canonicalize MEM_REFs from inline substitutions
	     that can happen when a pointer argument is an ADDR_EXPR.  */
	  tree decl = TREE_OPERAND (*tp, 0);
	  tree *n;

	  n = (tree *) pointer_map_contains (id->decl_map, decl);
	  if (n)
	    {
	      tree old = *tp;
	      *tp = fold_build2 (MEM_REF, TREE_TYPE (*tp),
				 unshare_expr (*n), TREE_OPERAND (*tp, 1));
	      TREE_THIS_VOLATILE (*tp) = TREE_THIS_VOLATILE (old);
	      TREE_NO_WARNING (*tp) = TREE_NO_WARNING (old);
	      *walk_subtrees = 0;
	      return NULL;
	    }
	}

      /* Here is the "usual case".  Copy this tree node, and then
	 tweak some special cases.  */
      copy_tree_r (tp, walk_subtrees, NULL);

      /* If EXPR has block defined, map it to newly constructed block.
         When inlining we want EXPRs without block appear in the block
	 of function call if we are not remapping a type.  */
      if (EXPR_P (*tp))
	{
	  new_block = id->remapping_type_depth == 0 ? id->block : NULL;
	  if (TREE_BLOCK (*tp))
	    {
	      tree *n;
	      n = (tree *) pointer_map_contains (id->decl_map,
						 TREE_BLOCK (*tp));
	      if (n)
		new_block = *n;
	    }
	  TREE_SET_BLOCK (*tp, new_block);
	}

      if (TREE_CODE (*tp) != OMP_CLAUSE)
	TREE_TYPE (*tp) = remap_type (TREE_TYPE (*tp), id);

      /* The copied TARGET_EXPR has never been expanded, even if the
	 original node was expanded already.  */
      if (TREE_CODE (*tp) == TARGET_EXPR && TREE_OPERAND (*tp, 3))
	{
	  TREE_OPERAND (*tp, 1) = TREE_OPERAND (*tp, 3);
	  TREE_OPERAND (*tp, 3) = NULL_TREE;
	}

      /* Variable substitution need not be simple.  In particular, the
	 INDIRECT_REF substitution above.  Make sure that TREE_CONSTANT
	 and friends are up-to-date.  */
      else if (TREE_CODE (*tp) == ADDR_EXPR)
	{
	  int invariant = is_gimple_min_invariant (*tp);
	  walk_tree (&TREE_OPERAND (*tp, 0), copy_tree_body_r, id, NULL);

	  /* Handle the case where we substituted an INDIRECT_REF
	     into the operand of the ADDR_EXPR.  */
	  if (TREE_CODE (TREE_OPERAND (*tp, 0)) == INDIRECT_REF)
	    *tp = TREE_OPERAND (TREE_OPERAND (*tp, 0), 0);
	  else
	    recompute_tree_invariant_for_addr_expr (*tp);

	  /* If this used to be invariant, but is not any longer,
	     then regimplification is probably needed.  */
	  if (invariant && !is_gimple_min_invariant (*tp))
	    id->regimplify = true;

	  *walk_subtrees = 0;
	}
    }

  /* Keep iterating.  */
  return NULL_TREE;
}

/* Helper for remap_gimple_stmt.  Given an EH region number for the
   source function, map that to the duplicate EH region number in
   the destination function.  */

static int
remap_eh_region_nr (int old_nr, copy_body_data *id)
{
  eh_region old_r, new_r;
  void **slot;

  old_r = get_eh_region_from_number_fn (id->src_cfun, old_nr);
  slot = pointer_map_contains (id->eh_map, old_r);
  new_r = (eh_region) *slot;

  return new_r->index;
}

/* Similar, but operate on INTEGER_CSTs.  */

static tree
remap_eh_region_tree_nr (tree old_t_nr, copy_body_data *id)
{
  int old_nr, new_nr;

  old_nr = tree_low_cst (old_t_nr, 0);
  new_nr = remap_eh_region_nr (old_nr, id);

  return build_int_cst (integer_type_node, new_nr);
}

/* Helper for copy_bb.  Remap statement STMT using the inlining
   information in ID.  Return the new statement copy.  */

static gimple
remap_gimple_stmt (gimple stmt, copy_body_data *id)
{
  gimple copy = NULL;
  struct walk_stmt_info wi;
  bool skip_first = false;

  /* Begin by recognizing trees that we'll completely rewrite for the
     inlining context.  Our output for these trees is completely
     different from out input (e.g. RETURN_EXPR is deleted, and morphs
     into an edge).  Further down, we'll handle trees that get
     duplicated and/or tweaked.  */

  /* When requested, GIMPLE_RETURNs should be transformed to just the
     contained GIMPLE_ASSIGN.  The branch semantics of the return will
     be handled elsewhere by manipulating the CFG rather than the
     statement.  */
  if (gimple_code (stmt) == GIMPLE_RETURN && id->transform_return_to_modify)
    {
      tree retval = gimple_return_retval (stmt);

      /* If we're returning something, just turn that into an
	 assignment into the equivalent of the original RESULT_DECL.
	 If RETVAL is just the result decl, the result decl has
	 already been set (e.g. a recent "foo (&result_decl, ...)");
	 just toss the entire GIMPLE_RETURN.  */
      if (retval
	  && (TREE_CODE (retval) != RESULT_DECL
	      && (TREE_CODE (retval) != SSA_NAME
		  || ! SSA_NAME_VAR (retval)
		  || TREE_CODE (SSA_NAME_VAR (retval)) != RESULT_DECL)))
        {
	  copy = gimple_build_assign (id->retvar, retval);
	  /* id->retvar is already substituted.  Skip it on later remapping.  */
	  skip_first = true;
	}
      else
	return gimple_build_nop ();
    }
  else if (gimple_has_substatements (stmt))
    {
      gimple_seq s1, s2;

      /* When cloning bodies from the C++ front end, we will be handed bodies
	 in High GIMPLE form.  Handle here all the High GIMPLE statements that
	 have embedded statements.  */
      switch (gimple_code (stmt))
	{
	case GIMPLE_BIND:
	  copy = copy_gimple_bind (stmt, id);
	  break;

	case GIMPLE_CATCH:
	  s1 = remap_gimple_seq (gimple_catch_handler (stmt), id);
	  copy = gimple_build_catch (gimple_catch_types (stmt), s1);
	  break;

	case GIMPLE_EH_FILTER:
	  s1 = remap_gimple_seq (gimple_eh_filter_failure (stmt), id);
	  copy = gimple_build_eh_filter (gimple_eh_filter_types (stmt), s1);
	  break;

	case GIMPLE_TRY:
	  s1 = remap_gimple_seq (gimple_try_eval (stmt), id);
	  s2 = remap_gimple_seq (gimple_try_cleanup (stmt), id);
	  copy = gimple_build_try (s1, s2, gimple_try_kind (stmt));
	  break;

	case GIMPLE_WITH_CLEANUP_EXPR:
	  s1 = remap_gimple_seq (gimple_wce_cleanup (stmt), id);
	  copy = gimple_build_wce (s1);
	  break;

	case GIMPLE_OMP_PARALLEL:
	  s1 = remap_gimple_seq (gimple_omp_body (stmt), id);
	  copy = gimple_build_omp_parallel
	           (s1,
		    gimple_omp_parallel_clauses (stmt),
		    gimple_omp_parallel_child_fn (stmt),
		    gimple_omp_parallel_data_arg (stmt));
	  break;

	case GIMPLE_OMP_TASK:
	  s1 = remap_gimple_seq (gimple_omp_body (stmt), id);
	  copy = gimple_build_omp_task
	           (s1,
		    gimple_omp_task_clauses (stmt),
		    gimple_omp_task_child_fn (stmt),
		    gimple_omp_task_data_arg (stmt),
		    gimple_omp_task_copy_fn (stmt),
		    gimple_omp_task_arg_size (stmt),
		    gimple_omp_task_arg_align (stmt));
	  break;

	case GIMPLE_OMP_FOR:
	  s1 = remap_gimple_seq (gimple_omp_body (stmt), id);
	  s2 = remap_gimple_seq (gimple_omp_for_pre_body (stmt), id);
	  copy = gimple_build_omp_for (s1, gimple_omp_for_clauses (stmt),
				       gimple_omp_for_collapse (stmt), s2);
	  {
	    size_t i;
	    for (i = 0; i < gimple_omp_for_collapse (stmt); i++)
	      {
		gimple_omp_for_set_index (copy, i,
					  gimple_omp_for_index (stmt, i));
		gimple_omp_for_set_initial (copy, i,
					    gimple_omp_for_initial (stmt, i));
		gimple_omp_for_set_final (copy, i,
					  gimple_omp_for_final (stmt, i));
		gimple_omp_for_set_incr (copy, i,
					 gimple_omp_for_incr (stmt, i));
		gimple_omp_for_set_cond (copy, i,
					 gimple_omp_for_cond (stmt, i));
	      }
	  }
	  break;

	case GIMPLE_OMP_MASTER:
	  s1 = remap_gimple_seq (gimple_omp_body (stmt), id);
	  copy = gimple_build_omp_master (s1);
	  break;

	case GIMPLE_OMP_ORDERED:
	  s1 = remap_gimple_seq (gimple_omp_body (stmt), id);
	  copy = gimple_build_omp_ordered (s1);
	  break;

	case GIMPLE_OMP_SECTION:
	  s1 = remap_gimple_seq (gimple_omp_body (stmt), id);
	  copy = gimple_build_omp_section (s1);
	  break;

	case GIMPLE_OMP_SECTIONS:
	  s1 = remap_gimple_seq (gimple_omp_body (stmt), id);
	  copy = gimple_build_omp_sections
	           (s1, gimple_omp_sections_clauses (stmt));
	  break;

	case GIMPLE_OMP_SINGLE:
	  s1 = remap_gimple_seq (gimple_omp_body (stmt), id);
	  copy = gimple_build_omp_single
	           (s1, gimple_omp_single_clauses (stmt));
	  break;

	case GIMPLE_OMP_CRITICAL:
	  s1 = remap_gimple_seq (gimple_omp_body (stmt), id);
	  copy
	    = gimple_build_omp_critical (s1, gimple_omp_critical_name (stmt));
	  break;

	case GIMPLE_TRANSACTION:
	  s1 = remap_gimple_seq (gimple_transaction_body (stmt), id);
	  copy = gimple_build_transaction (s1, gimple_transaction_label (stmt));
	  gimple_transaction_set_subcode (copy, gimple_transaction_subcode (stmt));
	  break;

	default:
	  gcc_unreachable ();
	}
    }
  else
    {
      if (gimple_assign_copy_p (stmt)
	  && gimple_assign_lhs (stmt) == gimple_assign_rhs1 (stmt)
	  && auto_var_in_fn_p (gimple_assign_lhs (stmt), id->src_fn))
	{
	  /* Here we handle statements that are not completely rewritten.
	     First we detect some inlining-induced bogosities for
	     discarding.  */

	  /* Some assignments VAR = VAR; don't generate any rtl code
	     and thus don't count as variable modification.  Avoid
	     keeping bogosities like 0 = 0.  */
	  tree decl = gimple_assign_lhs (stmt), value;
	  tree *n;

	  n = (tree *) pointer_map_contains (id->decl_map, decl);
	  if (n)
	    {
	      value = *n;
	      STRIP_TYPE_NOPS (value);
	      if (TREE_CONSTANT (value) || TREE_READONLY (value))
		return gimple_build_nop ();
	    }
	}

      if (gimple_debug_bind_p (stmt))
	{
	  copy = gimple_build_debug_bind (gimple_debug_bind_get_var (stmt),
					  gimple_debug_bind_get_value (stmt),
					  stmt);
	  id->debug_stmts.safe_push (copy);
	  return copy;
	}
      if (gimple_debug_source_bind_p (stmt))
	{
	  copy = gimple_build_debug_source_bind
		   (gimple_debug_source_bind_get_var (stmt),
		    gimple_debug_source_bind_get_value (stmt), stmt);
	  id->debug_stmts.safe_push (copy);
	  return copy;
	}

      /* Create a new deep copy of the statement.  */
      copy = gimple_copy (stmt);

      /* Remap the region numbers for __builtin_eh_{pointer,filter},
	 RESX and EH_DISPATCH.  */
      if (id->eh_map)
	switch (gimple_code (copy))
	  {
	  case GIMPLE_CALL:
	    {
	      tree r, fndecl = gimple_call_fndecl (copy);
	      if (fndecl && DECL_BUILT_IN_CLASS (fndecl) == BUILT_IN_NORMAL)
		switch (DECL_FUNCTION_CODE (fndecl))
		  {
		  case BUILT_IN_EH_COPY_VALUES:
		    r = gimple_call_arg (copy, 1);
		    r = remap_eh_region_tree_nr (r, id);
		    gimple_call_set_arg (copy, 1, r);
		    /* FALLTHRU */

		  case BUILT_IN_EH_POINTER:
		  case BUILT_IN_EH_FILTER:
		    r = gimple_call_arg (copy, 0);
		    r = remap_eh_region_tree_nr (r, id);
		    gimple_call_set_arg (copy, 0, r);
		    break;

		  default:
		    break;
		  }

	      /* Reset alias info if we didn't apply measures to
		 keep it valid over inlining by setting DECL_PT_UID.  */
	      if (!id->src_cfun->gimple_df
		  || !id->src_cfun->gimple_df->ipa_pta)
		gimple_call_reset_alias_info (copy);
	    }
	    break;

	  case GIMPLE_RESX:
	    {
	      int r = gimple_resx_region (copy);
	      r = remap_eh_region_nr (r, id);
	      gimple_resx_set_region (copy, r);
	    }
	    break;

	  case GIMPLE_EH_DISPATCH:
	    {
	      int r = gimple_eh_dispatch_region (copy);
	      r = remap_eh_region_nr (r, id);
	      gimple_eh_dispatch_set_region (copy, r);
	    }
	    break;

	  default:
	    break;
	  }
    }

  /* If STMT has a block defined, map it to the newly constructed
     block.  */
  if (gimple_block (copy))
    {
      tree *n;
      n = (tree *) pointer_map_contains (id->decl_map, gimple_block (copy));
      gcc_assert (n);
      gimple_set_block (copy, *n);
    }

  if (gimple_debug_bind_p (copy) || gimple_debug_source_bind_p (copy))
    return copy;

  /* Remap all the operands in COPY.  */
  memset (&wi, 0, sizeof (wi));
  wi.info = id;
  if (skip_first)
    walk_tree (gimple_op_ptr (copy, 1), remap_gimple_op_r, &wi, NULL);
  else
    walk_gimple_op (copy, remap_gimple_op_r, &wi);

  /* Clear the copied virtual operands.  We are not remapping them here
     but are going to recreate them from scratch.  */
  if (gimple_has_mem_ops (copy))
    {
      gimple_set_vdef (copy, NULL_TREE);
      gimple_set_vuse (copy, NULL_TREE);
    }

  return copy;
}


/* Copy basic block, scale profile accordingly.  Edges will be taken care of
   later  */

static basic_block
copy_bb (copy_body_data *id, basic_block bb, int frequency_scale,
         gcov_type count_scale)
{
  gimple_stmt_iterator gsi, copy_gsi, seq_gsi;
  basic_block copy_basic_block;
  tree decl;
  gcov_type freq;
  basic_block prev;

  /* Search for previous copied basic block.  */
  prev = bb->prev_bb;
  while (!prev->aux)
    prev = prev->prev_bb;

  /* create_basic_block() will append every new block to
     basic_block_info automatically.  */
  copy_basic_block = create_basic_block (NULL, (void *) 0,
                                         (basic_block) prev->aux);
  copy_basic_block->count = bb->count * count_scale / REG_BR_PROB_BASE;

  /* We are going to rebuild frequencies from scratch.  These values
     have just small importance to drive canonicalize_loop_headers.  */
  freq = ((gcov_type)bb->frequency * frequency_scale / REG_BR_PROB_BASE);

  /* We recompute frequencies after inlining, so this is quite safe.  */
  if (freq > BB_FREQ_MAX)
    freq = BB_FREQ_MAX;
  copy_basic_block->frequency = freq;

  copy_gsi = gsi_start_bb (copy_basic_block);

  for (gsi = gsi_start_bb (bb); !gsi_end_p (gsi); gsi_next (&gsi))
    {
      gimple stmt = gsi_stmt (gsi);
      gimple orig_stmt = stmt;

      id->regimplify = false;
      stmt = remap_gimple_stmt (stmt, id);
      if (gimple_nop_p (stmt))
	continue;

      gimple_duplicate_stmt_histograms (cfun, stmt, id->src_cfun, orig_stmt);
      seq_gsi = copy_gsi;

      /* With return slot optimization we can end up with
	 non-gimple (foo *)&this->m, fix that here.  */
      if (is_gimple_assign (stmt)
	  && gimple_assign_rhs_code (stmt) == NOP_EXPR
	  && !is_gimple_val (gimple_assign_rhs1 (stmt)))
	{
	  tree new_rhs;
	  new_rhs = force_gimple_operand_gsi (&seq_gsi,
					      gimple_assign_rhs1 (stmt),
					      true, NULL, false,
					      GSI_CONTINUE_LINKING);
	  gimple_assign_set_rhs1 (stmt, new_rhs);
	  id->regimplify = false;
	}

      gsi_insert_after (&seq_gsi, stmt, GSI_NEW_STMT);

      if (id->regimplify)
	gimple_regimplify_operands (stmt, &seq_gsi);

      /* If copy_basic_block has been empty at the start of this iteration,
	 call gsi_start_bb again to get at the newly added statements.  */
      if (gsi_end_p (copy_gsi))
	copy_gsi = gsi_start_bb (copy_basic_block);
      else
	gsi_next (&copy_gsi);

      /* Process the new statement.  The call to gimple_regimplify_operands
	 possibly turned the statement into multiple statements, we
	 need to process all of them.  */
      do
	{
	  tree fn;

	  stmt = gsi_stmt (copy_gsi);
	  if (is_gimple_call (stmt)
	      && gimple_call_va_arg_pack_p (stmt)
	      && id->gimple_call)
	    {
	      /* __builtin_va_arg_pack () should be replaced by
		 all arguments corresponding to ... in the caller.  */
	      tree p;
	      gimple new_call;
	      vec<tree> argarray;
	      size_t nargs = gimple_call_num_args (id->gimple_call);
	      size_t n;

	      for (p = DECL_ARGUMENTS (id->src_fn); p; p = DECL_CHAIN (p))
		nargs--;

	      /* Create the new array of arguments.  */
	      n = nargs + gimple_call_num_args (stmt);
	      argarray.create (n);
	      argarray.safe_grow_cleared (n);

	      /* Copy all the arguments before '...'  */
	      memcpy (argarray.address (),
		      gimple_call_arg_ptr (stmt, 0),
		      gimple_call_num_args (stmt) * sizeof (tree));

	      /* Append the arguments passed in '...'  */
	      memcpy (argarray.address () + gimple_call_num_args (stmt),
		      gimple_call_arg_ptr (id->gimple_call, 0)
			+ (gimple_call_num_args (id->gimple_call) - nargs),
		      nargs * sizeof (tree));

	      new_call = gimple_build_call_vec (gimple_call_fn (stmt),
						argarray);

	      argarray.release ();

	      /* Copy all GIMPLE_CALL flags, location and block, except
		 GF_CALL_VA_ARG_PACK.  */
	      gimple_call_copy_flags (new_call, stmt);
	      gimple_call_set_va_arg_pack (new_call, false);
	      gimple_set_location (new_call, gimple_location (stmt));
	      gimple_set_block (new_call, gimple_block (stmt));
	      gimple_call_set_lhs (new_call, gimple_call_lhs (stmt));

	      gsi_replace (&copy_gsi, new_call, false);
	      stmt = new_call;
	    }
	  else if (is_gimple_call (stmt)
		   && id->gimple_call
		   && (decl = gimple_call_fndecl (stmt))
		   && DECL_BUILT_IN_CLASS (decl) == BUILT_IN_NORMAL
		   && DECL_FUNCTION_CODE (decl) == BUILT_IN_VA_ARG_PACK_LEN)
	    {
	      /* __builtin_va_arg_pack_len () should be replaced by
		 the number of anonymous arguments.  */
	      size_t nargs = gimple_call_num_args (id->gimple_call);
	      tree count, p;
	      gimple new_stmt;

	      for (p = DECL_ARGUMENTS (id->src_fn); p; p = DECL_CHAIN (p))
		nargs--;

	      count = build_int_cst (integer_type_node, nargs);
	      new_stmt = gimple_build_assign (gimple_call_lhs (stmt), count);
	      gsi_replace (&copy_gsi, new_stmt, false);
	      stmt = new_stmt;
	    }

	  /* Statements produced by inlining can be unfolded, especially
	     when we constant propagated some operands.  We can't fold
	     them right now for two reasons:
	     1) folding require SSA_NAME_DEF_STMTs to be correct
	     2) we can't change function calls to builtins.
	     So we just mark statement for later folding.  We mark
	     all new statements, instead just statements that has changed
	     by some nontrivial substitution so even statements made
	     foldable indirectly are updated.  If this turns out to be
	     expensive, copy_body can be told to watch for nontrivial
	     changes.  */
	  if (id->statements_to_fold)
	    pointer_set_insert (id->statements_to_fold, stmt);

	  /* We're duplicating a CALL_EXPR.  Find any corresponding
	     callgraph edges and update or duplicate them.  */
	  if (is_gimple_call (stmt))
	    {
	      struct cgraph_edge *edge;
	      int flags;

	      switch (id->transform_call_graph_edges)
		{
		case CB_CGE_DUPLICATE:
		  edge = cgraph_edge (id->src_node, orig_stmt);
		  if (edge)
		    {
		      int edge_freq = edge->frequency;
		      edge = cgraph_clone_edge (edge, id->dst_node, stmt,
					        gimple_uid (stmt),
					        REG_BR_PROB_BASE, CGRAPH_FREQ_BASE,
					        true);
		      /* We could also just rescale the frequency, but
		         doing so would introduce roundoff errors and make
			 verifier unhappy.  */
		      edge->frequency
		        = compute_call_stmt_bb_frequency (id->dst_node->symbol.decl,
							  copy_basic_block);
		      if (dump_file
		      	  && profile_status_for_function (cfun) != PROFILE_ABSENT
			  && (edge_freq > edge->frequency + 10
			      || edge_freq < edge->frequency - 10))
			{
			  fprintf (dump_file, "Edge frequency estimated by "
			           "cgraph %i diverge from inliner's estimate %i\n",
			  	   edge_freq,
				   edge->frequency);
			  fprintf (dump_file,
			  	   "Orig bb: %i, orig bb freq %i, new bb freq %i\n",
				   bb->index,
				   bb->frequency,
				   copy_basic_block->frequency);
			}
		      stmt = cgraph_redirect_edge_call_stmt_to_callee (edge);
		    }
		  break;

		case CB_CGE_MOVE_CLONES:
		  cgraph_set_call_stmt_including_clones (id->dst_node,
							 orig_stmt, stmt);
		  edge = cgraph_edge (id->dst_node, stmt);
		  break;

		case CB_CGE_MOVE:
		  edge = cgraph_edge (id->dst_node, orig_stmt);
		  if (edge)
		    cgraph_set_call_stmt (edge, stmt);
		  break;

		default:
		  gcc_unreachable ();
		}

	      /* Constant propagation on argument done during inlining
		 may create new direct call.  Produce an edge for it.  */
	      if ((!edge
		   || (edge->indirect_inlining_edge
		       && id->transform_call_graph_edges == CB_CGE_MOVE_CLONES))
		  && id->dst_node->analyzed
		  && (fn = gimple_call_fndecl (stmt)) != NULL)
		{
		  struct cgraph_node *dest = cgraph_get_node (fn);

		  /* We have missing edge in the callgraph.  This can happen
		     when previous inlining turned an indirect call into a
		     direct call by constant propagating arguments or we are
		     producing dead clone (for further cloning).  In all
		     other cases we hit a bug (incorrect node sharing is the
		     most common reason for missing edges).  */
		  gcc_assert (!dest->analyzed
			      || dest->symbol.address_taken
		  	      || !id->src_node->analyzed
			      || !id->dst_node->analyzed);
		  if (id->transform_call_graph_edges == CB_CGE_MOVE_CLONES)
		    cgraph_create_edge_including_clones
		      (id->dst_node, dest, orig_stmt, stmt, bb->count,
		       compute_call_stmt_bb_frequency (id->dst_node->symbol.decl,
		       				       copy_basic_block),
		       CIF_ORIGINALLY_INDIRECT_CALL);
		  else
		    cgraph_create_edge (id->dst_node, dest, stmt,
					bb->count,
					compute_call_stmt_bb_frequency
					  (id->dst_node->symbol.decl,
					   copy_basic_block))->inline_failed
		      = CIF_ORIGINALLY_INDIRECT_CALL;
		  if (dump_file)
		    {
		      fprintf (dump_file, "Created new direct edge to %s\n",
			       cgraph_node_name (dest));
		    }
		}

	      flags = gimple_call_flags (stmt);
	      if (flags & ECF_MAY_BE_ALLOCA)
		cfun->calls_alloca = true;
	      if (flags & ECF_RETURNS_TWICE)
		cfun->calls_setjmp = true;
	    }

	  maybe_duplicate_eh_stmt_fn (cfun, stmt, id->src_cfun, orig_stmt,
				      id->eh_map, id->eh_lp_nr);

	  if (gimple_in_ssa_p (cfun) && !is_gimple_debug (stmt))
	    {
	      ssa_op_iter i;
	      tree def;

	      FOR_EACH_SSA_TREE_OPERAND (def, stmt, i, SSA_OP_DEF)
		if (TREE_CODE (def) == SSA_NAME)
		  SSA_NAME_DEF_STMT (def) = stmt;
	    }

	  gsi_next (&copy_gsi);
	}
      while (!gsi_end_p (copy_gsi));

      copy_gsi = gsi_last_bb (copy_basic_block);
    }

  return copy_basic_block;
}

/* Inserting Single Entry Multiple Exit region in SSA form into code in SSA
   form is quite easy, since dominator relationship for old basic blocks does
   not change.

   There is however exception where inlining might change dominator relation
   across EH edges from basic block within inlined functions destinating
   to landing pads in function we inline into.

   The function fills in PHI_RESULTs of such PHI nodes if they refer
   to gimple regs.  Otherwise, the function mark PHI_RESULT of such
   PHI nodes for renaming.  For non-gimple regs, renaming is safe: the
   EH edges are abnormal and SSA_NAME_OCCURS_IN_ABNORMAL_PHI must be
   set, and this means that there will be no overlapping live ranges
   for the underlying symbol.

   This might change in future if we allow redirecting of EH edges and
   we might want to change way build CFG pre-inlining to include
   all the possible edges then.  */
static void
update_ssa_across_abnormal_edges (basic_block bb, basic_block ret_bb,
				  bool can_throw, bool nonlocal_goto)
{
  edge e;
  edge_iterator ei;

  FOR_EACH_EDGE (e, ei, bb->succs)
    if (!e->dest->aux
	|| ((basic_block)e->dest->aux)->index == ENTRY_BLOCK)
      {
	gimple phi;
	gimple_stmt_iterator si;

	if (!nonlocal_goto)
	  gcc_assert (e->flags & EDGE_EH);

	if (!can_throw)
	  gcc_assert (!(e->flags & EDGE_EH));

	for (si = gsi_start_phis (e->dest); !gsi_end_p (si); gsi_next (&si))
	  {
	    edge re;

	    phi = gsi_stmt (si);

	    /* There shouldn't be any PHI nodes in the ENTRY_BLOCK.  */
	    gcc_assert (!e->dest->aux);

	    gcc_assert ((e->flags & EDGE_EH)
			|| SSA_NAME_OCCURS_IN_ABNORMAL_PHI (PHI_RESULT (phi)));

	    if (virtual_operand_p (PHI_RESULT (phi)))
	      {
		mark_virtual_operands_for_renaming (cfun);
		continue;
	      }

	    re = find_edge (ret_bb, e->dest);
	    gcc_assert (re);
	    gcc_assert ((re->flags & (EDGE_EH | EDGE_ABNORMAL))
			== (e->flags & (EDGE_EH | EDGE_ABNORMAL)));

	    SET_USE (PHI_ARG_DEF_PTR_FROM_EDGE (phi, e),
		     USE_FROM_PTR (PHI_ARG_DEF_PTR_FROM_EDGE (phi, re)));
	  }
      }
}


/* Copy edges from BB into its copy constructed earlier, scale profile
   accordingly.  Edges will be taken care of later.  Assume aux
   pointers to point to the copies of each BB.  Return true if any
   debug stmts are left after a statement that must end the basic block.  */

static bool
copy_edges_for_bb (basic_block bb, gcov_type count_scale, basic_block ret_bb)
{
  basic_block new_bb = (basic_block) bb->aux;
  edge_iterator ei;
  edge old_edge;
  gimple_stmt_iterator si;
  int flags;
  bool need_debug_cleanup = false;

  /* Use the indices from the original blocks to create edges for the
     new ones.  */
  FOR_EACH_EDGE (old_edge, ei, bb->succs)
    if (!(old_edge->flags & EDGE_EH))
      {
	edge new_edge;

	flags = old_edge->flags;

	/* Return edges do get a FALLTHRU flag when the get inlined.  */
	if (old_edge->dest->index == EXIT_BLOCK && !old_edge->flags
	    && old_edge->dest->aux != EXIT_BLOCK_PTR)
	  flags |= EDGE_FALLTHRU;
	new_edge = make_edge (new_bb, (basic_block) old_edge->dest->aux, flags);
	new_edge->count = old_edge->count * count_scale / REG_BR_PROB_BASE;
	new_edge->probability = old_edge->probability;
      }

  if (bb->index == ENTRY_BLOCK || bb->index == EXIT_BLOCK)
    return false;

  for (si = gsi_start_bb (new_bb); !gsi_end_p (si);)
    {
      gimple copy_stmt;
      bool can_throw, nonlocal_goto;

      copy_stmt = gsi_stmt (si);
      if (!is_gimple_debug (copy_stmt))
	update_stmt (copy_stmt);

      /* Do this before the possible split_block.  */
      gsi_next (&si);

      /* If this tree could throw an exception, there are two
         cases where we need to add abnormal edge(s): the
         tree wasn't in a region and there is a "current
         region" in the caller; or the original tree had
         EH edges.  In both cases split the block after the tree,
         and add abnormal edge(s) as needed; we need both
         those from the callee and the caller.
         We check whether the copy can throw, because the const
         propagation can change an INDIRECT_REF which throws
         into a COMPONENT_REF which doesn't.  If the copy
         can throw, the original could also throw.  */
      can_throw = stmt_can_throw_internal (copy_stmt);
      nonlocal_goto = stmt_can_make_abnormal_goto (copy_stmt);

      if (can_throw || nonlocal_goto)
	{
	  if (!gsi_end_p (si))
	    {
	      while (!gsi_end_p (si) && is_gimple_debug (gsi_stmt (si)))
		gsi_next (&si);
	      if (gsi_end_p (si))
		need_debug_cleanup = true;
	    }
	  if (!gsi_end_p (si))
	    /* Note that bb's predecessor edges aren't necessarily
	       right at this point; split_block doesn't care.  */
	    {
	      edge e = split_block (new_bb, copy_stmt);

	      new_bb = e->dest;
	      new_bb->aux = e->src->aux;
	      si = gsi_start_bb (new_bb);
	    }
	}

      if (gimple_code (copy_stmt) == GIMPLE_EH_DISPATCH)
	make_eh_dispatch_edges (copy_stmt);
      else if (can_throw)
	make_eh_edges (copy_stmt);

      if (nonlocal_goto)
	make_abnormal_goto_edges (gimple_bb (copy_stmt), true);

      if ((can_throw || nonlocal_goto)
	  && gimple_in_ssa_p (cfun))
	update_ssa_across_abnormal_edges (gimple_bb (copy_stmt), ret_bb,
					  can_throw, nonlocal_goto);
    }
  return need_debug_cleanup;
}

/* Copy the PHIs.  All blocks and edges are copied, some blocks
   was possibly split and new outgoing EH edges inserted.
   BB points to the block of original function and AUX pointers links
   the original and newly copied blocks.  */

static void
copy_phis_for_bb (basic_block bb, copy_body_data *id)
{
  basic_block const new_bb = (basic_block) bb->aux;
  edge_iterator ei;
  gimple phi;
  gimple_stmt_iterator si;
  edge new_edge;
  bool inserted = false;

  for (si = gsi_start_phis (bb); !gsi_end_p (si); gsi_next (&si))
    {
      tree res, new_res;
      gimple new_phi;

      phi = gsi_stmt (si);
      res = PHI_RESULT (phi);
      new_res = res;
      if (!virtual_operand_p (res))
	{
	  walk_tree (&new_res, copy_tree_body_r, id, NULL);
	  new_phi = create_phi_node (new_res, new_bb);
	  FOR_EACH_EDGE (new_edge, ei, new_bb->preds)
	    {
	      edge old_edge = find_edge ((basic_block) new_edge->src->aux, bb);
	      tree arg;
	      tree new_arg;
	      edge_iterator ei2;
	      location_t locus;

	      /* When doing partial cloning, we allow PHIs on the entry block
		 as long as all the arguments are the same.  Find any input
		 edge to see argument to copy.  */
	      if (!old_edge)
		FOR_EACH_EDGE (old_edge, ei2, bb->preds)
		  if (!old_edge->src->aux)
		    break;

	      arg = PHI_ARG_DEF_FROM_EDGE (phi, old_edge);
	      new_arg = arg;
	      walk_tree (&new_arg, copy_tree_body_r, id, NULL);
	      gcc_assert (new_arg);
	      /* With return slot optimization we can end up with
	         non-gimple (foo *)&this->m, fix that here.  */
	      if (TREE_CODE (new_arg) != SSA_NAME
		  && TREE_CODE (new_arg) != FUNCTION_DECL
		  && !is_gimple_val (new_arg))
		{
		  gimple_seq stmts = NULL;
		  new_arg = force_gimple_operand (new_arg, &stmts, true, NULL);
		  gsi_insert_seq_on_edge (new_edge, stmts);
		  inserted = true;
		}
	      locus = gimple_phi_arg_location_from_edge (phi, old_edge);
	      if (LOCATION_BLOCK (locus))
		{
		  tree *n;
		  n = (tree *) pointer_map_contains (id->decl_map,
			LOCATION_BLOCK (locus));
		  gcc_assert (n);
		  locus = COMBINE_LOCATION_DATA (line_table, locus, *n);
		}
	      else
		locus = LOCATION_LOCUS (locus);

	      add_phi_arg (new_phi, new_arg, new_edge, locus);
	    }
	}
    }

  /* Commit the delayed edge insertions.  */
  if (inserted)
    FOR_EACH_EDGE (new_edge, ei, new_bb->preds)
      gsi_commit_one_edge_insert (new_edge, NULL);
}


/* Wrapper for remap_decl so it can be used as a callback.  */

static tree
remap_decl_1 (tree decl, void *data)
{
  return remap_decl (decl, (copy_body_data *) data);
}

/* Build struct function and associated datastructures for the new clone
   NEW_FNDECL to be build.  CALLEE_FNDECL is the original.  Function changes
   the cfun to the function of new_fndecl (and current_function_decl too).  */

static void
initialize_cfun (tree new_fndecl, tree callee_fndecl, gcov_type count)
{
  struct function *src_cfun = DECL_STRUCT_FUNCTION (callee_fndecl);
  gcov_type count_scale;

  if (ENTRY_BLOCK_PTR_FOR_FUNCTION (src_cfun)->count)
    count_scale = (REG_BR_PROB_BASE * count
		   / ENTRY_BLOCK_PTR_FOR_FUNCTION (src_cfun)->count);
  else
    count_scale = REG_BR_PROB_BASE;

  /* Register specific tree functions.  */
  gimple_register_cfg_hooks ();

  /* Get clean struct function.  */
  push_struct_function (new_fndecl);

  /* We will rebuild these, so just sanity check that they are empty.  */
  gcc_assert (VALUE_HISTOGRAMS (cfun) == NULL);
  gcc_assert (cfun->local_decls == NULL);
  gcc_assert (cfun->cfg == NULL);
  gcc_assert (cfun->decl == new_fndecl);

  /* Copy items we preserve during cloning.  */
  cfun->static_chain_decl = src_cfun->static_chain_decl;
  cfun->nonlocal_goto_save_area = src_cfun->nonlocal_goto_save_area;
  cfun->function_end_locus = src_cfun->function_end_locus;
  cfun->curr_properties = src_cfun->curr_properties & ~PROP_loops;
  cfun->last_verified = src_cfun->last_verified;
  cfun->va_list_gpr_size = src_cfun->va_list_gpr_size;
  cfun->va_list_fpr_size = src_cfun->va_list_fpr_size;
  cfun->has_nonlocal_label = src_cfun->has_nonlocal_label;
  cfun->stdarg = src_cfun->stdarg;
  cfun->after_inlining = src_cfun->after_inlining;
  cfun->can_throw_non_call_exceptions
    = src_cfun->can_throw_non_call_exceptions;
  cfun->can_delete_dead_exceptions = src_cfun->can_delete_dead_exceptions;
  cfun->returns_struct = src_cfun->returns_struct;
  cfun->returns_pcc_struct = src_cfun->returns_pcc_struct;

  init_empty_tree_cfg ();

  profile_status_for_function (cfun) = profile_status_for_function (src_cfun);
  ENTRY_BLOCK_PTR->count =
    (ENTRY_BLOCK_PTR_FOR_FUNCTION (src_cfun)->count * count_scale /
     REG_BR_PROB_BASE);
  ENTRY_BLOCK_PTR->frequency
    = ENTRY_BLOCK_PTR_FOR_FUNCTION (src_cfun)->frequency;
  EXIT_BLOCK_PTR->count =
    (EXIT_BLOCK_PTR_FOR_FUNCTION (src_cfun)->count * count_scale /
     REG_BR_PROB_BASE);
  EXIT_BLOCK_PTR->frequency =
    EXIT_BLOCK_PTR_FOR_FUNCTION (src_cfun)->frequency;
  if (src_cfun->eh)
    init_eh_for_function ();

  if (src_cfun->gimple_df)
    {
      init_tree_ssa (cfun);
      cfun->gimple_df->in_ssa_p = true;
      init_ssa_operands (cfun);
    }
}

/* Helper function for copy_cfg_body.  Move debug stmts from the end
   of NEW_BB to the beginning of successor basic blocks when needed.  If the
   successor has multiple predecessors, reset them, otherwise keep
   their value.  */

static void
maybe_move_debug_stmts_to_successors (copy_body_data *id, basic_block new_bb)
{
  edge e;
  edge_iterator ei;
  gimple_stmt_iterator si = gsi_last_nondebug_bb (new_bb);

  if (gsi_end_p (si)
      || gsi_one_before_end_p (si)
      || !(stmt_can_throw_internal (gsi_stmt (si))
	   || stmt_can_make_abnormal_goto (gsi_stmt (si))))
    return;

  FOR_EACH_EDGE (e, ei, new_bb->succs)
    {
      gimple_stmt_iterator ssi = gsi_last_bb (new_bb);
      gimple_stmt_iterator dsi = gsi_after_labels (e->dest);
      while (is_gimple_debug (gsi_stmt (ssi)))
	{
	  gimple stmt = gsi_stmt (ssi), new_stmt;
	  tree var;
	  tree value;

	  /* For the last edge move the debug stmts instead of copying
	     them.  */
	  if (ei_one_before_end_p (ei))
	    {
	      si = ssi;
	      gsi_prev (&ssi);
	      if (!single_pred_p (e->dest) && gimple_debug_bind_p (stmt))
		gimple_debug_bind_reset_value (stmt);
	      gsi_remove (&si, false);
	      gsi_insert_before (&dsi, stmt, GSI_SAME_STMT);
	      continue;
	    }

	  if (gimple_debug_bind_p (stmt))
	    {
	      var = gimple_debug_bind_get_var (stmt);
	      if (single_pred_p (e->dest))
		{
		  value = gimple_debug_bind_get_value (stmt);
		  value = unshare_expr (value);
		}
	      else
		value = NULL_TREE;
	      new_stmt = gimple_build_debug_bind (var, value, stmt);
	    }
	  else if (gimple_debug_source_bind_p (stmt))
	    {
	      var = gimple_debug_source_bind_get_var (stmt);
	      value = gimple_debug_source_bind_get_value (stmt);
	      new_stmt = gimple_build_debug_source_bind (var, value, stmt);
	    }
	  else
	    gcc_unreachable ();
	  gsi_insert_before (&dsi, new_stmt, GSI_SAME_STMT);
	  id->debug_stmts.safe_push (new_stmt);
	  gsi_prev (&ssi);
	}
    }
}

/* Make a copy of the body of FN so that it can be inserted inline in
   another function.  Walks FN via CFG, returns new fndecl.  */

static tree
copy_cfg_body (copy_body_data * id, gcov_type count, int frequency_scale,
	       basic_block entry_block_map, basic_block exit_block_map,
	       bitmap blocks_to_copy, basic_block new_entry)
{
  tree callee_fndecl = id->src_fn;
  /* Original cfun for the callee, doesn't change.  */
  struct function *src_cfun = DECL_STRUCT_FUNCTION (callee_fndecl);
  struct function *cfun_to_copy;
  basic_block bb;
  tree new_fndecl = NULL;
  bool need_debug_cleanup = false;
  gcov_type count_scale;
  int last;
  int incoming_frequency = 0;
  gcov_type incoming_count = 0;

  if (ENTRY_BLOCK_PTR_FOR_FUNCTION (src_cfun)->count)
    count_scale = (REG_BR_PROB_BASE * count
		   / ENTRY_BLOCK_PTR_FOR_FUNCTION (src_cfun)->count);
  else
    count_scale = REG_BR_PROB_BASE;

  /* Register specific tree functions.  */
  gimple_register_cfg_hooks ();

  /* If we are inlining just region of the function, make sure to connect new entry
     to ENTRY_BLOCK_PTR.  Since new entry can be part of loop, we must compute
     frequency and probability of ENTRY_BLOCK_PTR based on the frequencies and
     probabilities of edges incoming from nonduplicated region.  */
  if (new_entry)
    {
      edge e;
      edge_iterator ei;

      FOR_EACH_EDGE (e, ei, new_entry->preds)
	if (!e->src->aux)
	  {
	    incoming_frequency += EDGE_FREQUENCY (e);
	    incoming_count += e->count;
	  }
      incoming_count = incoming_count * count_scale / REG_BR_PROB_BASE;
      incoming_frequency
	= incoming_frequency * frequency_scale / REG_BR_PROB_BASE;
      ENTRY_BLOCK_PTR->count = incoming_count;
      ENTRY_BLOCK_PTR->frequency = incoming_frequency;
    }

  /* Must have a CFG here at this point.  */
  gcc_assert (ENTRY_BLOCK_PTR_FOR_FUNCTION
	      (DECL_STRUCT_FUNCTION (callee_fndecl)));

  cfun_to_copy = id->src_cfun = DECL_STRUCT_FUNCTION (callee_fndecl);

  ENTRY_BLOCK_PTR_FOR_FUNCTION (cfun_to_copy)->aux = entry_block_map;
  EXIT_BLOCK_PTR_FOR_FUNCTION (cfun_to_copy)->aux = exit_block_map;
  entry_block_map->aux = ENTRY_BLOCK_PTR_FOR_FUNCTION (cfun_to_copy);
  exit_block_map->aux = EXIT_BLOCK_PTR_FOR_FUNCTION (cfun_to_copy);

  /* Duplicate any exception-handling regions.  */
  if (cfun->eh)
    id->eh_map = duplicate_eh_regions (cfun_to_copy, NULL, id->eh_lp_nr,
				       remap_decl_1, id);

  /* Use aux pointers to map the original blocks to copy.  */
  FOR_EACH_BB_FN (bb, cfun_to_copy)
    if (!blocks_to_copy || bitmap_bit_p (blocks_to_copy, bb->index))
      {
	basic_block new_bb = copy_bb (id, bb, frequency_scale, count_scale);
	bb->aux = new_bb;
	new_bb->aux = bb;
      }

  last = last_basic_block;

  /* Now that we've duplicated the blocks, duplicate their edges.  */
  FOR_ALL_BB_FN (bb, cfun_to_copy)
    if (!blocks_to_copy
        || (bb->index > 0 && bitmap_bit_p (blocks_to_copy, bb->index)))
      need_debug_cleanup |= copy_edges_for_bb (bb, count_scale, exit_block_map);

  if (new_entry)
    {
      edge e = make_edge (entry_block_map, (basic_block)new_entry->aux, EDGE_FALLTHRU);
      e->probability = REG_BR_PROB_BASE;
      e->count = incoming_count;
    }

  if (gimple_in_ssa_p (cfun))
    FOR_ALL_BB_FN (bb, cfun_to_copy)
      if (!blocks_to_copy
	  || (bb->index > 0 && bitmap_bit_p (blocks_to_copy, bb->index)))
	copy_phis_for_bb (bb, id);

  FOR_ALL_BB_FN (bb, cfun_to_copy)
    if (bb->aux)
      {
	if (need_debug_cleanup
	    && bb->index != ENTRY_BLOCK
	    && bb->index != EXIT_BLOCK)
	  maybe_move_debug_stmts_to_successors (id, (basic_block) bb->aux);
	((basic_block)bb->aux)->aux = NULL;
	bb->aux = NULL;
      }

  /* Zero out AUX fields of newly created block during EH edge
     insertion. */
  for (; last < last_basic_block; last++)
    {
      if (need_debug_cleanup)
	maybe_move_debug_stmts_to_successors (id, BASIC_BLOCK (last));
      BASIC_BLOCK (last)->aux = NULL;
    }
  entry_block_map->aux = NULL;
  exit_block_map->aux = NULL;

  if (id->eh_map)
    {
      pointer_map_destroy (id->eh_map);
      id->eh_map = NULL;
    }

  return new_fndecl;
}

/* Copy the debug STMT using ID.  We deal with these statements in a
   special way: if any variable in their VALUE expression wasn't
   remapped yet, we won't remap it, because that would get decl uids
   out of sync, causing codegen differences between -g and -g0.  If
   this arises, we drop the VALUE expression altogether.  */

static void
copy_debug_stmt (gimple stmt, copy_body_data *id)
{
  tree t, *n;
  struct walk_stmt_info wi;

  if (gimple_block (stmt))
    {
      n = (tree *) pointer_map_contains (id->decl_map, gimple_block (stmt));
      gimple_set_block (stmt, n ? *n : id->block);
    }

  /* Remap all the operands in COPY.  */
  memset (&wi, 0, sizeof (wi));
  wi.info = id;

  processing_debug_stmt = 1;

  if (gimple_debug_source_bind_p (stmt))
    t = gimple_debug_source_bind_get_var (stmt);
  else
    t = gimple_debug_bind_get_var (stmt);

  if (TREE_CODE (t) == PARM_DECL && id->debug_map
      && (n = (tree *) pointer_map_contains (id->debug_map, t)))
    {
      gcc_assert (TREE_CODE (*n) == VAR_DECL);
      t = *n;
    }
  else if (TREE_CODE (t) == VAR_DECL
	   && !is_global_var (t)
	   && !pointer_map_contains (id->decl_map, t))
    /* T is a non-localized variable.  */;
  else
    walk_tree (&t, remap_gimple_op_r, &wi, NULL);

  if (gimple_debug_bind_p (stmt))
    {
      gimple_debug_bind_set_var (stmt, t);

      if (gimple_debug_bind_has_value_p (stmt))
	walk_tree (gimple_debug_bind_get_value_ptr (stmt),
		   remap_gimple_op_r, &wi, NULL);

      /* Punt if any decl couldn't be remapped.  */
      if (processing_debug_stmt < 0)
	gimple_debug_bind_reset_value (stmt);
    }
  else if (gimple_debug_source_bind_p (stmt))
    {
      gimple_debug_source_bind_set_var (stmt, t);
      walk_tree (gimple_debug_source_bind_get_value_ptr (stmt),
		 remap_gimple_op_r, &wi, NULL);
      /* When inlining and source bind refers to one of the optimized
	 away parameters, change the source bind into normal debug bind
	 referring to the corresponding DEBUG_EXPR_DECL that should have
	 been bound before the call stmt.  */
      t = gimple_debug_source_bind_get_value (stmt);
      if (t != NULL_TREE
	  && TREE_CODE (t) == PARM_DECL
	  && id->gimple_call)
	{
	  vec<tree, va_gc> **debug_args = decl_debug_args_lookup (id->src_fn);
	  unsigned int i;
	  if (debug_args != NULL)
	    {
	      for (i = 0; i < vec_safe_length (*debug_args); i += 2)
		if ((**debug_args)[i] == DECL_ORIGIN (t)
		    && TREE_CODE ((**debug_args)[i + 1]) == DEBUG_EXPR_DECL)
		  {
		    t = (**debug_args)[i + 1];
		    stmt->gsbase.subcode = GIMPLE_DEBUG_BIND;
		    gimple_debug_bind_set_value (stmt, t);
		    break;
		  }
	    }
	}      
    }

  processing_debug_stmt = 0;

  update_stmt (stmt);
}

/* Process deferred debug stmts.  In order to give values better odds
   of being successfully remapped, we delay the processing of debug
   stmts until all other stmts that might require remapping are
   processed.  */

static void
copy_debug_stmts (copy_body_data *id)
{
  size_t i;
  gimple stmt;

  if (!id->debug_stmts.exists ())
    return;

  FOR_EACH_VEC_ELT (id->debug_stmts, i, stmt)
    copy_debug_stmt (stmt, id);

  id->debug_stmts.release ();
}

/* Make a copy of the body of SRC_FN so that it can be inserted inline in
   another function.  */

static tree
copy_tree_body (copy_body_data *id)
{
  tree fndecl = id->src_fn;
  tree body = DECL_SAVED_TREE (fndecl);

  walk_tree (&body, copy_tree_body_r, id, NULL);

  return body;
}

/* Make a copy of the body of FN so that it can be inserted inline in
   another function.  */

static tree
copy_body (copy_body_data *id, gcov_type count, int frequency_scale,
	   basic_block entry_block_map, basic_block exit_block_map,
	   bitmap blocks_to_copy, basic_block new_entry)
{
  tree fndecl = id->src_fn;
  tree body;

  /* If this body has a CFG, walk CFG and copy.  */
  gcc_assert (ENTRY_BLOCK_PTR_FOR_FUNCTION (DECL_STRUCT_FUNCTION (fndecl)));
  body = copy_cfg_body (id, count, frequency_scale, entry_block_map, exit_block_map,
		        blocks_to_copy, new_entry);
  copy_debug_stmts (id);

  return body;
}

/* Return true if VALUE is an ADDR_EXPR of an automatic variable
   defined in function FN, or of a data member thereof.  */

static bool
self_inlining_addr_expr (tree value, tree fn)
{
  tree var;

  if (TREE_CODE (value) != ADDR_EXPR)
    return false;

  var = get_base_address (TREE_OPERAND (value, 0));

  return var && auto_var_in_fn_p (var, fn);
}

/* Append to BB a debug annotation that binds VAR to VALUE, inheriting
   lexical block and line number information from base_stmt, if given,
   or from the last stmt of the block otherwise.  */

static gimple
insert_init_debug_bind (copy_body_data *id,
			basic_block bb, tree var, tree value,
			gimple base_stmt)
{
  gimple note;
  gimple_stmt_iterator gsi;
  tree tracked_var;

  if (!gimple_in_ssa_p (id->src_cfun))
    return NULL;

  if (!MAY_HAVE_DEBUG_STMTS)
    return NULL;

  tracked_var = target_for_debug_bind (var);
  if (!tracked_var)
    return NULL;

  if (bb)
    {
      gsi = gsi_last_bb (bb);
      if (!base_stmt && !gsi_end_p (gsi))
	base_stmt = gsi_stmt (gsi);
    }

  note = gimple_build_debug_bind (tracked_var, value, base_stmt);

  if (bb)
    {
      if (!gsi_end_p (gsi))
	gsi_insert_after (&gsi, note, GSI_SAME_STMT);
      else
	gsi_insert_before (&gsi, note, GSI_SAME_STMT);
    }

  return note;
}

static void
insert_init_stmt (copy_body_data *id, basic_block bb, gimple init_stmt)
{
  /* If VAR represents a zero-sized variable, it's possible that the
     assignment statement may result in no gimple statements.  */
  if (init_stmt)
    {
      gimple_stmt_iterator si = gsi_last_bb (bb);

      /* We can end up with init statements that store to a non-register
         from a rhs with a conversion.  Handle that here by forcing the
	 rhs into a temporary.  gimple_regimplify_operands is not
	 prepared to do this for us.  */
      if (!is_gimple_debug (init_stmt)
	  && !is_gimple_reg (gimple_assign_lhs (init_stmt))
	  && is_gimple_reg_type (TREE_TYPE (gimple_assign_lhs (init_stmt)))
	  && gimple_assign_rhs_class (init_stmt) == GIMPLE_UNARY_RHS)
	{
	  tree rhs = build1 (gimple_assign_rhs_code (init_stmt),
			     gimple_expr_type (init_stmt),
			     gimple_assign_rhs1 (init_stmt));
	  rhs = force_gimple_operand_gsi (&si, rhs, true, NULL_TREE, false,
					  GSI_NEW_STMT);
	  gimple_assign_set_rhs_code (init_stmt, TREE_CODE (rhs));
	  gimple_assign_set_rhs1 (init_stmt, rhs);
	}
      gsi_insert_after (&si, init_stmt, GSI_NEW_STMT);
      gimple_regimplify_operands (init_stmt, &si);

      if (!is_gimple_debug (init_stmt) && MAY_HAVE_DEBUG_STMTS)
	{
	  tree def = gimple_assign_lhs (init_stmt);
	  insert_init_debug_bind (id, bb, def, def, init_stmt);
	}
    }
}

/* Initialize parameter P with VALUE.  If needed, produce init statement
   at the end of BB.  When BB is NULL, we return init statement to be
   output later.  */
static gimple
setup_one_parameter (copy_body_data *id, tree p, tree value, tree fn,
		     basic_block bb, tree *vars)
{
  gimple init_stmt = NULL;
  tree var;
  tree rhs = value;
  tree def = (gimple_in_ssa_p (cfun)
	      ? ssa_default_def (id->src_cfun, p) : NULL);

  if (value
      && value != error_mark_node
      && !useless_type_conversion_p (TREE_TYPE (p), TREE_TYPE (value)))
    {
      /* If we can match up types by promotion/demotion do so.  */
      if (fold_convertible_p (TREE_TYPE (p), value))
	rhs = fold_convert (TREE_TYPE (p), value);
      else
	{
	  /* ???  For valid programs we should not end up here.
	     Still if we end up with truly mismatched types here, fall back
	     to using a VIEW_CONVERT_EXPR or a literal zero to not leak invalid
	     GIMPLE to the following passes.  */
	  if (!is_gimple_reg_type (TREE_TYPE (value))
	      || TYPE_SIZE (TREE_TYPE (p)) == TYPE_SIZE (TREE_TYPE (value)))
	    rhs = fold_build1 (VIEW_CONVERT_EXPR, TREE_TYPE (p), value);
	  else
	    rhs = build_zero_cst (TREE_TYPE (p));
	}
    }

  /* Make an equivalent VAR_DECL.  Note that we must NOT remap the type
     here since the type of this decl must be visible to the calling
     function.  */
  var = copy_decl_to_var (p, id);

  /* Declare this new variable.  */
  DECL_CHAIN (var) = *vars;
  *vars = var;

  /* Make gimplifier happy about this variable.  */
  DECL_SEEN_IN_BIND_EXPR_P (var) = 1;

  /* We are eventually using the value - make sure all variables
     referenced therein are properly recorded.  */
  if (value
      && gimple_in_ssa_p (cfun)
      && TREE_CODE (value) == ADDR_EXPR)
    {
      tree base = get_base_address (TREE_OPERAND (value, 0));
      if (base && TREE_CODE (base) == VAR_DECL)
	add_referenced_var (base);
    }

  /* If the parameter is never assigned to, has no SSA_NAMEs created,
     we would not need to create a new variable here at all, if it
     weren't for debug info.  Still, we can just use the argument
     value.  */
  if (TREE_READONLY (p)
      && !TREE_ADDRESSABLE (p)
      && value && !TREE_SIDE_EFFECTS (value)
      && !def)
    {
      /* We may produce non-gimple trees by adding NOPs or introduce
	 invalid sharing when operand is not really constant.
	 It is not big deal to prohibit constant propagation here as
	 we will constant propagate in DOM1 pass anyway.  */
      if (is_gimple_min_invariant (value)
	  && useless_type_conversion_p (TREE_TYPE (p),
						 TREE_TYPE (value))
	  /* We have to be very careful about ADDR_EXPR.  Make sure
	     the base variable isn't a local variable of the inlined
	     function, e.g., when doing recursive inlining, direct or
	     mutually-recursive or whatever, which is why we don't
	     just test whether fn == current_function_decl.  */
	  && ! self_inlining_addr_expr (value, fn))
	{
	  insert_decl_map (id, p, value);
	  insert_debug_decl_map (id, p, var);
	  return insert_init_debug_bind (id, bb, var, value, NULL);
	}
    }

  /* Register the VAR_DECL as the equivalent for the PARM_DECL;
     that way, when the PARM_DECL is encountered, it will be
     automatically replaced by the VAR_DECL.  */
  insert_decl_map (id, p, var);

  /* Even if P was TREE_READONLY, the new VAR should not be.
     In the original code, we would have constructed a
     temporary, and then the function body would have never
     changed the value of P.  However, now, we will be
     constructing VAR directly.  The constructor body may
     change its value multiple times as it is being
     constructed.  Therefore, it must not be TREE_READONLY;
     the back-end assumes that TREE_READONLY variable is
     assigned to only once.  */
  if (TYPE_NEEDS_CONSTRUCTING (TREE_TYPE (p)))
    TREE_READONLY (var) = 0;

  /* If there is no setup required and we are in SSA, take the easy route
     replacing all SSA names representing the function parameter by the
     SSA name passed to function.

     We need to construct map for the variable anyway as it might be used
     in different SSA names when parameter is set in function.

     Do replacement at -O0 for const arguments replaced by constant.
     This is important for builtin_constant_p and other construct requiring
     constant argument to be visible in inlined function body.  */
  if (gimple_in_ssa_p (cfun) && rhs && def && is_gimple_reg (p)
      && (optimize
          || (TREE_READONLY (p)
	      && is_gimple_min_invariant (rhs)))
      && (TREE_CODE (rhs) == SSA_NAME
	  || is_gimple_min_invariant (rhs))
      && !SSA_NAME_OCCURS_IN_ABNORMAL_PHI (def))
    {
      insert_decl_map (id, def, rhs);
      return insert_init_debug_bind (id, bb, var, rhs, NULL);
    }

  /* If the value of argument is never used, don't care about initializing
     it.  */
  if (optimize && gimple_in_ssa_p (cfun) && !def && is_gimple_reg (p))
    {
      gcc_assert (!value || !TREE_SIDE_EFFECTS (value));
      return insert_init_debug_bind (id, bb, var, rhs, NULL);
    }

  /* Initialize this VAR_DECL from the equivalent argument.  Convert
     the argument to the proper type in case it was promoted.  */
  if (value)
    {
      if (rhs == error_mark_node)
	{
	  insert_decl_map (id, p, var);
	  return insert_init_debug_bind (id, bb, var, rhs, NULL);
	}

      STRIP_USELESS_TYPE_CONVERSION (rhs);

      /* If we are in SSA form properly remap the default definition
         or assign to a dummy SSA name if the parameter is unused and
	 we are not optimizing.  */
      if (gimple_in_ssa_p (cfun) && is_gimple_reg (p))
	{
	  if (def)
	    {
	      def = remap_ssa_name (def, id);
	      init_stmt = gimple_build_assign (def, rhs);
	      SSA_NAME_IS_DEFAULT_DEF (def) = 0;
	      set_ssa_default_def (cfun, var, NULL);
	    }
	  else if (!optimize)
	    {
	      def = make_ssa_name (var, NULL);
	      init_stmt = gimple_build_assign (def, rhs);
	    }
	}
      else
        init_stmt = gimple_build_assign (var, rhs);

      if (bb && init_stmt)
        insert_init_stmt (id, bb, init_stmt);
    }
  return init_stmt;
}

/* Generate code to initialize the parameters of the function at the
   top of the stack in ID from the GIMPLE_CALL STMT.  */

static void
initialize_inlined_parameters (copy_body_data *id, gimple stmt,
			       tree fn, basic_block bb)
{
  tree parms;
  size_t i;
  tree p;
  tree vars = NULL_TREE;
  tree static_chain = gimple_call_chain (stmt);

  /* Figure out what the parameters are.  */
  parms = DECL_ARGUMENTS (fn);

  /* Loop through the parameter declarations, replacing each with an
     equivalent VAR_DECL, appropriately initialized.  */
  for (p = parms, i = 0; p; p = DECL_CHAIN (p), i++)
    {
      tree val;
      val = i < gimple_call_num_args (stmt) ? gimple_call_arg (stmt, i) : NULL;
      setup_one_parameter (id, p, val, fn, bb, &vars);
    }
  /* After remapping parameters remap their types.  This has to be done
     in a second loop over all parameters to appropriately remap
     variable sized arrays when the size is specified in a
     parameter following the array.  */
  for (p = parms, i = 0; p; p = DECL_CHAIN (p), i++)
    {
      tree *varp = (tree *) pointer_map_contains (id->decl_map, p);
      if (varp
	  && TREE_CODE (*varp) == VAR_DECL)
	{
	  tree def = (gimple_in_ssa_p (cfun) && is_gimple_reg (p)
		      ? ssa_default_def (id->src_cfun, p) : NULL);
	  tree var = *varp;
	  TREE_TYPE (var) = remap_type (TREE_TYPE (var), id);
	  /* Also remap the default definition if it was remapped
	     to the default definition of the parameter replacement
	     by the parameter setup.  */
	  if (def)
	    {
	      tree *defp = (tree *) pointer_map_contains (id->decl_map, def);
	      if (defp
		  && TREE_CODE (*defp) == SSA_NAME
		  && SSA_NAME_VAR (*defp) == var)
		TREE_TYPE (*defp) = TREE_TYPE (var);
	    }
	}
    }

  /* Initialize the static chain.  */
  p = DECL_STRUCT_FUNCTION (fn)->static_chain_decl;
  gcc_assert (fn != current_function_decl);
  if (p)
    {
      /* No static chain?  Seems like a bug in tree-nested.c.  */
      gcc_assert (static_chain);

      setup_one_parameter (id, p, static_chain, fn, bb, &vars);
    }

  declare_inline_vars (id->block, vars);
}


/* Declare a return variable to replace the RESULT_DECL for the
   function we are calling.  An appropriate DECL_STMT is returned.
   The USE_STMT is filled to contain a use of the declaration to
   indicate the return value of the function.

   RETURN_SLOT, if non-null is place where to store the result.  It
   is set only for CALL_EXPR_RETURN_SLOT_OPT.  MODIFY_DEST, if non-null,
   was the LHS of the MODIFY_EXPR to which this call is the RHS.

   The return value is a (possibly null) value that holds the result
   as seen by the caller.  */

static tree
declare_return_variable (copy_body_data *id, tree return_slot, tree modify_dest,
			 basic_block entry_bb)
{
  tree callee = id->src_fn;
  tree result = DECL_RESULT (callee);
  tree callee_type = TREE_TYPE (result);
  tree caller_type;
  tree var, use;

  /* Handle type-mismatches in the function declaration return type
     vs. the call expression.  */
  if (modify_dest)
    caller_type = TREE_TYPE (modify_dest);
  else
    caller_type = TREE_TYPE (TREE_TYPE (callee));

  /* We don't need to do anything for functions that don't return anything.  */
  if (VOID_TYPE_P (callee_type))
    return NULL_TREE;

  /* If there was a return slot, then the return value is the
     dereferenced address of that object.  */
  if (return_slot)
    {
      /* The front end shouldn't have used both return_slot and
	 a modify expression.  */
      gcc_assert (!modify_dest);
      if (DECL_BY_REFERENCE (result))
	{
	  tree return_slot_addr = build_fold_addr_expr (return_slot);
	  STRIP_USELESS_TYPE_CONVERSION (return_slot_addr);

	  /* We are going to construct *&return_slot and we can't do that
	     for variables believed to be not addressable.

	     FIXME: This check possibly can match, because values returned
	     via return slot optimization are not believed to have address
	     taken by alias analysis.  */
	  gcc_assert (TREE_CODE (return_slot) != SSA_NAME);
	  var = return_slot_addr;
	}
      else
	{
	  var = return_slot;
	  gcc_assert (TREE_CODE (var) != SSA_NAME);
	  TREE_ADDRESSABLE (var) |= TREE_ADDRESSABLE (result);
	}
      if ((TREE_CODE (TREE_TYPE (result)) == COMPLEX_TYPE
           || TREE_CODE (TREE_TYPE (result)) == VECTOR_TYPE)
	  && !DECL_GIMPLE_REG_P (result)
	  && DECL_P (var))
	DECL_GIMPLE_REG_P (var) = 0;
      use = NULL;
      goto done;
    }

  /* All types requiring non-trivial constructors should have been handled.  */
  gcc_assert (!TREE_ADDRESSABLE (callee_type));

  /* Attempt to avoid creating a new temporary variable.  */
  if (modify_dest
      && TREE_CODE (modify_dest) != SSA_NAME)
    {
      bool use_it = false;

      /* We can't use MODIFY_DEST if there's type promotion involved.  */
      if (!useless_type_conversion_p (callee_type, caller_type))
	use_it = false;

      /* ??? If we're assigning to a variable sized type, then we must
	 reuse the destination variable, because we've no good way to
	 create variable sized temporaries at this point.  */
      else if (TREE_CODE (TYPE_SIZE_UNIT (caller_type)) != INTEGER_CST)
	use_it = true;

      /* If the callee cannot possibly modify MODIFY_DEST, then we can
	 reuse it as the result of the call directly.  Don't do this if
	 it would promote MODIFY_DEST to addressable.  */
      else if (TREE_ADDRESSABLE (result))
	use_it = false;
      else
	{
	  tree base_m = get_base_address (modify_dest);

	  /* If the base isn't a decl, then it's a pointer, and we don't
	     know where that's going to go.  */
	  if (!DECL_P (base_m))
	    use_it = false;
	  else if (is_global_var (base_m))
	    use_it = false;
	  else if ((TREE_CODE (TREE_TYPE (result)) == COMPLEX_TYPE
		    || TREE_CODE (TREE_TYPE (result)) == VECTOR_TYPE)
		   && !DECL_GIMPLE_REG_P (result)
		   && DECL_GIMPLE_REG_P (base_m))
	    use_it = false;
	  else if (!TREE_ADDRESSABLE (base_m))
	    use_it = true;
	}

      if (use_it)
	{
	  var = modify_dest;
	  use = NULL;
	  goto done;
	}
    }

  gcc_assert (TREE_CODE (TYPE_SIZE_UNIT (callee_type)) == INTEGER_CST);

  var = copy_result_decl_to_var (result, id);
  DECL_SEEN_IN_BIND_EXPR_P (var) = 1;

  /* Do not have the rest of GCC warn about this variable as it should
     not be visible to the user.  */
  TREE_NO_WARNING (var) = 1;

  declare_inline_vars (id->block, var);

  /* Build the use expr.  If the return type of the function was
     promoted, convert it back to the expected type.  */
  use = var;
  if (!useless_type_conversion_p (caller_type, TREE_TYPE (var)))
    {
      /* If we can match up types by promotion/demotion do so.  */
      if (fold_convertible_p (caller_type, var))
	use = fold_convert (caller_type, var);
      else
	{
	  /* ???  For valid programs we should not end up here.
	     Still if we end up with truly mismatched types here, fall back
	     to using a MEM_REF to not leak invalid GIMPLE to the following
	     passes.  */
	  /* Prevent var from being written into SSA form.  */
	  if (TREE_CODE (TREE_TYPE (var)) == VECTOR_TYPE
	      || TREE_CODE (TREE_TYPE (var)) == COMPLEX_TYPE)
	    DECL_GIMPLE_REG_P (var) = false;
	  else if (is_gimple_reg_type (TREE_TYPE (var)))
	    TREE_ADDRESSABLE (var) = true;
	  use = fold_build2 (MEM_REF, caller_type,
			     build_fold_addr_expr (var),
			     build_int_cst (ptr_type_node, 0));
	}
    }

  STRIP_USELESS_TYPE_CONVERSION (use);

  if (DECL_BY_REFERENCE (result))
    {
      TREE_ADDRESSABLE (var) = 1;
      var = build_fold_addr_expr (var);
    }

 done:
  /* Register the VAR_DECL as the equivalent for the RESULT_DECL; that
     way, when the RESULT_DECL is encountered, it will be
     automatically replaced by the VAR_DECL.  

     When returning by reference, ensure that RESULT_DECL remaps to
     gimple_val.  */
  if (DECL_BY_REFERENCE (result)
      && !is_gimple_val (var))
    {
      tree temp = create_tmp_var (TREE_TYPE (result), "retvalptr");
      insert_decl_map (id, result, temp);
      /* When RESULT_DECL is in SSA form, we need to remap and initialize
	 it's default_def SSA_NAME.  */
      if (gimple_in_ssa_p (id->src_cfun)
	  && is_gimple_reg (result))
	{
	  temp = make_ssa_name (temp, NULL);
<<<<<<< HEAD
	  insert_decl_map (id, gimple_default_def (id->src_cfun, result),
			   temp);
=======
	  insert_decl_map (id, ssa_default_def (id->src_cfun, result), temp);
>>>>>>> e9c762ec
	}
      insert_init_stmt (id, entry_bb, gimple_build_assign (temp, var));
    }
  else
    insert_decl_map (id, result, var);

  /* Remember this so we can ignore it in remap_decls.  */
  id->retvar = var;

  return use;
}

/* Callback through walk_tree.  Determine if a DECL_INITIAL makes reference
   to a local label.  */

static tree
has_label_address_in_static_1 (tree *nodep, int *walk_subtrees, void *fnp)
{
  tree node = *nodep;
  tree fn = (tree) fnp;

  if (TREE_CODE (node) == LABEL_DECL && DECL_CONTEXT (node) == fn)
    return node;

  if (TYPE_P (node))
    *walk_subtrees = 0;

  return NULL_TREE;
}

/* Determine if the function can be copied.  If so return NULL.  If
   not return a string describng the reason for failure.  */

static const char *
copy_forbidden (struct function *fun, tree fndecl)
{
  const char *reason = fun->cannot_be_copied_reason;
  tree decl;
  unsigned ix;

  /* Only examine the function once.  */
  if (fun->cannot_be_copied_set)
    return reason;

  /* We cannot copy a function that receives a non-local goto
     because we cannot remap the destination label used in the
     function that is performing the non-local goto.  */
  /* ??? Actually, this should be possible, if we work at it.
     No doubt there's just a handful of places that simply
     assume it doesn't happen and don't substitute properly.  */
  if (fun->has_nonlocal_label)
    {
      reason = G_("function %q+F can never be copied "
		  "because it receives a non-local goto");
      goto fail;
    }

  FOR_EACH_LOCAL_DECL (fun, ix, decl)
    if (TREE_CODE (decl) == VAR_DECL
	&& TREE_STATIC (decl)
	&& !DECL_EXTERNAL (decl)
	&& DECL_INITIAL (decl)
	&& walk_tree_without_duplicates (&DECL_INITIAL (decl),
					 has_label_address_in_static_1,
					 fndecl))
      {
	reason = G_("function %q+F can never be copied because it saves "
		    "address of local label in a static variable");
	goto fail;
      }

 fail:
  fun->cannot_be_copied_reason = reason;
  fun->cannot_be_copied_set = true;
  return reason;
}


static const char *inline_forbidden_reason;

/* A callback for walk_gimple_seq to handle statements.  Returns non-null
   iff a function can not be inlined.  Also sets the reason why. */

static tree
inline_forbidden_p_stmt (gimple_stmt_iterator *gsi, bool *handled_ops_p,
			 struct walk_stmt_info *wip)
{
  tree fn = (tree) wip->info;
  tree t;
  gimple stmt = gsi_stmt (*gsi);

  switch (gimple_code (stmt))
    {
    case GIMPLE_CALL:
      /* Refuse to inline alloca call unless user explicitly forced so as
	 this may change program's memory overhead drastically when the
	 function using alloca is called in loop.  In GCC present in
	 SPEC2000 inlining into schedule_block cause it to require 2GB of
	 RAM instead of 256MB.  Don't do so for alloca calls emitted for
	 VLA objects as those can't cause unbounded growth (they're always
	 wrapped inside stack_save/stack_restore regions.  */
      if (gimple_alloca_call_p (stmt)
	  && !gimple_call_alloca_for_var_p (stmt)
	  && !lookup_attribute ("always_inline", DECL_ATTRIBUTES (fn)))
	{
	  inline_forbidden_reason
	    = G_("function %q+F can never be inlined because it uses "
		 "alloca (override using the always_inline attribute)");
	  *handled_ops_p = true;
	  return fn;
	}

      t = gimple_call_fndecl (stmt);
      if (t == NULL_TREE)
	break;

      /* We cannot inline functions that call setjmp.  */
      if (setjmp_call_p (t))
	{
	  inline_forbidden_reason
	    = G_("function %q+F can never be inlined because it uses setjmp");
	  *handled_ops_p = true;
	  return t;
	}

      if (DECL_BUILT_IN_CLASS (t) == BUILT_IN_NORMAL)
	switch (DECL_FUNCTION_CODE (t))
	  {
	    /* We cannot inline functions that take a variable number of
	       arguments.  */
	  case BUILT_IN_VA_START:
	  case BUILT_IN_NEXT_ARG:
	  case BUILT_IN_VA_END:
	    inline_forbidden_reason
	      = G_("function %q+F can never be inlined because it "
		   "uses variable argument lists");
	    *handled_ops_p = true;
	    return t;

	  case BUILT_IN_LONGJMP:
	    /* We can't inline functions that call __builtin_longjmp at
	       all.  The non-local goto machinery really requires the
	       destination be in a different function.  If we allow the
	       function calling __builtin_longjmp to be inlined into the
	       function calling __builtin_setjmp, Things will Go Awry.  */
	    inline_forbidden_reason
	      = G_("function %q+F can never be inlined because "
		   "it uses setjmp-longjmp exception handling");
	    *handled_ops_p = true;
	    return t;

	  case BUILT_IN_NONLOCAL_GOTO:
	    /* Similarly.  */
	    inline_forbidden_reason
	      = G_("function %q+F can never be inlined because "
		   "it uses non-local goto");
	    *handled_ops_p = true;
	    return t;

	  case BUILT_IN_RETURN:
	  case BUILT_IN_APPLY_ARGS:
	    /* If a __builtin_apply_args caller would be inlined,
	       it would be saving arguments of the function it has
	       been inlined into.  Similarly __builtin_return would
	       return from the function the inline has been inlined into.  */
	    inline_forbidden_reason
	      = G_("function %q+F can never be inlined because "
		   "it uses __builtin_return or __builtin_apply_args");
	    *handled_ops_p = true;
	    return t;

	  default:
	    break;
	  }
      break;

    case GIMPLE_GOTO:
      t = gimple_goto_dest (stmt);

      /* We will not inline a function which uses computed goto.  The
	 addresses of its local labels, which may be tucked into
	 global storage, are of course not constant across
	 instantiations, which causes unexpected behavior.  */
      if (TREE_CODE (t) != LABEL_DECL)
	{
	  inline_forbidden_reason
	    = G_("function %q+F can never be inlined "
		 "because it contains a computed goto");
	  *handled_ops_p = true;
	  return t;
	}
      break;

    default:
      break;
    }

  *handled_ops_p = false;
  return NULL_TREE;
}

/* Return true if FNDECL is a function that cannot be inlined into
   another one.  */

static bool
inline_forbidden_p (tree fndecl)
{
  struct function *fun = DECL_STRUCT_FUNCTION (fndecl);
  struct walk_stmt_info wi;
  struct pointer_set_t *visited_nodes;
  basic_block bb;
  bool forbidden_p = false;

  /* First check for shared reasons not to copy the code.  */
  inline_forbidden_reason = copy_forbidden (fun, fndecl);
  if (inline_forbidden_reason != NULL)
    return true;

  /* Next, walk the statements of the function looking for
     constraucts we can't handle, or are non-optimal for inlining.  */
  visited_nodes = pointer_set_create ();
  memset (&wi, 0, sizeof (wi));
  wi.info = (void *) fndecl;
  wi.pset = visited_nodes;

  FOR_EACH_BB_FN (bb, fun)
    {
      gimple ret;
      gimple_seq seq = bb_seq (bb);
      ret = walk_gimple_seq (seq, inline_forbidden_p_stmt, NULL, &wi);
      forbidden_p = (ret != NULL);
      if (forbidden_p)
	break;
    }

  pointer_set_destroy (visited_nodes);
  return forbidden_p;
}

/* Return false if the function FNDECL cannot be inlined on account of its
   attributes, true otherwise.  */
static bool
function_attribute_inlinable_p (const_tree fndecl)
{
  if (targetm.attribute_table)
    {
      const_tree a;

      for (a = DECL_ATTRIBUTES (fndecl); a; a = TREE_CHAIN (a))
	{
	  const_tree name = TREE_PURPOSE (a);
	  int i;

	  for (i = 0; targetm.attribute_table[i].name != NULL; i++)
	    if (is_attribute_p (targetm.attribute_table[i].name, name))
	      return targetm.function_attribute_inlinable_p (fndecl);
	}
    }

  return true;
}

/* Returns nonzero if FN is a function that does not have any
   fundamental inline blocking properties.  */

bool
tree_inlinable_function_p (tree fn)
{
  bool inlinable = true;
  bool do_warning;
  tree always_inline;

  /* If we've already decided this function shouldn't be inlined,
     there's no need to check again.  */
  if (DECL_UNINLINABLE (fn))
    return false;

  /* We only warn for functions declared `inline' by the user.  */
  do_warning = (warn_inline
		&& DECL_DECLARED_INLINE_P (fn)
		&& !DECL_NO_INLINE_WARNING_P (fn)
		&& !DECL_IN_SYSTEM_HEADER (fn));

  always_inline = lookup_attribute ("always_inline", DECL_ATTRIBUTES (fn));

  if (flag_no_inline
      && always_inline == NULL)
    {
      if (do_warning)
        warning (OPT_Winline, "function %q+F can never be inlined because it "
                 "is suppressed using -fno-inline", fn);
      inlinable = false;
    }

  else if (!function_attribute_inlinable_p (fn))
    {
      if (do_warning)
        warning (OPT_Winline, "function %q+F can never be inlined because it "
                 "uses attributes conflicting with inlining", fn);
      inlinable = false;
    }

  else if (inline_forbidden_p (fn))
    {
      /* See if we should warn about uninlinable functions.  Previously,
	 some of these warnings would be issued while trying to expand
	 the function inline, but that would cause multiple warnings
	 about functions that would for example call alloca.  But since
	 this a property of the function, just one warning is enough.
	 As a bonus we can now give more details about the reason why a
	 function is not inlinable.  */
      if (always_inline)
	error (inline_forbidden_reason, fn);
      else if (do_warning)
	warning (OPT_Winline, inline_forbidden_reason, fn);

      inlinable = false;
    }

  /* Squirrel away the result so that we don't have to check again.  */
  DECL_UNINLINABLE (fn) = !inlinable;

  return inlinable;
}

/* Estimate the cost of a memory move.  Use machine dependent
   word size and take possible memcpy call into account.  */

int
estimate_move_cost (tree type)
{
  HOST_WIDE_INT size;

  gcc_assert (!VOID_TYPE_P (type));

  if (TREE_CODE (type) == VECTOR_TYPE)
    {
      enum machine_mode inner = TYPE_MODE (TREE_TYPE (type));
      enum machine_mode simd
	= targetm.vectorize.preferred_simd_mode (inner);
      int simd_mode_size = GET_MODE_SIZE (simd);
      return ((GET_MODE_SIZE (TYPE_MODE (type)) + simd_mode_size - 1)
	      / simd_mode_size);
    }

  size = int_size_in_bytes (type);

  if (size < 0 || size > MOVE_MAX_PIECES * MOVE_RATIO (!optimize_size))
    /* Cost of a memcpy call, 3 arguments and the call.  */
    return 4;
  else
    return ((size + MOVE_MAX_PIECES - 1) / MOVE_MAX_PIECES);
}

/* Returns cost of operation CODE, according to WEIGHTS  */

static int
estimate_operator_cost (enum tree_code code, eni_weights *weights,
			tree op1 ATTRIBUTE_UNUSED, tree op2)
{
  switch (code)
    {
    /* These are "free" conversions, or their presumed cost
       is folded into other operations.  */
    case RANGE_EXPR:
    CASE_CONVERT:
    case COMPLEX_EXPR:
    case PAREN_EXPR:
    case VIEW_CONVERT_EXPR:
      return 0;

    /* Assign cost of 1 to usual operations.
       ??? We may consider mapping RTL costs to this.  */
    case COND_EXPR:
    case VEC_COND_EXPR:
    case VEC_PERM_EXPR:

    case PLUS_EXPR:
    case POINTER_PLUS_EXPR:
    case MINUS_EXPR:
    case MULT_EXPR:
    case MULT_HIGHPART_EXPR:
    case FMA_EXPR:

    case ADDR_SPACE_CONVERT_EXPR:
    case FIXED_CONVERT_EXPR:
    case FIX_TRUNC_EXPR:

    case NEGATE_EXPR:
    case FLOAT_EXPR:
    case MIN_EXPR:
    case MAX_EXPR:
    case ABS_EXPR:

    case LSHIFT_EXPR:
    case RSHIFT_EXPR:
    case LROTATE_EXPR:
    case RROTATE_EXPR:
    case VEC_LSHIFT_EXPR:
    case VEC_RSHIFT_EXPR:

    case BIT_IOR_EXPR:
    case BIT_XOR_EXPR:
    case BIT_AND_EXPR:
    case BIT_NOT_EXPR:

    case TRUTH_ANDIF_EXPR:
    case TRUTH_ORIF_EXPR:
    case TRUTH_AND_EXPR:
    case TRUTH_OR_EXPR:
    case TRUTH_XOR_EXPR:
    case TRUTH_NOT_EXPR:

    case LT_EXPR:
    case LE_EXPR:
    case GT_EXPR:
    case GE_EXPR:
    case EQ_EXPR:
    case NE_EXPR:
    case ORDERED_EXPR:
    case UNORDERED_EXPR:

    case UNLT_EXPR:
    case UNLE_EXPR:
    case UNGT_EXPR:
    case UNGE_EXPR:
    case UNEQ_EXPR:
    case LTGT_EXPR:

    case CONJ_EXPR:

    case PREDECREMENT_EXPR:
    case PREINCREMENT_EXPR:
    case POSTDECREMENT_EXPR:
    case POSTINCREMENT_EXPR:

    case REALIGN_LOAD_EXPR:

    case REDUC_MAX_EXPR:
    case REDUC_MIN_EXPR:
    case REDUC_PLUS_EXPR:
    case WIDEN_SUM_EXPR:
    case WIDEN_MULT_EXPR:
    case DOT_PROD_EXPR:
    case WIDEN_MULT_PLUS_EXPR:
    case WIDEN_MULT_MINUS_EXPR:
    case WIDEN_LSHIFT_EXPR:

    case VEC_WIDEN_MULT_HI_EXPR:
    case VEC_WIDEN_MULT_LO_EXPR:
    case VEC_WIDEN_MULT_EVEN_EXPR:
    case VEC_WIDEN_MULT_ODD_EXPR:
    case VEC_UNPACK_HI_EXPR:
    case VEC_UNPACK_LO_EXPR:
    case VEC_UNPACK_FLOAT_HI_EXPR:
    case VEC_UNPACK_FLOAT_LO_EXPR:
    case VEC_PACK_TRUNC_EXPR:
    case VEC_PACK_SAT_EXPR:
    case VEC_PACK_FIX_TRUNC_EXPR:
    case VEC_WIDEN_LSHIFT_HI_EXPR:
    case VEC_WIDEN_LSHIFT_LO_EXPR:

      return 1;

    /* Few special cases of expensive operations.  This is useful
       to avoid inlining on functions having too many of these.  */
    case TRUNC_DIV_EXPR:
    case CEIL_DIV_EXPR:
    case FLOOR_DIV_EXPR:
    case ROUND_DIV_EXPR:
    case EXACT_DIV_EXPR:
    case TRUNC_MOD_EXPR:
    case CEIL_MOD_EXPR:
    case FLOOR_MOD_EXPR:
    case ROUND_MOD_EXPR:
    case RDIV_EXPR:
      if (TREE_CODE (op2) != INTEGER_CST)
        return weights->div_mod_cost;
      return 1;

    default:
      /* We expect a copy assignment with no operator.  */
      gcc_assert (get_gimple_rhs_class (code) == GIMPLE_SINGLE_RHS);
      return 0;
    }
}


/* Estimate number of instructions that will be created by expanding
   the statements in the statement sequence STMTS.
   WEIGHTS contains weights attributed to various constructs.  */

static
int estimate_num_insns_seq (gimple_seq stmts, eni_weights *weights)
{
  int cost;
  gimple_stmt_iterator gsi;

  cost = 0;
  for (gsi = gsi_start (stmts); !gsi_end_p (gsi); gsi_next (&gsi))
    cost += estimate_num_insns (gsi_stmt (gsi), weights);

  return cost;
}


/* Estimate number of instructions that will be created by expanding STMT.
   WEIGHTS contains weights attributed to various constructs.  */

int
estimate_num_insns (gimple stmt, eni_weights *weights)
{
  unsigned cost, i;
  enum gimple_code code = gimple_code (stmt);
  tree lhs;
  tree rhs;

  switch (code)
    {
    case GIMPLE_ASSIGN:
      /* Try to estimate the cost of assignments.  We have three cases to
	 deal with:
	 1) Simple assignments to registers;
	 2) Stores to things that must live in memory.  This includes
	    "normal" stores to scalars, but also assignments of large
	    structures, or constructors of big arrays;

	 Let us look at the first two cases, assuming we have "a = b + C":
	 <GIMPLE_ASSIGN <var_decl "a">
	        <plus_expr <var_decl "b"> <constant C>>
	 If "a" is a GIMPLE register, the assignment to it is free on almost
	 any target, because "a" usually ends up in a real register.  Hence
	 the only cost of this expression comes from the PLUS_EXPR, and we
	 can ignore the GIMPLE_ASSIGN.
	 If "a" is not a GIMPLE register, the assignment to "a" will most
	 likely be a real store, so the cost of the GIMPLE_ASSIGN is the cost
	 of moving something into "a", which we compute using the function
	 estimate_move_cost.  */
      if (gimple_clobber_p (stmt))
	return 0;	/* ={v} {CLOBBER} stmt expands to nothing.  */

      lhs = gimple_assign_lhs (stmt);
      rhs = gimple_assign_rhs1 (stmt);

      cost = 0;

      /* Account for the cost of moving to / from memory.  */
      if (gimple_store_p (stmt))
	cost += estimate_move_cost (TREE_TYPE (lhs));
      if (gimple_assign_load_p (stmt))
	cost += estimate_move_cost (TREE_TYPE (rhs));

      cost += estimate_operator_cost (gimple_assign_rhs_code (stmt), weights,
      				      gimple_assign_rhs1 (stmt),
				      get_gimple_rhs_class (gimple_assign_rhs_code (stmt))
				      == GIMPLE_BINARY_RHS
				      ? gimple_assign_rhs2 (stmt) : NULL);
      break;

    case GIMPLE_COND:
      cost = 1 + estimate_operator_cost (gimple_cond_code (stmt), weights,
      				         gimple_op (stmt, 0),
				         gimple_op (stmt, 1));
      break;

    case GIMPLE_SWITCH:
      /* Take into account cost of the switch + guess 2 conditional jumps for
         each case label.

	 TODO: once the switch expansion logic is sufficiently separated, we can
	 do better job on estimating cost of the switch.  */
      if (weights->time_based)
        cost = floor_log2 (gimple_switch_num_labels (stmt)) * 2;
      else
        cost = gimple_switch_num_labels (stmt) * 2;
      break;

    case GIMPLE_CALL:
      {
	tree decl = gimple_call_fndecl (stmt);
	struct cgraph_node *node = NULL;

	/* Do not special case builtins where we see the body.
	   This just confuse inliner.  */
	if (!decl || !(node = cgraph_get_node (decl)) || node->analyzed)
	  ;
	/* For buitins that are likely expanded to nothing or
	   inlined do not account operand costs.  */
	else if (is_simple_builtin (decl))
	  return 0;
	else if (is_inexpensive_builtin (decl))
	  return weights->target_builtin_call_cost;
	else if (DECL_BUILT_IN_CLASS (decl) == BUILT_IN_NORMAL)
	  {
	    /* We canonicalize x * x to pow (x, 2.0) with -ffast-math, so
	       specialize the cheap expansion we do here.
	       ???  This asks for a more general solution.  */
	    switch (DECL_FUNCTION_CODE (decl))
	      {
		case BUILT_IN_POW:
		case BUILT_IN_POWF:
		case BUILT_IN_POWL:
		  if (TREE_CODE (gimple_call_arg (stmt, 1)) == REAL_CST
		      && REAL_VALUES_EQUAL
			   (TREE_REAL_CST (gimple_call_arg (stmt, 1)), dconst2))
		    return estimate_operator_cost (MULT_EXPR, weights,
						   gimple_call_arg (stmt, 0),
						   gimple_call_arg (stmt, 0));
		  break;

		default:
		  break;
	      }
	  }

	cost = node ? weights->call_cost : weights->indirect_call_cost;
	if (gimple_call_lhs (stmt))
	  cost += estimate_move_cost (TREE_TYPE (gimple_call_lhs (stmt)));
	for (i = 0; i < gimple_call_num_args (stmt); i++)
	  {
	    tree arg = gimple_call_arg (stmt, i);
	    cost += estimate_move_cost (TREE_TYPE (arg));
	  }
	break;
      }

    case GIMPLE_RETURN:
      return weights->return_cost;

    case GIMPLE_GOTO:
    case GIMPLE_LABEL:
    case GIMPLE_NOP:
    case GIMPLE_PHI:
    case GIMPLE_PREDICT:
    case GIMPLE_DEBUG:
      return 0;

    case GIMPLE_ASM:
      return asm_str_count (gimple_asm_string (stmt));

    case GIMPLE_RESX:
      /* This is either going to be an external function call with one
	 argument, or two register copy statements plus a goto.  */
      return 2;

    case GIMPLE_EH_DISPATCH:
      /* ??? This is going to turn into a switch statement.  Ideally
	 we'd have a look at the eh region and estimate the number of
	 edges involved.  */
      return 10;

    case GIMPLE_BIND:
      return estimate_num_insns_seq (gimple_bind_body (stmt), weights);

    case GIMPLE_EH_FILTER:
      return estimate_num_insns_seq (gimple_eh_filter_failure (stmt), weights);

    case GIMPLE_CATCH:
      return estimate_num_insns_seq (gimple_catch_handler (stmt), weights);

    case GIMPLE_TRY:
      return (estimate_num_insns_seq (gimple_try_eval (stmt), weights)
              + estimate_num_insns_seq (gimple_try_cleanup (stmt), weights));

    /* OpenMP directives are generally very expensive.  */

    case GIMPLE_OMP_RETURN:
    case GIMPLE_OMP_SECTIONS_SWITCH:
    case GIMPLE_OMP_ATOMIC_STORE:
    case GIMPLE_OMP_CONTINUE:
      /* ...except these, which are cheap.  */
      return 0;

    case GIMPLE_OMP_ATOMIC_LOAD:
      return weights->omp_cost;

    case GIMPLE_OMP_FOR:
      return (weights->omp_cost
              + estimate_num_insns_seq (gimple_omp_body (stmt), weights)
              + estimate_num_insns_seq (gimple_omp_for_pre_body (stmt), weights));

    case GIMPLE_OMP_PARALLEL:
    case GIMPLE_OMP_TASK:
    case GIMPLE_OMP_CRITICAL:
    case GIMPLE_OMP_MASTER:
    case GIMPLE_OMP_ORDERED:
    case GIMPLE_OMP_SECTION:
    case GIMPLE_OMP_SECTIONS:
    case GIMPLE_OMP_SINGLE:
      return (weights->omp_cost
              + estimate_num_insns_seq (gimple_omp_body (stmt), weights));

    case GIMPLE_TRANSACTION:
      return (weights->tm_cost
	      + estimate_num_insns_seq (gimple_transaction_body (stmt),
					weights));

    default:
      gcc_unreachable ();
    }

  return cost;
}

/* Estimate number of instructions that will be created by expanding
   function FNDECL.  WEIGHTS contains weights attributed to various
   constructs.  */

int
estimate_num_insns_fn (tree fndecl, eni_weights *weights)
{
  struct function *my_function = DECL_STRUCT_FUNCTION (fndecl);
  gimple_stmt_iterator bsi;
  basic_block bb;
  int n = 0;

  gcc_assert (my_function && my_function->cfg);
  FOR_EACH_BB_FN (bb, my_function)
    {
      for (bsi = gsi_start_bb (bb); !gsi_end_p (bsi); gsi_next (&bsi))
	n += estimate_num_insns (gsi_stmt (bsi), weights);
    }

  return n;
}


/* Initializes weights used by estimate_num_insns.  */

void
init_inline_once (void)
{
  eni_size_weights.call_cost = 1;
  eni_size_weights.indirect_call_cost = 3;
  eni_size_weights.target_builtin_call_cost = 1;
  eni_size_weights.div_mod_cost = 1;
  eni_size_weights.omp_cost = 40;
  eni_size_weights.tm_cost = 10;
  eni_size_weights.time_based = false;
  eni_size_weights.return_cost = 1;

  /* Estimating time for call is difficult, since we have no idea what the
     called function does.  In the current uses of eni_time_weights,
     underestimating the cost does less harm than overestimating it, so
     we choose a rather small value here.  */
  eni_time_weights.call_cost = 10;
  eni_time_weights.indirect_call_cost = 15;
  eni_time_weights.target_builtin_call_cost = 1;
  eni_time_weights.div_mod_cost = 10;
  eni_time_weights.omp_cost = 40;
  eni_time_weights.tm_cost = 40;
  eni_time_weights.time_based = true;
  eni_time_weights.return_cost = 2;
}

/* Estimate the number of instructions in a gimple_seq. */

int
count_insns_seq (gimple_seq seq, eni_weights *weights)
{
  gimple_stmt_iterator gsi;
  int n = 0;
  for (gsi = gsi_start (seq); !gsi_end_p (gsi); gsi_next (&gsi))
    n += estimate_num_insns (gsi_stmt (gsi), weights);

  return n;
}


/* Install new lexical TREE_BLOCK underneath 'current_block'.  */

static void
prepend_lexical_block (tree current_block, tree new_block)
{
  BLOCK_CHAIN (new_block) = BLOCK_SUBBLOCKS (current_block);
  BLOCK_SUBBLOCKS (current_block) = new_block;
  BLOCK_SUPERCONTEXT (new_block) = current_block;
}

/* Add local variables from CALLEE to CALLER.  */

static inline void
add_local_variables (struct function *callee, struct function *caller,
		     copy_body_data *id)
{
  tree var;
  unsigned ix;

  FOR_EACH_LOCAL_DECL (callee, ix, var)
    if (!can_be_nonlocal (var, id))
      {
        tree new_var = remap_decl (var, id);

        /* Remap debug-expressions.  */
	if (TREE_CODE (new_var) == VAR_DECL
	    && DECL_DEBUG_EXPR_IS_FROM (new_var)
	    && new_var != var)
	  {
	    tree tem = DECL_DEBUG_EXPR (var);
	    bool old_regimplify = id->regimplify;
	    id->remapping_type_depth++;
	    walk_tree (&tem, copy_tree_body_r, id, NULL);
	    id->remapping_type_depth--;
	    id->regimplify = old_regimplify;
	    SET_DECL_DEBUG_EXPR (new_var, tem);
	  }
	add_local_decl (caller, new_var);
      }
}

/* If STMT is a GIMPLE_CALL, replace it with its inline expansion.  */

static bool
expand_call_inline (basic_block bb, gimple stmt, copy_body_data *id)
{
  tree use_retvar;
  tree fn;
  struct pointer_map_t *st, *dst;
  tree return_slot;
  tree modify_dest;
  location_t saved_location;
  struct cgraph_edge *cg_edge;
  cgraph_inline_failed_t reason;
  basic_block return_block;
  edge e;
  gimple_stmt_iterator gsi, stmt_gsi;
  bool successfully_inlined = FALSE;
  bool purge_dead_abnormal_edges;

  /* Set input_location here so we get the right instantiation context
     if we call instantiate_decl from inlinable_function_p.  */
  /* FIXME: instantiate_decl isn't called by inlinable_function_p.  */
  saved_location = input_location;
  input_location = gimple_location (stmt);

  /* From here on, we're only interested in CALL_EXPRs.  */
  if (gimple_code (stmt) != GIMPLE_CALL)
    goto egress;

  cg_edge = cgraph_edge (id->dst_node, stmt);
  gcc_checking_assert (cg_edge);
  /* First, see if we can figure out what function is being called.
     If we cannot, then there is no hope of inlining the function.  */
  if (cg_edge->indirect_unknown_callee)
    goto egress;
  fn = cg_edge->callee->symbol.decl;
  gcc_checking_assert (fn);

  /* If FN is a declaration of a function in a nested scope that was
     globally declared inline, we don't set its DECL_INITIAL.
     However, we can't blindly follow DECL_ABSTRACT_ORIGIN because the
     C++ front-end uses it for cdtors to refer to their internal
     declarations, that are not real functions.  Fortunately those
     don't have trees to be saved, so we can tell by checking their
     gimple_body.  */
  if (!DECL_INITIAL (fn)
      && DECL_ABSTRACT_ORIGIN (fn)
      && gimple_has_body_p (DECL_ABSTRACT_ORIGIN (fn)))
    fn = DECL_ABSTRACT_ORIGIN (fn);

  /* Don't try to inline functions that are not well-suited to inlining.  */
  if (cg_edge->inline_failed)
    {
      reason = cg_edge->inline_failed;
      /* If this call was originally indirect, we do not want to emit any
	 inlining related warnings or sorry messages because there are no
	 guarantees regarding those.  */
      if (cg_edge->indirect_inlining_edge)
	goto egress;

      if (lookup_attribute ("always_inline", DECL_ATTRIBUTES (fn))
          /* For extern inline functions that get redefined we always
	     silently ignored always_inline flag. Better behaviour would
	     be to be able to keep both bodies and use extern inline body
	     for inlining, but we can't do that because frontends overwrite
	     the body.  */
	  && !cg_edge->callee->local.redefined_extern_inline
	  /* Avoid warnings during early inline pass. */
	  && cgraph_global_info_ready
	  /* PR 20090218-1_0.c. Body can be provided by another module. */
	  && (reason != CIF_BODY_NOT_AVAILABLE || !flag_generate_lto))
	{
	  error ("inlining failed in call to always_inline %q+F: %s", fn,
		 cgraph_inline_failed_string (reason));
	  error ("called from here");
	}
      else if (warn_inline
	       && DECL_DECLARED_INLINE_P (fn)
	       && !DECL_NO_INLINE_WARNING_P (fn)
	       && !DECL_IN_SYSTEM_HEADER (fn)
	       && reason != CIF_UNSPECIFIED
	       && !lookup_attribute ("noinline", DECL_ATTRIBUTES (fn))
	       /* Do not warn about not inlined recursive calls.  */
	       && !cgraph_edge_recursive_p (cg_edge)
	       /* Avoid warnings during early inline pass. */
	       && cgraph_global_info_ready)
	{
	  warning (OPT_Winline, "inlining failed in call to %q+F: %s",
		   fn, _(cgraph_inline_failed_string (reason)));
	  warning (OPT_Winline, "called from here");
	}
      goto egress;
    }
  fn = cg_edge->callee->symbol.decl;

#ifdef ENABLE_CHECKING
  if (cg_edge->callee->symbol.decl != id->dst_node->symbol.decl)
    verify_cgraph_node (cg_edge->callee);
#endif

  /* We will be inlining this callee.  */
  id->eh_lp_nr = lookup_stmt_eh_lp (stmt);

  /* Update the callers EH personality.  */
  if (DECL_FUNCTION_PERSONALITY (cg_edge->callee->symbol.decl))
    DECL_FUNCTION_PERSONALITY (cg_edge->caller->symbol.decl)
      = DECL_FUNCTION_PERSONALITY (cg_edge->callee->symbol.decl);

  /* Split the block holding the GIMPLE_CALL.  */
  e = split_block (bb, stmt);
  bb = e->src;
  return_block = e->dest;
  remove_edge (e);

  /* split_block splits after the statement; work around this by
     moving the call into the second block manually.  Not pretty,
     but seems easier than doing the CFG manipulation by hand
     when the GIMPLE_CALL is in the last statement of BB.  */
  stmt_gsi = gsi_last_bb (bb);
  gsi_remove (&stmt_gsi, false);

  /* If the GIMPLE_CALL was in the last statement of BB, it may have
     been the source of abnormal edges.  In this case, schedule
     the removal of dead abnormal edges.  */
  gsi = gsi_start_bb (return_block);
  if (gsi_end_p (gsi))
    {
      gsi_insert_after (&gsi, stmt, GSI_NEW_STMT);
      purge_dead_abnormal_edges = true;
    }
  else
    {
      gsi_insert_before (&gsi, stmt, GSI_NEW_STMT);
      purge_dead_abnormal_edges = false;
    }

  stmt_gsi = gsi_start_bb (return_block);

  /* Build a block containing code to initialize the arguments, the
     actual inline expansion of the body, and a label for the return
     statements within the function to jump to.  The type of the
     statement expression is the return type of the function call.
     ???  If the call does not have an associated block then we will
     remap all callee blocks to NULL, effectively dropping most of
     its debug information.  This should only happen for calls to
     artificial decls inserted by the compiler itself.  We need to
     either link the inlined blocks into the caller block tree or
     not refer to them in any way to not break GC for locations.  */
  if (gimple_block (stmt))
    {
      id->block = make_node (BLOCK);
      BLOCK_ABSTRACT_ORIGIN (id->block) = fn;
      BLOCK_SOURCE_LOCATION (id->block) = LOCATION_LOCUS (input_location);
      prepend_lexical_block (gimple_block (stmt), id->block);
    }

  /* Local declarations will be replaced by their equivalents in this
     map.  */
  st = id->decl_map;
  id->decl_map = pointer_map_create ();
  dst = id->debug_map;
  id->debug_map = NULL;

  /* Record the function we are about to inline.  */
  id->src_fn = fn;
  id->src_node = cg_edge->callee;
  id->src_cfun = DECL_STRUCT_FUNCTION (fn);
  id->gimple_call = stmt;

  gcc_assert (!id->src_cfun->after_inlining);

  id->entry_bb = bb;
  if (lookup_attribute ("cold", DECL_ATTRIBUTES (fn)))
    {
      gimple_stmt_iterator si = gsi_last_bb (bb);
      gsi_insert_after (&si, gimple_build_predict (PRED_COLD_FUNCTION,
      						   NOT_TAKEN),
			GSI_NEW_STMT);
    }
  initialize_inlined_parameters (id, stmt, fn, bb);

  if (DECL_INITIAL (fn))
    {
      if (gimple_block (stmt))
	{
	  tree *var;

	  prepend_lexical_block (id->block,
				 remap_blocks (DECL_INITIAL (fn), id));
	  gcc_checking_assert (BLOCK_SUBBLOCKS (id->block)
			       && (BLOCK_CHAIN (BLOCK_SUBBLOCKS (id->block))
				   == NULL_TREE));
	  /* Move vars for PARM_DECLs from DECL_INITIAL block to id->block,
	     otherwise for DWARF DW_TAG_formal_parameter will not be children of
	     DW_TAG_inlined_subroutine, but of a DW_TAG_lexical_block
	     under it.  The parameters can be then evaluated in the debugger,
	     but don't show in backtraces.  */
	  for (var = &BLOCK_VARS (BLOCK_SUBBLOCKS (id->block)); *var; )
	    if (TREE_CODE (DECL_ORIGIN (*var)) == PARM_DECL)
	      {
		tree v = *var;
		*var = TREE_CHAIN (v);
		TREE_CHAIN (v) = BLOCK_VARS (id->block);
		BLOCK_VARS (id->block) = v;
	      }
	    else
	      var = &TREE_CHAIN (*var);
	}
      else
	remap_blocks_to_null (DECL_INITIAL (fn), id);
    }

  /* Return statements in the function body will be replaced by jumps
     to the RET_LABEL.  */
  gcc_assert (DECL_INITIAL (fn));
  gcc_assert (TREE_CODE (DECL_INITIAL (fn)) == BLOCK);

  /* Find the LHS to which the result of this call is assigned.  */
  return_slot = NULL;
  if (gimple_call_lhs (stmt))
    {
      modify_dest = gimple_call_lhs (stmt);

      /* The function which we are inlining might not return a value,
	 in which case we should issue a warning that the function
	 does not return a value.  In that case the optimizers will
	 see that the variable to which the value is assigned was not
	 initialized.  We do not want to issue a warning about that
	 uninitialized variable.  */
      if (DECL_P (modify_dest))
	TREE_NO_WARNING (modify_dest) = 1;

      if (gimple_call_return_slot_opt_p (stmt))
	{
	  return_slot = modify_dest;
	  modify_dest = NULL;
	}
    }
  else
    modify_dest = NULL;

  /* If we are inlining a call to the C++ operator new, we don't want
     to use type based alias analysis on the return value.  Otherwise
     we may get confused if the compiler sees that the inlined new
     function returns a pointer which was just deleted.  See bug
     33407.  */
  if (DECL_IS_OPERATOR_NEW (fn))
    {
      return_slot = NULL;
      modify_dest = NULL;
    }

  /* Declare the return variable for the function.  */
  use_retvar = declare_return_variable (id, return_slot, modify_dest, bb);

  /* Add local vars in this inlined callee to caller.  */
  add_local_variables (id->src_cfun, cfun, id);

  if (dump_file && (dump_flags & TDF_DETAILS))
    {
      fprintf (dump_file, "Inlining ");
      print_generic_expr (dump_file, id->src_fn, 0);
      fprintf (dump_file, " to ");
      print_generic_expr (dump_file, id->dst_fn, 0);
      fprintf (dump_file, " with frequency %i\n", cg_edge->frequency);
    }

  /* This is it.  Duplicate the callee body.  Assume callee is
     pre-gimplified.  Note that we must not alter the caller
     function in any way before this point, as this CALL_EXPR may be
     a self-referential call; if we're calling ourselves, we need to
     duplicate our body before altering anything.  */
  copy_body (id, bb->count,
  	     cg_edge->frequency * REG_BR_PROB_BASE / CGRAPH_FREQ_BASE,
	     bb, return_block, NULL, NULL);

  /* Reset the escaped solution.  */
  if (cfun->gimple_df)
    pt_solution_reset (&cfun->gimple_df->escaped);

  /* Clean up.  */
  if (id->debug_map)
    {
      pointer_map_destroy (id->debug_map);
      id->debug_map = dst;
    }
  pointer_map_destroy (id->decl_map);
  id->decl_map = st;

  /* Unlink the calls virtual operands before replacing it.  */
  unlink_stmt_vdef (stmt);

  /* If the inlined function returns a result that we care about,
     substitute the GIMPLE_CALL with an assignment of the return
     variable to the LHS of the call.  That is, if STMT was
     'a = foo (...)', substitute the call with 'a = USE_RETVAR'.  */
  if (use_retvar && gimple_call_lhs (stmt))
    {
      gimple old_stmt = stmt;
      stmt = gimple_build_assign (gimple_call_lhs (stmt), use_retvar);
      gsi_replace (&stmt_gsi, stmt, false);
      maybe_clean_or_replace_eh_stmt (old_stmt, stmt);
    }
  else
    {
      /* Handle the case of inlining a function with no return
	 statement, which causes the return value to become undefined.  */
      if (gimple_call_lhs (stmt)
	  && TREE_CODE (gimple_call_lhs (stmt)) == SSA_NAME)
	{
	  tree name = gimple_call_lhs (stmt);
	  tree var = SSA_NAME_VAR (name);
	  tree def = ssa_default_def (cfun, var);

	  if (def)
	    {
	      /* If the variable is used undefined, make this name
		 undefined via a move.  */
	      stmt = gimple_build_assign (gimple_call_lhs (stmt), def);
	      gsi_replace (&stmt_gsi, stmt, true);
	    }
	  else
	    {
	      /* Otherwise make this variable undefined.  */
	      gsi_remove (&stmt_gsi, true);
	      set_ssa_default_def (cfun, var, name);
	      SSA_NAME_DEF_STMT (name) = gimple_build_nop ();
	    }
	}
      else
        gsi_remove (&stmt_gsi, true);
    }

  if (purge_dead_abnormal_edges)
    {
      gimple_purge_dead_eh_edges (return_block);
      gimple_purge_dead_abnormal_call_edges (return_block);
    }

  /* If the value of the new expression is ignored, that's OK.  We
     don't warn about this for CALL_EXPRs, so we shouldn't warn about
     the equivalent inlined version either.  */
  if (is_gimple_assign (stmt))
    {
      gcc_assert (gimple_assign_single_p (stmt)
		  || CONVERT_EXPR_CODE_P (gimple_assign_rhs_code (stmt)));
      TREE_USED (gimple_assign_rhs1 (stmt)) = 1;
    }

  /* Output the inlining info for this abstract function, since it has been
     inlined.  If we don't do this now, we can lose the information about the
     variables in the function when the blocks get blown away as soon as we
     remove the cgraph node.  */
  if (gimple_block (stmt))
    (*debug_hooks->outlining_inline_function) (cg_edge->callee->symbol.decl);

  /* Update callgraph if needed.  */
  cgraph_remove_node (cg_edge->callee);

  id->block = NULL_TREE;
  successfully_inlined = TRUE;

 egress:
  input_location = saved_location;
  return successfully_inlined;
}

/* Expand call statements reachable from STMT_P.
   We can only have CALL_EXPRs as the "toplevel" tree code or nested
   in a MODIFY_EXPR.  */

static bool
gimple_expand_calls_inline (basic_block bb, copy_body_data *id)
{
  gimple_stmt_iterator gsi;

  for (gsi = gsi_start_bb (bb); !gsi_end_p (gsi); gsi_next (&gsi))
    {
      gimple stmt = gsi_stmt (gsi);

      if (is_gimple_call (stmt)
	  && expand_call_inline (bb, stmt, id))
	return true;
    }

  return false;
}


/* Walk all basic blocks created after FIRST and try to fold every statement
   in the STATEMENTS pointer set.  */

static void
fold_marked_statements (int first, struct pointer_set_t *statements)
{
  for (; first < n_basic_blocks; first++)
    if (BASIC_BLOCK (first))
      {
        gimple_stmt_iterator gsi;

	for (gsi = gsi_start_bb (BASIC_BLOCK (first));
	     !gsi_end_p (gsi);
	     gsi_next (&gsi))
	  if (pointer_set_contains (statements, gsi_stmt (gsi)))
	    {
	      gimple old_stmt = gsi_stmt (gsi);
	      tree old_decl = is_gimple_call (old_stmt) ? gimple_call_fndecl (old_stmt) : 0;

	      if (old_decl && DECL_BUILT_IN (old_decl))
		{
		  /* Folding builtins can create multiple instructions,
		     we need to look at all of them.  */
		  gimple_stmt_iterator i2 = gsi;
		  gsi_prev (&i2);
		  if (fold_stmt (&gsi))
		    {
		      gimple new_stmt;
		      /* If a builtin at the end of a bb folded into nothing,
			 the following loop won't work.  */
		      if (gsi_end_p (gsi))
			{
			  cgraph_update_edges_for_call_stmt (old_stmt,
							     old_decl, NULL);
			  break;
			}
		      if (gsi_end_p (i2))
			i2 = gsi_start_bb (BASIC_BLOCK (first));
		      else
			gsi_next (&i2);
		      while (1)
			{
			  new_stmt = gsi_stmt (i2);
			  update_stmt (new_stmt);
			  cgraph_update_edges_for_call_stmt (old_stmt, old_decl,
							     new_stmt);

			  if (new_stmt == gsi_stmt (gsi))
			    {
			      /* It is okay to check only for the very last
				 of these statements.  If it is a throwing
				 statement nothing will change.  If it isn't
				 this can remove EH edges.  If that weren't
				 correct then because some intermediate stmts
				 throw, but not the last one.  That would mean
				 we'd have to split the block, which we can't
				 here and we'd loose anyway.  And as builtins
				 probably never throw, this all
				 is mood anyway.  */
			      if (maybe_clean_or_replace_eh_stmt (old_stmt,
								  new_stmt))
				gimple_purge_dead_eh_edges (BASIC_BLOCK (first));
			      break;
			    }
			  gsi_next (&i2);
			}
		    }
		}
	      else if (fold_stmt (&gsi))
		{
		  /* Re-read the statement from GSI as fold_stmt() may
		     have changed it.  */
		  gimple new_stmt = gsi_stmt (gsi);
		  update_stmt (new_stmt);

		  if (is_gimple_call (old_stmt)
		      || is_gimple_call (new_stmt))
		    cgraph_update_edges_for_call_stmt (old_stmt, old_decl,
						       new_stmt);

		  if (maybe_clean_or_replace_eh_stmt (old_stmt, new_stmt))
		    gimple_purge_dead_eh_edges (BASIC_BLOCK (first));
		}
	    }
      }
}

/* Return true if BB has at least one abnormal outgoing edge.  */

static inline bool
has_abnormal_outgoing_edge_p (basic_block bb)
{
  edge e;
  edge_iterator ei;

  FOR_EACH_EDGE (e, ei, bb->succs)
    if (e->flags & EDGE_ABNORMAL)
      return true;

  return false;
}

/* Expand calls to inline functions in the body of FN.  */

unsigned int
optimize_inline_calls (tree fn)
{
  copy_body_data id;
  basic_block bb;
  int last = n_basic_blocks;
  struct gimplify_ctx gctx;
  bool inlined_p = false;

  /* Clear out ID.  */
  memset (&id, 0, sizeof (id));

  id.src_node = id.dst_node = cgraph_get_node (fn);
  gcc_assert (id.dst_node->analyzed);
  id.dst_fn = fn;
  /* Or any functions that aren't finished yet.  */
  if (current_function_decl)
    id.dst_fn = current_function_decl;

  id.copy_decl = copy_decl_maybe_to_var;
  id.transform_call_graph_edges = CB_CGE_DUPLICATE;
  id.transform_new_cfg = false;
  id.transform_return_to_modify = true;
  id.transform_lang_insert_block = NULL;
  id.statements_to_fold = pointer_set_create ();

  push_gimplify_context (&gctx);

  /* We make no attempts to keep dominance info up-to-date.  */
  free_dominance_info (CDI_DOMINATORS);
  free_dominance_info (CDI_POST_DOMINATORS);

  /* Register specific gimple functions.  */
  gimple_register_cfg_hooks ();

  /* Reach the trees by walking over the CFG, and note the
     enclosing basic-blocks in the call edges.  */
  /* We walk the blocks going forward, because inlined function bodies
     will split id->current_basic_block, and the new blocks will
     follow it; we'll trudge through them, processing their CALL_EXPRs
     along the way.  */
  FOR_EACH_BB (bb)
    inlined_p |= gimple_expand_calls_inline (bb, &id);

  pop_gimplify_context (NULL);

#ifdef ENABLE_CHECKING
    {
      struct cgraph_edge *e;

      verify_cgraph_node (id.dst_node);

      /* Double check that we inlined everything we are supposed to inline.  */
      for (e = id.dst_node->callees; e; e = e->next_callee)
	gcc_assert (e->inline_failed);
    }
#endif

  /* Fold queued statements.  */
  fold_marked_statements (last, id.statements_to_fold);
  pointer_set_destroy (id.statements_to_fold);

  gcc_assert (!id.debug_stmts.exists ());

  /* If we didn't inline into the function there is nothing to do.  */
  if (!inlined_p)
    return 0;

  /* Renumber the lexical scoping (non-code) blocks consecutively.  */
  number_blocks (fn);

  delete_unreachable_blocks_update_callgraph (&id);
#ifdef ENABLE_CHECKING
  verify_cgraph_node (id.dst_node);
#endif

  /* It would be nice to check SSA/CFG/statement consistency here, but it is
     not possible yet - the IPA passes might make various functions to not
     throw and they don't care to proactively update local EH info.  This is
     done later in fixup_cfg pass that also execute the verification.  */
  return (TODO_update_ssa
	  | TODO_cleanup_cfg
	  | (gimple_in_ssa_p (cfun) ? TODO_remove_unused_locals : 0)
	  | (gimple_in_ssa_p (cfun) ? TODO_update_address_taken : 0)
	  | (profile_status != PROFILE_ABSENT ? TODO_rebuild_frequencies : 0));
}

/* Passed to walk_tree.  Copies the node pointed to, if appropriate.  */

tree
copy_tree_r (tree *tp, int *walk_subtrees, void *data ATTRIBUTE_UNUSED)
{
  enum tree_code code = TREE_CODE (*tp);
  enum tree_code_class cl = TREE_CODE_CLASS (code);

  /* We make copies of most nodes.  */
  if (IS_EXPR_CODE_CLASS (cl)
      || code == TREE_LIST
      || code == TREE_VEC
      || code == TYPE_DECL
      || code == OMP_CLAUSE)
    {
      /* Because the chain gets clobbered when we make a copy, we save it
	 here.  */
      tree chain = NULL_TREE, new_tree;

      if (CODE_CONTAINS_STRUCT (code, TS_COMMON))
	chain = TREE_CHAIN (*tp);

      /* Copy the node.  */
      new_tree = copy_node (*tp);

      /* Propagate mudflap marked-ness.  */
      if (flag_mudflap && mf_marked_p (*tp))
        mf_mark (new_tree);

      *tp = new_tree;

      /* Now, restore the chain, if appropriate.  That will cause
	 walk_tree to walk into the chain as well.  */
      if (code == PARM_DECL
	  || code == TREE_LIST
	  || code == OMP_CLAUSE)
	TREE_CHAIN (*tp) = chain;

      /* For now, we don't update BLOCKs when we make copies.  So, we
	 have to nullify all BIND_EXPRs.  */
      if (TREE_CODE (*tp) == BIND_EXPR)
	BIND_EXPR_BLOCK (*tp) = NULL_TREE;
    }
  else if (code == CONSTRUCTOR)
    {
      /* CONSTRUCTOR nodes need special handling because
         we need to duplicate the vector of elements.  */
      tree new_tree;

      new_tree = copy_node (*tp);

      /* Propagate mudflap marked-ness.  */
      if (flag_mudflap && mf_marked_p (*tp))
        mf_mark (new_tree);

      CONSTRUCTOR_ELTS (new_tree) = vec_safe_copy (CONSTRUCTOR_ELTS (*tp));
      *tp = new_tree;
    }
  else if (code == STATEMENT_LIST)
    /* We used to just abort on STATEMENT_LIST, but we can run into them
       with statement-expressions (c++/40975).  */
    copy_statement_list (tp);
  else if (TREE_CODE_CLASS (code) == tcc_type)
    *walk_subtrees = 0;
  else if (TREE_CODE_CLASS (code) == tcc_declaration)
    *walk_subtrees = 0;
  else if (TREE_CODE_CLASS (code) == tcc_constant)
    *walk_subtrees = 0;
  return NULL_TREE;
}

/* The SAVE_EXPR pointed to by TP is being copied.  If ST contains
   information indicating to what new SAVE_EXPR this one should be mapped,
   use that one.  Otherwise, create a new node and enter it in ST.  FN is
   the function into which the copy will be placed.  */

static void
remap_save_expr (tree *tp, void *st_, int *walk_subtrees)
{
  struct pointer_map_t *st = (struct pointer_map_t *) st_;
  tree *n;
  tree t;

  /* See if we already encountered this SAVE_EXPR.  */
  n = (tree *) pointer_map_contains (st, *tp);

  /* If we didn't already remap this SAVE_EXPR, do so now.  */
  if (!n)
    {
      t = copy_node (*tp);

      /* Remember this SAVE_EXPR.  */
      *pointer_map_insert (st, *tp) = t;
      /* Make sure we don't remap an already-remapped SAVE_EXPR.  */
      *pointer_map_insert (st, t) = t;
    }
  else
    {
      /* We've already walked into this SAVE_EXPR; don't do it again.  */
      *walk_subtrees = 0;
      t = *n;
    }

  /* Replace this SAVE_EXPR with the copy.  */
  *tp = t;
}

/* Called via walk_tree.  If *TP points to a DECL_STMT for a local label,
   copies the declaration and enters it in the splay_tree in DATA (which is
   really an `copy_body_data *').  */

static tree
mark_local_for_remap_r (tree *tp, int *walk_subtrees ATTRIBUTE_UNUSED,
			void *data)
{
  copy_body_data *id = (copy_body_data *) data;

  /* Don't walk into types.  */
  if (TYPE_P (*tp))
    *walk_subtrees = 0;

  else if (TREE_CODE (*tp) == LABEL_EXPR)
    {
      tree decl = TREE_OPERAND (*tp, 0);

      /* Copy the decl and remember the copy.  */
      insert_decl_map (id, decl, id->copy_decl (decl, id));
    }

  return NULL_TREE;
}

/* Perform any modifications to EXPR required when it is unsaved.  Does
   not recurse into EXPR's subtrees.  */

static void
unsave_expr_1 (tree expr)
{
  switch (TREE_CODE (expr))
    {
    case TARGET_EXPR:
      /* Don't mess with a TARGET_EXPR that hasn't been expanded.
         It's OK for this to happen if it was part of a subtree that
         isn't immediately expanded, such as operand 2 of another
         TARGET_EXPR.  */
      if (TREE_OPERAND (expr, 1))
	break;

      TREE_OPERAND (expr, 1) = TREE_OPERAND (expr, 3);
      TREE_OPERAND (expr, 3) = NULL_TREE;
      break;

    default:
      break;
    }
}

/* Called via walk_tree when an expression is unsaved.  Using the
   splay_tree pointed to by ST (which is really a `splay_tree'),
   remaps all local declarations to appropriate replacements.  */

static tree
unsave_r (tree *tp, int *walk_subtrees, void *data)
{
  copy_body_data *id = (copy_body_data *) data;
  struct pointer_map_t *st = id->decl_map;
  tree *n;

  /* Only a local declaration (variable or label).  */
  if ((TREE_CODE (*tp) == VAR_DECL && !TREE_STATIC (*tp))
      || TREE_CODE (*tp) == LABEL_DECL)
    {
      /* Lookup the declaration.  */
      n = (tree *) pointer_map_contains (st, *tp);

      /* If it's there, remap it.  */
      if (n)
	*tp = *n;
    }

  else if (TREE_CODE (*tp) == STATEMENT_LIST)
    gcc_unreachable ();
  else if (TREE_CODE (*tp) == BIND_EXPR)
    copy_bind_expr (tp, walk_subtrees, id);
  else if (TREE_CODE (*tp) == SAVE_EXPR
	   || TREE_CODE (*tp) == TARGET_EXPR)
    remap_save_expr (tp, st, walk_subtrees);
  else
    {
      copy_tree_r (tp, walk_subtrees, NULL);

      /* Do whatever unsaving is required.  */
      unsave_expr_1 (*tp);
    }

  /* Keep iterating.  */
  return NULL_TREE;
}

/* Copies everything in EXPR and replaces variables, labels
   and SAVE_EXPRs local to EXPR.  */

tree
unsave_expr_now (tree expr)
{
  copy_body_data id;

  /* There's nothing to do for NULL_TREE.  */
  if (expr == 0)
    return expr;

  /* Set up ID.  */
  memset (&id, 0, sizeof (id));
  id.src_fn = current_function_decl;
  id.dst_fn = current_function_decl;
  id.decl_map = pointer_map_create ();
  id.debug_map = NULL;

  id.copy_decl = copy_decl_no_change;
  id.transform_call_graph_edges = CB_CGE_DUPLICATE;
  id.transform_new_cfg = false;
  id.transform_return_to_modify = false;
  id.transform_lang_insert_block = NULL;

  /* Walk the tree once to find local labels.  */
  walk_tree_without_duplicates (&expr, mark_local_for_remap_r, &id);

  /* Walk the tree again, copying, remapping, and unsaving.  */
  walk_tree (&expr, unsave_r, &id, NULL);

  /* Clean up.  */
  pointer_map_destroy (id.decl_map);
  if (id.debug_map)
    pointer_map_destroy (id.debug_map);

  return expr;
}

/* Called via walk_gimple_seq.  If *GSIP points to a GIMPLE_LABEL for a local
   label, copies the declaration and enters it in the splay_tree in DATA (which
   is really a 'copy_body_data *'.  */

static tree
mark_local_labels_stmt (gimple_stmt_iterator *gsip,
		        bool *handled_ops_p ATTRIBUTE_UNUSED,
		        struct walk_stmt_info *wi)
{
  copy_body_data *id = (copy_body_data *) wi->info;
  gimple stmt = gsi_stmt (*gsip);

  if (gimple_code (stmt) == GIMPLE_LABEL)
    {
      tree decl = gimple_label_label (stmt);

      /* Copy the decl and remember the copy.  */
      insert_decl_map (id, decl, id->copy_decl (decl, id));
    }

  return NULL_TREE;
}


/* Called via walk_gimple_seq by copy_gimple_seq_and_replace_local.
   Using the splay_tree pointed to by ST (which is really a `splay_tree'),
   remaps all local declarations to appropriate replacements in gimple
   operands. */

static tree
replace_locals_op (tree *tp, int *walk_subtrees, void *data)
{
  struct walk_stmt_info *wi = (struct walk_stmt_info*) data;
  copy_body_data *id = (copy_body_data *) wi->info;
  struct pointer_map_t *st = id->decl_map;
  tree *n;
  tree expr = *tp;

  /* Only a local declaration (variable or label).  */
  if ((TREE_CODE (expr) == VAR_DECL
       && !TREE_STATIC (expr))
      || TREE_CODE (expr) == LABEL_DECL)
    {
      /* Lookup the declaration.  */
      n = (tree *) pointer_map_contains (st, expr);

      /* If it's there, remap it.  */
      if (n)
	*tp = *n;
      *walk_subtrees = 0;
    }
  else if (TREE_CODE (expr) == STATEMENT_LIST
	   || TREE_CODE (expr) == BIND_EXPR
	   || TREE_CODE (expr) == SAVE_EXPR)
    gcc_unreachable ();
  else if (TREE_CODE (expr) == TARGET_EXPR)
    {
      /* Don't mess with a TARGET_EXPR that hasn't been expanded.
         It's OK for this to happen if it was part of a subtree that
         isn't immediately expanded, such as operand 2 of another
         TARGET_EXPR.  */
      if (!TREE_OPERAND (expr, 1))
	{
	  TREE_OPERAND (expr, 1) = TREE_OPERAND (expr, 3);
	  TREE_OPERAND (expr, 3) = NULL_TREE;
	}
    }

  /* Keep iterating.  */
  return NULL_TREE;
}


/* Called via walk_gimple_seq by copy_gimple_seq_and_replace_local.
   Using the splay_tree pointed to by ST (which is really a `splay_tree'),
   remaps all local declarations to appropriate replacements in gimple
   statements. */

static tree
replace_locals_stmt (gimple_stmt_iterator *gsip,
		     bool *handled_ops_p ATTRIBUTE_UNUSED,
		     struct walk_stmt_info *wi)
{
  copy_body_data *id = (copy_body_data *) wi->info;
  gimple stmt = gsi_stmt (*gsip);

  if (gimple_code (stmt) == GIMPLE_BIND)
    {
      tree block = gimple_bind_block (stmt);

      if (block)
	{
	  remap_block (&block, id);
	  gimple_bind_set_block (stmt, block);
	}

      /* This will remap a lot of the same decls again, but this should be
	 harmless.  */
      if (gimple_bind_vars (stmt))
	gimple_bind_set_vars (stmt, remap_decls (gimple_bind_vars (stmt),
						 NULL, id));
    }

  /* Keep iterating.  */
  return NULL_TREE;
}


/* Copies everything in SEQ and replaces variables and labels local to
   current_function_decl.  */

gimple_seq
copy_gimple_seq_and_replace_locals (gimple_seq seq)
{
  copy_body_data id;
  struct walk_stmt_info wi;
  struct pointer_set_t *visited;
  gimple_seq copy;

  /* There's nothing to do for NULL_TREE.  */
  if (seq == NULL)
    return seq;

  /* Set up ID.  */
  memset (&id, 0, sizeof (id));
  id.src_fn = current_function_decl;
  id.dst_fn = current_function_decl;
  id.decl_map = pointer_map_create ();
  id.debug_map = NULL;

  id.copy_decl = copy_decl_no_change;
  id.transform_call_graph_edges = CB_CGE_DUPLICATE;
  id.transform_new_cfg = false;
  id.transform_return_to_modify = false;
  id.transform_lang_insert_block = NULL;

  /* Walk the tree once to find local labels.  */
  memset (&wi, 0, sizeof (wi));
  visited = pointer_set_create ();
  wi.info = &id;
  wi.pset = visited;
  walk_gimple_seq (seq, mark_local_labels_stmt, NULL, &wi);
  pointer_set_destroy (visited);

  copy = gimple_seq_copy (seq);

  /* Walk the copy, remapping decls.  */
  memset (&wi, 0, sizeof (wi));
  wi.info = &id;
  walk_gimple_seq (copy, replace_locals_stmt, replace_locals_op, &wi);

  /* Clean up.  */
  pointer_map_destroy (id.decl_map);
  if (id.debug_map)
    pointer_map_destroy (id.debug_map);

  return copy;
}


/* Allow someone to determine if SEARCH is a child of TOP from gdb.  */

static tree
debug_find_tree_1 (tree *tp, int *walk_subtrees ATTRIBUTE_UNUSED, void *data)
{
  if (*tp == data)
    return (tree) data;
  else
    return NULL;
}

DEBUG_FUNCTION bool
debug_find_tree (tree top, tree search)
{
  return walk_tree_without_duplicates (&top, debug_find_tree_1, search) != 0;
}


/* Declare the variables created by the inliner.  Add all the variables in
   VARS to BIND_EXPR.  */

static void
declare_inline_vars (tree block, tree vars)
{
  tree t;
  for (t = vars; t; t = DECL_CHAIN (t))
    {
      DECL_SEEN_IN_BIND_EXPR_P (t) = 1;
      gcc_assert (!TREE_STATIC (t) && !TREE_ASM_WRITTEN (t));
      add_local_decl (cfun, t);
    }

  if (block)
    BLOCK_VARS (block) = chainon (BLOCK_VARS (block), vars);
}

/* Copy NODE (which must be a DECL).  The DECL originally was in the FROM_FN,
   but now it will be in the TO_FN.  PARM_TO_VAR means enable PARM_DECL to
   VAR_DECL translation.  */

static tree
copy_decl_for_dup_finish (copy_body_data *id, tree decl, tree copy)
{
  /* Don't generate debug information for the copy if we wouldn't have
     generated it for the copy either.  */
  DECL_ARTIFICIAL (copy) = DECL_ARTIFICIAL (decl);
  DECL_IGNORED_P (copy) = DECL_IGNORED_P (decl);

  /* Set the DECL_ABSTRACT_ORIGIN so the debugging routines know what
     declaration inspired this copy.  */
  DECL_ABSTRACT_ORIGIN (copy) = DECL_ORIGIN (decl);

  /* The new variable/label has no RTL, yet.  */
  if (CODE_CONTAINS_STRUCT (TREE_CODE (copy), TS_DECL_WRTL)
      && !TREE_STATIC (copy) && !DECL_EXTERNAL (copy))
    SET_DECL_RTL (copy, 0);

  /* These args would always appear unused, if not for this.  */
  TREE_USED (copy) = 1;

  /* Set the context for the new declaration.  */
  if (!DECL_CONTEXT (decl))
    /* Globals stay global.  */
    ;
  else if (DECL_CONTEXT (decl) != id->src_fn)
    /* Things that weren't in the scope of the function we're inlining
       from aren't in the scope we're inlining to, either.  */
    ;
  else if (TREE_STATIC (decl))
    /* Function-scoped static variables should stay in the original
       function.  */
    ;
  else
    /* Ordinary automatic local variables are now in the scope of the
       new function.  */
    DECL_CONTEXT (copy) = id->dst_fn;

  return copy;
}

static tree
copy_decl_to_var (tree decl, copy_body_data *id)
{
  tree copy, type;

  gcc_assert (TREE_CODE (decl) == PARM_DECL
	      || TREE_CODE (decl) == RESULT_DECL);

  type = TREE_TYPE (decl);

  copy = build_decl (DECL_SOURCE_LOCATION (id->dst_fn),
		     VAR_DECL, DECL_NAME (decl), type);
  if (DECL_PT_UID_SET_P (decl))
    SET_DECL_PT_UID (copy, DECL_PT_UID (decl));
  TREE_ADDRESSABLE (copy) = TREE_ADDRESSABLE (decl);
  TREE_READONLY (copy) = TREE_READONLY (decl);
  TREE_THIS_VOLATILE (copy) = TREE_THIS_VOLATILE (decl);
  DECL_GIMPLE_REG_P (copy) = DECL_GIMPLE_REG_P (decl);

  return copy_decl_for_dup_finish (id, decl, copy);
}

/* Like copy_decl_to_var, but create a return slot object instead of a
   pointer variable for return by invisible reference.  */

static tree
copy_result_decl_to_var (tree decl, copy_body_data *id)
{
  tree copy, type;

  gcc_assert (TREE_CODE (decl) == PARM_DECL
	      || TREE_CODE (decl) == RESULT_DECL);

  type = TREE_TYPE (decl);
  if (DECL_BY_REFERENCE (decl))
    type = TREE_TYPE (type);

  copy = build_decl (DECL_SOURCE_LOCATION (id->dst_fn),
		     VAR_DECL, DECL_NAME (decl), type);
  if (DECL_PT_UID_SET_P (decl))
    SET_DECL_PT_UID (copy, DECL_PT_UID (decl));
  TREE_READONLY (copy) = TREE_READONLY (decl);
  TREE_THIS_VOLATILE (copy) = TREE_THIS_VOLATILE (decl);
  if (!DECL_BY_REFERENCE (decl))
    {
      TREE_ADDRESSABLE (copy) = TREE_ADDRESSABLE (decl);
      DECL_GIMPLE_REG_P (copy) = DECL_GIMPLE_REG_P (decl);
    }

  return copy_decl_for_dup_finish (id, decl, copy);
}

tree
copy_decl_no_change (tree decl, copy_body_data *id)
{
  tree copy;

  copy = copy_node (decl);

  /* The COPY is not abstract; it will be generated in DST_FN.  */
  DECL_ABSTRACT (copy) = 0;
  lang_hooks.dup_lang_specific_decl (copy);

  /* TREE_ADDRESSABLE isn't used to indicate that a label's address has
     been taken; it's for internal bookkeeping in expand_goto_internal.  */
  if (TREE_CODE (copy) == LABEL_DECL)
    {
      TREE_ADDRESSABLE (copy) = 0;
      LABEL_DECL_UID (copy) = -1;
    }

  return copy_decl_for_dup_finish (id, decl, copy);
}

static tree
copy_decl_maybe_to_var (tree decl, copy_body_data *id)
{
  if (TREE_CODE (decl) == PARM_DECL || TREE_CODE (decl) == RESULT_DECL)
    return copy_decl_to_var (decl, id);
  else
    return copy_decl_no_change (decl, id);
}

/* Return a copy of the function's argument tree.  */
static tree
copy_arguments_for_versioning (tree orig_parm, copy_body_data * id,
			       bitmap args_to_skip, tree *vars)
{
  tree arg, *parg;
  tree new_parm = NULL;
  int i = 0;

  parg = &new_parm;

  for (arg = orig_parm; arg; arg = DECL_CHAIN (arg), i++)
    if (!args_to_skip || !bitmap_bit_p (args_to_skip, i))
      {
        tree new_tree = remap_decl (arg, id);
	if (TREE_CODE (new_tree) != PARM_DECL)
	  new_tree = id->copy_decl (arg, id);
        lang_hooks.dup_lang_specific_decl (new_tree);
        *parg = new_tree;
	parg = &DECL_CHAIN (new_tree);
      }
    else if (!pointer_map_contains (id->decl_map, arg))
      {
	/* Make an equivalent VAR_DECL.  If the argument was used
	   as temporary variable later in function, the uses will be
	   replaced by local variable.  */
	tree var = copy_decl_to_var (arg, id);
	insert_decl_map (id, arg, var);
        /* Declare this new variable.  */
        DECL_CHAIN (var) = *vars;
        *vars = var;
      }
  return new_parm;
}

/* Return a copy of the function's static chain.  */
static tree
copy_static_chain (tree static_chain, copy_body_data * id)
{
  tree *chain_copy, *pvar;

  chain_copy = &static_chain;
  for (pvar = chain_copy; *pvar; pvar = &DECL_CHAIN (*pvar))
    {
      tree new_tree = remap_decl (*pvar, id);
      lang_hooks.dup_lang_specific_decl (new_tree);
      DECL_CHAIN (new_tree) = DECL_CHAIN (*pvar);
      *pvar = new_tree;
    }
  return static_chain;
}

/* Return true if the function is allowed to be versioned.
   This is a guard for the versioning functionality.  */

bool
tree_versionable_function_p (tree fndecl)
{
  return (!lookup_attribute ("noclone", DECL_ATTRIBUTES (fndecl))
	  && copy_forbidden (DECL_STRUCT_FUNCTION (fndecl), fndecl) == NULL);
}

/* Delete all unreachable basic blocks and update callgraph.
   Doing so is somewhat nontrivial because we need to update all clones and
   remove inline function that become unreachable.  */

static bool
delete_unreachable_blocks_update_callgraph (copy_body_data *id)
{
  bool changed = false;
  basic_block b, next_bb;

  find_unreachable_blocks ();

  /* Delete all unreachable basic blocks.  */

  for (b = ENTRY_BLOCK_PTR->next_bb; b != EXIT_BLOCK_PTR; b = next_bb)
    {
      next_bb = b->next_bb;

      if (!(b->flags & BB_REACHABLE))
	{
          gimple_stmt_iterator bsi;

          for (bsi = gsi_start_bb (b); !gsi_end_p (bsi); gsi_next (&bsi))
	    if (gimple_code (gsi_stmt (bsi)) == GIMPLE_CALL)
	      {
	        struct cgraph_edge *e;
		struct cgraph_node *node;

	        if ((e = cgraph_edge (id->dst_node, gsi_stmt (bsi))) != NULL)
		  {
		    if (!e->inline_failed)
		      cgraph_remove_node_and_inline_clones (e->callee, id->dst_node);
		    else
	              cgraph_remove_edge (e);
		  }
		if (id->transform_call_graph_edges == CB_CGE_MOVE_CLONES
		    && id->dst_node->clones)
     		  for (node = id->dst_node->clones; node != id->dst_node;)
		    {
	              if ((e = cgraph_edge (node, gsi_stmt (bsi))) != NULL)
			{
		          if (!e->inline_failed)
		            cgraph_remove_node_and_inline_clones (e->callee, id->dst_node);
			  else
	                    cgraph_remove_edge (e);
			}

		      if (node->clones)
			node = node->clones;
		      else if (node->next_sibling_clone)
			node = node->next_sibling_clone;
		      else
			{
			  while (node != id->dst_node && !node->next_sibling_clone)
			    node = node->clone_of;
			  if (node != id->dst_node)
			    node = node->next_sibling_clone;
			}
		    }
	      }
	  delete_basic_block (b);
	  changed = true;
	}
    }

  return changed;
}

/* Update clone info after duplication.  */

static void
update_clone_info (copy_body_data * id)
{
  struct cgraph_node *node;
  if (!id->dst_node->clones)
    return;
  for (node = id->dst_node->clones; node != id->dst_node;)
    {
      /* First update replace maps to match the new body.  */
      if (node->clone.tree_map)
        {
	  unsigned int i;
          for (i = 0; i < vec_safe_length (node->clone.tree_map); i++)
	    {
	      struct ipa_replace_map *replace_info;
	      replace_info = (*node->clone.tree_map)[i];
	      walk_tree (&replace_info->old_tree, copy_tree_body_r, id, NULL);
	      walk_tree (&replace_info->new_tree, copy_tree_body_r, id, NULL);
	    }
	}
      if (node->clones)
	node = node->clones;
      else if (node->next_sibling_clone)
	node = node->next_sibling_clone;
      else
	{
	  while (node != id->dst_node && !node->next_sibling_clone)
	    node = node->clone_of;
	  if (node != id->dst_node)
	    node = node->next_sibling_clone;
	}
    }
}

/* Create a copy of a function's tree.
   OLD_DECL and NEW_DECL are FUNCTION_DECL tree nodes
   of the original function and the new copied function
   respectively.  In case we want to replace a DECL
   tree with another tree while duplicating the function's
   body, TREE_MAP represents the mapping between these
   trees. If UPDATE_CLONES is set, the call_stmt fields
   of edges of clones of the function will be updated.  

   If non-NULL ARGS_TO_SKIP determine function parameters to remove
   from new version.
   If SKIP_RETURN is true, the new version will return void.
   If non-NULL BLOCK_TO_COPY determine what basic blocks to copy.
   If non_NULL NEW_ENTRY determine new entry BB of the clone.
*/
void
tree_function_versioning (tree old_decl, tree new_decl,
			  vec<ipa_replace_map_p, va_gc> *tree_map,
			  bool update_clones, bitmap args_to_skip,
			  bool skip_return, bitmap blocks_to_copy,
			  basic_block new_entry)
{
  struct cgraph_node *old_version_node;
  struct cgraph_node *new_version_node;
  copy_body_data id;
  tree p;
  unsigned i;
  struct ipa_replace_map *replace_info;
  basic_block old_entry_block, bb;
  vec<gimple> init_stmts;
  init_stmts.create (10);
  tree vars = NULL_TREE;

  gcc_assert (TREE_CODE (old_decl) == FUNCTION_DECL
	      && TREE_CODE (new_decl) == FUNCTION_DECL);
  DECL_POSSIBLY_INLINED (old_decl) = 1;

  old_version_node = cgraph_get_node (old_decl);
  gcc_checking_assert (old_version_node);
  new_version_node = cgraph_get_node (new_decl);
  gcc_checking_assert (new_version_node);

  /* Copy over debug args.  */
  if (DECL_HAS_DEBUG_ARGS_P (old_decl))
    {
      vec<tree, va_gc> **new_debug_args, **old_debug_args;
      gcc_checking_assert (decl_debug_args_lookup (new_decl) == NULL);
      DECL_HAS_DEBUG_ARGS_P (new_decl) = 0;
      old_debug_args = decl_debug_args_lookup (old_decl);
      if (old_debug_args)
	{
	  new_debug_args = decl_debug_args_insert (new_decl);
	  *new_debug_args = vec_safe_copy (*old_debug_args);
	}
    }

  /* Output the inlining info for this abstract function, since it has been
     inlined.  If we don't do this now, we can lose the information about the
     variables in the function when the blocks get blown away as soon as we
     remove the cgraph node.  */
  (*debug_hooks->outlining_inline_function) (old_decl);

  DECL_ARTIFICIAL (new_decl) = 1;
  DECL_ABSTRACT_ORIGIN (new_decl) = DECL_ORIGIN (old_decl);
  DECL_FUNCTION_PERSONALITY (new_decl) = DECL_FUNCTION_PERSONALITY (old_decl);

  /* Prepare the data structures for the tree copy.  */
  memset (&id, 0, sizeof (id));

  /* Generate a new name for the new version. */
  id.statements_to_fold = pointer_set_create ();

  id.decl_map = pointer_map_create ();
  id.debug_map = NULL;
  id.src_fn = old_decl;
  id.dst_fn = new_decl;
  id.src_node = old_version_node;
  id.dst_node = new_version_node;
  id.src_cfun = DECL_STRUCT_FUNCTION (old_decl);
  if (id.src_node->ipa_transforms_to_apply.exists ())
    {
      vec<ipa_opt_pass> old_transforms_to_apply
	    = id.dst_node->ipa_transforms_to_apply;
      unsigned int i;

      id.dst_node->ipa_transforms_to_apply
	    = id.src_node->ipa_transforms_to_apply.copy ();
      for (i = 0; i < old_transforms_to_apply.length (); i++)
        id.dst_node->ipa_transforms_to_apply.safe_push (old_transforms_to_apply[i]);
      old_transforms_to_apply.release ();
    }

  id.copy_decl = copy_decl_no_change;
  id.transform_call_graph_edges
    = update_clones ? CB_CGE_MOVE_CLONES : CB_CGE_MOVE;
  id.transform_new_cfg = true;
  id.transform_return_to_modify = false;
  id.transform_lang_insert_block = NULL;

  old_entry_block = ENTRY_BLOCK_PTR_FOR_FUNCTION
    (DECL_STRUCT_FUNCTION (old_decl));
  initialize_cfun (new_decl, old_decl,
		   old_entry_block->count);
  DECL_STRUCT_FUNCTION (new_decl)->gimple_df->ipa_pta
    = id.src_cfun->gimple_df->ipa_pta;

  /* Copy the function's static chain.  */
  p = DECL_STRUCT_FUNCTION (old_decl)->static_chain_decl;
  if (p)
    DECL_STRUCT_FUNCTION (new_decl)->static_chain_decl =
      copy_static_chain (DECL_STRUCT_FUNCTION (old_decl)->static_chain_decl,
			 &id);

  /* If there's a tree_map, prepare for substitution.  */
  if (tree_map)
    for (i = 0; i < tree_map->length (); i++)
      {
	gimple init;
	replace_info = (*tree_map)[i];
	if (replace_info->replace_p)
	  {
	    if (!replace_info->old_tree)
	      {
		int i = replace_info->parm_num;
		tree parm;
		for (parm = DECL_ARGUMENTS (old_decl); i; parm = DECL_CHAIN (parm))
		  i --;
		replace_info->old_tree = parm;
	      }
	    gcc_assert (TREE_CODE (replace_info->old_tree) == PARM_DECL);
	    init = setup_one_parameter (&id, replace_info->old_tree,
	    			        replace_info->new_tree, id.src_fn,
				        NULL,
				        &vars);
	    if (init)
	      init_stmts.safe_push (init);
	  }
      }
  /* Copy the function's arguments.  */
  if (DECL_ARGUMENTS (old_decl) != NULL_TREE)
    DECL_ARGUMENTS (new_decl) =
      copy_arguments_for_versioning (DECL_ARGUMENTS (old_decl), &id,
      				     args_to_skip, &vars);

  DECL_INITIAL (new_decl) = remap_blocks (DECL_INITIAL (id.src_fn), &id);
  BLOCK_SUPERCONTEXT (DECL_INITIAL (new_decl)) = new_decl;

  declare_inline_vars (DECL_INITIAL (new_decl), vars);

  if (!vec_safe_is_empty (DECL_STRUCT_FUNCTION (old_decl)->local_decls))
    /* Add local vars.  */
    add_local_variables (DECL_STRUCT_FUNCTION (old_decl), cfun, &id);

  if (DECL_RESULT (old_decl) == NULL_TREE)
    ;
  else if (skip_return && !VOID_TYPE_P (TREE_TYPE (DECL_RESULT (old_decl))))
    {
      DECL_RESULT (new_decl)
	= build_decl (DECL_SOURCE_LOCATION (DECL_RESULT (old_decl)),
		      RESULT_DECL, NULL_TREE, void_type_node);
      DECL_CONTEXT (DECL_RESULT (new_decl)) = new_decl;
      cfun->returns_struct = 0;
      cfun->returns_pcc_struct = 0;
    }
  else
    {
      tree old_name;
      DECL_RESULT (new_decl) = remap_decl (DECL_RESULT (old_decl), &id);
      lang_hooks.dup_lang_specific_decl (DECL_RESULT (new_decl));
      if (gimple_in_ssa_p (id.src_cfun)
	  && DECL_BY_REFERENCE (DECL_RESULT (old_decl))
	  && (old_name = ssa_default_def (id.src_cfun, DECL_RESULT (old_decl))))
	{
	  tree new_name = make_ssa_name (DECL_RESULT (new_decl), NULL);
	  insert_decl_map (&id, old_name, new_name);
	  SSA_NAME_DEF_STMT (new_name) = gimple_build_nop ();
	  set_ssa_default_def (cfun, DECL_RESULT (new_decl), new_name);
	}
    }

  /* Copy the Function's body.  */
  copy_body (&id, old_entry_block->count, REG_BR_PROB_BASE,
	     ENTRY_BLOCK_PTR, EXIT_BLOCK_PTR, blocks_to_copy, new_entry);

  /* Renumber the lexical scoping (non-code) blocks consecutively.  */
  number_blocks (new_decl);

  /* We want to create the BB unconditionally, so that the addition of
     debug stmts doesn't affect BB count, which may in the end cause
     codegen differences.  */
  bb = split_edge (single_succ_edge (ENTRY_BLOCK_PTR));
  while (init_stmts.length ())
    insert_init_stmt (&id, bb, init_stmts.pop ());
  update_clone_info (&id);

  /* Remap the nonlocal_goto_save_area, if any.  */
  if (cfun->nonlocal_goto_save_area)
    {
      struct walk_stmt_info wi;

      memset (&wi, 0, sizeof (wi));
      wi.info = &id;
      walk_tree (&cfun->nonlocal_goto_save_area, remap_gimple_op_r, &wi, NULL);
    }

  /* Clean up.  */
  pointer_map_destroy (id.decl_map);
  if (id.debug_map)
    pointer_map_destroy (id.debug_map);
  free_dominance_info (CDI_DOMINATORS);
  free_dominance_info (CDI_POST_DOMINATORS);

  fold_marked_statements (0, id.statements_to_fold);
  pointer_set_destroy (id.statements_to_fold);
  fold_cond_expr_cond ();
  delete_unreachable_blocks_update_callgraph (&id);
  if (id.dst_node->analyzed)
    cgraph_rebuild_references ();
  update_ssa (TODO_update_ssa);

  /* After partial cloning we need to rescale frequencies, so they are
     within proper range in the cloned function.  */
  if (new_entry)
    {
      struct cgraph_edge *e;
      rebuild_frequencies ();

      new_version_node->count = ENTRY_BLOCK_PTR->count;
      for (e = new_version_node->callees; e; e = e->next_callee)
	{
	  basic_block bb = gimple_bb (e->call_stmt);
	  e->frequency = compute_call_stmt_bb_frequency (current_function_decl,
							 bb);
	  e->count = bb->count;
	}
      for (e = new_version_node->indirect_calls; e; e = e->next_callee)
	{
	  basic_block bb = gimple_bb (e->call_stmt);
	  e->frequency = compute_call_stmt_bb_frequency (current_function_decl,
							 bb);
	  e->count = bb->count;
	}
    }

  free_dominance_info (CDI_DOMINATORS);
  free_dominance_info (CDI_POST_DOMINATORS);

  gcc_assert (!id.debug_stmts.exists ());
  init_stmts.release ();
  pop_cfun ();
  return;
}

/* EXP is CALL_EXPR present in a GENERIC expression tree.  Try to integrate
   the callee and return the inlined body on success.  */

tree
maybe_inline_call_in_expr (tree exp)
{
  tree fn = get_callee_fndecl (exp);

  /* We can only try to inline "const" functions.  */
  if (fn && TREE_READONLY (fn) && DECL_SAVED_TREE (fn))
    {
      struct pointer_map_t *decl_map = pointer_map_create ();
      call_expr_arg_iterator iter;
      copy_body_data id;
      tree param, arg, t;

      /* Remap the parameters.  */
      for (param = DECL_ARGUMENTS (fn), arg = first_call_expr_arg (exp, &iter);
	   param;
	   param = DECL_CHAIN (param), arg = next_call_expr_arg (&iter))
	*pointer_map_insert (decl_map, param) = arg;

      memset (&id, 0, sizeof (id));
      id.src_fn = fn;
      id.dst_fn = current_function_decl;
      id.src_cfun = DECL_STRUCT_FUNCTION (fn);
      id.decl_map = decl_map;

      id.copy_decl = copy_decl_no_change;
      id.transform_call_graph_edges = CB_CGE_DUPLICATE;
      id.transform_new_cfg = false;
      id.transform_return_to_modify = true;
      id.transform_lang_insert_block = NULL;

      /* Make sure not to unshare trees behind the front-end's back
	 since front-end specific mechanisms may rely on sharing.  */
      id.regimplify = false;
      id.do_not_unshare = true;

      /* We're not inside any EH region.  */
      id.eh_lp_nr = 0;

      t = copy_tree_body (&id);
      pointer_map_destroy (decl_map);

      /* We can only return something suitable for use in a GENERIC
	 expression tree.  */
      if (TREE_CODE (t) == MODIFY_EXPR)
	return TREE_OPERAND (t, 1);
    }

   return NULL_TREE;
}

/* Duplicate a type, fields and all.  */

tree
build_duplicate_type (tree type)
{
  struct copy_body_data id;

  memset (&id, 0, sizeof (id));
  id.src_fn = current_function_decl;
  id.dst_fn = current_function_decl;
  id.src_cfun = cfun;
  id.decl_map = pointer_map_create ();
  id.debug_map = NULL;
  id.copy_decl = copy_decl_no_change;

  type = remap_type_1 (type, &id);

  pointer_map_destroy (id.decl_map);
  if (id.debug_map)
    pointer_map_destroy (id.debug_map);

  TYPE_CANONICAL (type) = type;

  return type;
}<|MERGE_RESOLUTION|>--- conflicted
+++ resolved
@@ -2601,17 +2601,6 @@
   /* Make gimplifier happy about this variable.  */
   DECL_SEEN_IN_BIND_EXPR_P (var) = 1;
 
-  /* We are eventually using the value - make sure all variables
-     referenced therein are properly recorded.  */
-  if (value
-      && gimple_in_ssa_p (cfun)
-      && TREE_CODE (value) == ADDR_EXPR)
-    {
-      tree base = get_base_address (TREE_OPERAND (value, 0));
-      if (base && TREE_CODE (base) == VAR_DECL)
-	add_referenced_var (base);
-    }
-
   /* If the parameter is never assigned to, has no SSA_NAMEs created,
      we would not need to create a new variable here at all, if it
      weren't for debug info.  Still, we can just use the argument
@@ -2977,12 +2966,7 @@
 	  && is_gimple_reg (result))
 	{
 	  temp = make_ssa_name (temp, NULL);
-<<<<<<< HEAD
-	  insert_decl_map (id, gimple_default_def (id->src_cfun, result),
-			   temp);
-=======
 	  insert_decl_map (id, ssa_default_def (id->src_cfun, result), temp);
->>>>>>> e9c762ec
 	}
       insert_init_stmt (id, entry_bb, gimple_build_assign (temp, var));
     }
