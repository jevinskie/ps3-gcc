--- conflicted
+++ resolved
@@ -3128,11 +3128,7 @@
   size = tree_low_cst (TYPE_SIZE (TREE_TYPE (TREE_TYPE (v))), 1);
   offset += token * size;
   fn = fold_ctor_reference (TREE_TYPE (TREE_TYPE (v)), DECL_INITIAL (v),
-<<<<<<< HEAD
-			    offset, size);
-=======
 			    offset, size, vtable);
->>>>>>> e9c762ec
   if (!fn || integer_zerop (fn))
     return NULL_TREE;
   gcc_assert (TREE_CODE (fn) == ADDR_EXPR
