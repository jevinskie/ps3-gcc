/* Interprocedural constant propagation
   Copyright (C) 2005-2015 Free Software Foundation, Inc.

   Contributed by Razya Ladelsky <RAZYA@il.ibm.com> and Martin Jambor
   <mjambor@suse.cz>

This file is part of GCC.

GCC is free software; you can redistribute it and/or modify it under
the terms of the GNU General Public License as published by the Free
Software Foundation; either version 3, or (at your option) any later
version.

GCC is distributed in the hope that it will be useful, but WITHOUT ANY
WARRANTY; without even the implied warranty of MERCHANTABILITY or
FITNESS FOR A PARTICULAR PURPOSE.  See the GNU General Public License
for more details.

You should have received a copy of the GNU General Public License
along with GCC; see the file COPYING3.  If not see
<http://www.gnu.org/licenses/>.  */

/* Interprocedural constant propagation (IPA-CP).

   The goal of this transformation is to

   1) discover functions which are always invoked with some arguments with the
      same known constant values and modify the functions so that the
      subsequent optimizations can take advantage of the knowledge, and

   2) partial specialization - create specialized versions of functions
      transformed in this way if some parameters are known constants only in
      certain contexts but the estimated tradeoff between speedup and cost size
      is deemed good.

   The algorithm also propagates types and attempts to perform type based
   devirtualization.  Types are propagated much like constants.

   The algorithm basically consists of three stages.  In the first, functions
   are analyzed one at a time and jump functions are constructed for all known
   call-sites.  In the second phase, the pass propagates information from the
   jump functions across the call to reveal what values are available at what
   call sites, performs estimations of effects of known values on functions and
   their callees, and finally decides what specialized extra versions should be
   created.  In the third, the special versions materialize and appropriate
   calls are redirected.

   The algorithm used is to a certain extent based on "Interprocedural Constant
   Propagation", by David Callahan, Keith D Cooper, Ken Kennedy, Linda Torczon,
   Comp86, pg 152-161 and "A Methodology for Procedure Cloning" by Keith D
   Cooper, Mary W. Hall, and Ken Kennedy.


   First stage - intraprocedural analysis
   =======================================

   This phase computes jump_function and modification flags.

   A jump function for a call-site represents the values passed as an actual
   arguments of a given call-site. In principle, there are three types of
   values:

   Pass through - the caller's formal parameter is passed as an actual
                  argument, plus an operation on it can be performed.
   Constant - a constant is passed as an actual argument.
   Unknown - neither of the above.

   All jump function types are described in detail in ipa-prop.h, together with
   the data structures that represent them and methods of accessing them.

   ipcp_generate_summary() is the main function of the first stage.

   Second stage - interprocedural analysis
   ========================================

   This stage is itself divided into two phases.  In the first, we propagate
   known values over the call graph, in the second, we make cloning decisions.
   It uses a different algorithm than the original Callahan's paper.

   First, we traverse the functions topologically from callers to callees and,
   for each strongly connected component (SCC), we propagate constants
   according to previously computed jump functions.  We also record what known
   values depend on other known values and estimate local effects.  Finally, we
   propagate cumulative information about these effects from dependent values
   to those on which they depend.

   Second, we again traverse the call graph in the same topological order and
   make clones for functions which we know are called with the same values in
   all contexts and decide about extra specialized clones of functions just for
   some contexts - these decisions are based on both local estimates and
   cumulative estimates propagated from callees.

   ipcp_propagate_stage() and ipcp_decision_stage() together constitute the
   third stage.

   Third phase - materialization of clones, call statement updates.
   ============================================

   This stage is currently performed by call graph code (mainly in cgraphunit.c
   and tree-inline.c) according to instructions inserted to the call graph by
   the second stage.  */

#include "config.h"
#include "system.h"
#include "coretypes.h"
#include "hash-set.h"
#include "machmode.h"
#include "vec.h"
#include "hash-map.h"
#include "double-int.h"
#include "input.h"
#include "alias.h"
#include "symtab.h"
#include "options.h"
#include "wide-int.h"
#include "inchash.h"
#include "tree.h"
#include "fold-const.h"
#include "gimple-fold.h"
#include "gimple-expr.h"
#include "target.h"
#include "predict.h"
#include "basic-block.h"
#include "is-a.h"
#include "plugin-api.h"
#include "tm.h"
#include "hard-reg-set.h"
#include "input.h"
#include "function.h"
#include "ipa-ref.h"
#include "cgraph.h"
#include "alloc-pool.h"
#include "symbol-summary.h"
#include "ipa-prop.h"
#include "bitmap.h"
#include "tree-pass.h"
#include "flags.h"
#include "diagnostic.h"
#include "tree-pretty-print.h"
#include "tree-inline.h"
#include "params.h"
#include "ipa-inline.h"
#include "ipa-utils.h"

template <typename valtype> class ipcp_value;

/* Describes a particular source for an IPA-CP value.  */

template <typename valtype>
class ipcp_value_source
{
public:
  /* Aggregate offset of the source, negative if the source is scalar value of
     the argument itself.  */
  HOST_WIDE_INT offset;
  /* The incoming edge that brought the value.  */
  cgraph_edge *cs;
  /* If the jump function that resulted into his value was a pass-through or an
     ancestor, this is the ipcp_value of the caller from which the described
     value has been derived.  Otherwise it is NULL.  */
  ipcp_value<valtype> *val;
  /* Next pointer in a linked list of sources of a value.  */
  ipcp_value_source *next;
  /* If the jump function that resulted into his value was a pass-through or an
     ancestor, this is the index of the parameter of the caller the jump
     function references.  */
  int index;
};

/* Common ancestor for all ipcp_value instantiations.  */

class ipcp_value_base
{
public:
  /* Time benefit and size cost that specializing the function for this value
     would bring about in this function alone.  */
  int local_time_benefit, local_size_cost;
  /* Time benefit and size cost that specializing the function for this value
     can bring about in it's callees (transitively).  */
  int prop_time_benefit, prop_size_cost;
};

/* Describes one particular value stored in struct ipcp_lattice.  */

template <typename valtype>
class ipcp_value : public ipcp_value_base
{
public:
  /* The actual value for the given parameter.  */
  valtype value;
  /* The list of sources from which this value originates.  */
  ipcp_value_source <valtype> *sources;
  /* Next pointers in a linked list of all values in a lattice.  */
  ipcp_value *next;
  /* Next pointers in a linked list of values in a strongly connected component
     of values. */
  ipcp_value *scc_next;
  /* Next pointers in a linked list of SCCs of values sorted topologically
     according their sources.  */
  ipcp_value  *topo_next;
  /* A specialized node created for this value, NULL if none has been (so far)
     created.  */
  cgraph_node *spec_node;
  /* Depth first search number and low link for topological sorting of
     values.  */
  int dfs, low_link;
  /* True if this valye is currently on the topo-sort stack.  */
  bool on_stack;

  void add_source (cgraph_edge *cs, ipcp_value *src_val, int src_idx,
		   HOST_WIDE_INT offset);
};

/* Lattice describing potential values of a formal parameter of a function, or
   a part of an aggreagate.  TOP is represented by a lattice with zero values
   and with contains_variable and bottom flags cleared.  BOTTOM is represented
   by a lattice with the bottom flag set.  In that case, values and
   contains_variable flag should be disregarded.  */

template <typename valtype>
class ipcp_lattice
{
public:
  /* The list of known values and types in this lattice.  Note that values are
     not deallocated if a lattice is set to bottom because there may be value
     sources referencing them.  */
  ipcp_value<valtype> *values;
  /* Number of known values and types in this lattice.  */
  int values_count;
  /* The lattice contains a variable component (in addition to values).  */
  bool contains_variable;
  /* The value of the lattice is bottom (i.e. variable and unusable for any
     propagation).  */
  bool bottom;

  inline bool is_single_const ();
  inline bool set_to_bottom ();
  inline bool set_contains_variable ();
  bool add_value (valtype newval, cgraph_edge *cs,
		  ipcp_value<valtype> *src_val = NULL,
		  int src_idx = 0, HOST_WIDE_INT offset = -1);
  void print (FILE * f, bool dump_sources, bool dump_benefits);
};

/* Lattice of tree values with an offset to describe a part of an
   aggregate.  */

class ipcp_agg_lattice : public ipcp_lattice<tree>
{
public:
  /* Offset that is being described by this lattice. */
  HOST_WIDE_INT offset;
  /* Size so that we don't have to re-compute it every time we traverse the
     list.  Must correspond to TYPE_SIZE of all lat values.  */
  HOST_WIDE_INT size;
  /* Next element of the linked list.  */
  struct ipcp_agg_lattice *next;
};

/* Structure containing lattices for a parameter itself and for pieces of
   aggregates that are passed in the parameter or by a reference in a parameter
   plus some other useful flags.  */

class ipcp_param_lattices
{
public:
  /* Lattice describing the value of the parameter itself.  */
  ipcp_lattice<tree> itself;
  /* Lattice describing the the polymorphic contexts of a parameter.  */
  ipcp_lattice<ipa_polymorphic_call_context> ctxlat;
  /* Lattices describing aggregate parts.  */
  ipcp_agg_lattice *aggs;
  /* Alignment information.  Very basic one value lattice where !known means
     TOP and zero alignment bottom.  */
  ipa_alignment alignment;
  /* Number of aggregate lattices */
  int aggs_count;
  /* True if aggregate data were passed by reference (as opposed to by
     value).  */
  bool aggs_by_ref;
  /* All aggregate lattices contain a variable component (in addition to
     values).  */
  bool aggs_contain_variable;
  /* The value of all aggregate lattices is bottom (i.e. variable and unusable
     for any propagation).  */
  bool aggs_bottom;

  /* There is a virtual call based on this parameter.  */
  bool virt_call;
};

/* Allocation pools for values and their sources in ipa-cp.  */

alloc_pool ipcp_cst_values_pool;
alloc_pool ipcp_poly_ctx_values_pool;
alloc_pool ipcp_sources_pool;
alloc_pool ipcp_agg_lattice_pool;

/* Maximal count found in program.  */

static gcov_type max_count;

/* Original overall size of the program.  */

static long overall_size, max_new_size;

/* Return the param lattices structure corresponding to the Ith formal
   parameter of the function described by INFO.  */
static inline struct ipcp_param_lattices *
ipa_get_parm_lattices (struct ipa_node_params *info, int i)
{
  gcc_assert (i >= 0 && i < ipa_get_param_count (info));
  gcc_checking_assert (!info->ipcp_orig_node);
  gcc_checking_assert (info->lattices);
  return &(info->lattices[i]);
}

/* Return the lattice corresponding to the scalar value of the Ith formal
   parameter of the function described by INFO.  */
static inline ipcp_lattice<tree> *
ipa_get_scalar_lat (struct ipa_node_params *info, int i)
{
  struct ipcp_param_lattices *plats = ipa_get_parm_lattices (info, i);
  return &plats->itself;
}

/* Return the lattice corresponding to the scalar value of the Ith formal
   parameter of the function described by INFO.  */
static inline ipcp_lattice<ipa_polymorphic_call_context> *
ipa_get_poly_ctx_lat (struct ipa_node_params *info, int i)
{
  struct ipcp_param_lattices *plats = ipa_get_parm_lattices (info, i);
  return &plats->ctxlat;
}

/* Return whether LAT is a lattice with a single constant and without an
   undefined value.  */

template <typename valtype>
inline bool
ipcp_lattice<valtype>::is_single_const ()
{
  if (bottom || contains_variable || values_count != 1)
    return false;
  else
    return true;
}

/* Print V which is extracted from a value in a lattice to F.  */

static void
print_ipcp_constant_value (FILE * f, tree v)
{
  if (TREE_CODE (v) == ADDR_EXPR
	   && TREE_CODE (TREE_OPERAND (v, 0)) == CONST_DECL)
    {
      fprintf (f, "& ");
      print_generic_expr (f, DECL_INITIAL (TREE_OPERAND (v, 0)), 0);
    }
  else
    print_generic_expr (f, v, 0);
}

/* Print V which is extracted from a value in a lattice to F.  */

static void
print_ipcp_constant_value (FILE * f, ipa_polymorphic_call_context v)
{
  v.dump(f, false);
}

/* Print a lattice LAT to F.  */

template <typename valtype>
void
ipcp_lattice<valtype>::print (FILE * f, bool dump_sources, bool dump_benefits)
{
  ipcp_value<valtype> *val;
  bool prev = false;

  if (bottom)
    {
      fprintf (f, "BOTTOM\n");
      return;
    }

  if (!values_count && !contains_variable)
    {
      fprintf (f, "TOP\n");
      return;
    }

  if (contains_variable)
    {
      fprintf (f, "VARIABLE");
      prev = true;
      if (dump_benefits)
	fprintf (f, "\n");
    }

  for (val = values; val; val = val->next)
    {
      if (dump_benefits && prev)
	fprintf (f, "               ");
      else if (!dump_benefits && prev)
	fprintf (f, ", ");
      else
	prev = true;

      print_ipcp_constant_value (f, val->value);

      if (dump_sources)
	{
	  ipcp_value_source<valtype> *s;

	  fprintf (f, " [from:");
	  for (s = val->sources; s; s = s->next)
	    fprintf (f, " %i(%i)", s->cs->caller->order,
		     s->cs->frequency);
	  fprintf (f, "]");
	}

      if (dump_benefits)
	fprintf (f, " [loc_time: %i, loc_size: %i, "
		 "prop_time: %i, prop_size: %i]\n",
		 val->local_time_benefit, val->local_size_cost,
		 val->prop_time_benefit, val->prop_size_cost);
    }
  if (!dump_benefits)
    fprintf (f, "\n");
}

/* Print all ipcp_lattices of all functions to F.  */

static void
print_all_lattices (FILE * f, bool dump_sources, bool dump_benefits)
{
  struct cgraph_node *node;
  int i, count;

  fprintf (f, "\nLattices:\n");
  FOR_EACH_FUNCTION_WITH_GIMPLE_BODY (node)
    {
      struct ipa_node_params *info;

      info = IPA_NODE_REF (node);
      fprintf (f, "  Node: %s/%i:\n", node->name (),
	       node->order);
      count = ipa_get_param_count (info);
      for (i = 0; i < count; i++)
	{
	  struct ipcp_agg_lattice *aglat;
	  struct ipcp_param_lattices *plats = ipa_get_parm_lattices (info, i);
	  fprintf (f, "    param [%d]: ", i);
	  plats->itself.print (f, dump_sources, dump_benefits);
	  fprintf (f, "         ctxs: ");
	  plats->ctxlat.print (f, dump_sources, dump_benefits);
	  if (plats->alignment.known && plats->alignment.align > 0)
	    fprintf (f, "         Alignment %u, misalignment %u\n",
		     plats->alignment.align, plats->alignment.misalign);
	  else if (plats->alignment.known)
	    fprintf (f, "         Alignment unusable\n");
	  else
	    fprintf (f, "         Alignment unknown\n");
	  if (plats->virt_call)
	    fprintf (f, "        virt_call flag set\n");

	  if (plats->aggs_bottom)
	    {
	      fprintf (f, "        AGGS BOTTOM\n");
	      continue;
	    }
	  if (plats->aggs_contain_variable)
	    fprintf (f, "        AGGS VARIABLE\n");
	  for (aglat = plats->aggs; aglat; aglat = aglat->next)
	    {
	      fprintf (f, "        %soffset " HOST_WIDE_INT_PRINT_DEC ": ",
		       plats->aggs_by_ref ? "ref " : "", aglat->offset);
	      aglat->print (f, dump_sources, dump_benefits);
	    }
	}
    }
}

/* Determine whether it is at all technically possible to create clones of NODE
   and store this information in the ipa_node_params structure associated
   with NODE.  */

static void
determine_versionability (struct cgraph_node *node)
{
  const char *reason = NULL;

  /* There are a number of generic reasons functions cannot be versioned.  We
     also cannot remove parameters if there are type attributes such as fnspec
     present.  */
  if (node->alias || node->thunk.thunk_p)
    reason = "alias or thunk";
  else if (!node->local.versionable)
    reason = "not a tree_versionable_function";
  else if (node->get_availability () <= AVAIL_INTERPOSABLE)
    reason = "insufficient body availability";
  else if (!opt_for_fn (node->decl, optimize)
	   || !opt_for_fn (node->decl, flag_ipa_cp))
    reason = "non-optimized function";
  else if (node->tm_clone)
    reason = "transactional memory clone";
  else if (lookup_attribute ("omp declare simd", DECL_ATTRIBUTES (node->decl)))
    {
      /* Ideally we should clone the SIMD clones themselves and create
	 vector copies of them, so IPA-cp and SIMD clones can happily
	 coexist, but that may not be worth the effort.  */
      reason = "function has SIMD clones";
    }
  /* Don't clone decls local to a comdat group; it breaks and for C++
     decloned constructors, inlining is always better anyway.  */
  else if (node->comdat_local_p ())
    reason = "comdat-local function";

  if (reason && dump_file && !node->alias && !node->thunk.thunk_p)
    fprintf (dump_file, "Function %s/%i is not versionable, reason: %s.\n",
	     node->name (), node->order, reason);

  node->local.versionable = (reason == NULL);
}

/* Return true if it is at all technically possible to create clones of a
   NODE.  */

static bool
ipcp_versionable_function_p (struct cgraph_node *node)
{
  return node->local.versionable;
}

/* Structure holding accumulated information about callers of a node.  */

struct caller_statistics
{
  gcov_type count_sum;
  int n_calls, n_hot_calls, freq_sum;
};

/* Initialize fields of STAT to zeroes.  */

static inline void
init_caller_stats (struct caller_statistics *stats)
{
  stats->count_sum = 0;
  stats->n_calls = 0;
  stats->n_hot_calls = 0;
  stats->freq_sum = 0;
}

/* Worker callback of cgraph_for_node_and_aliases accumulating statistics of
   non-thunk incoming edges to NODE.  */

static bool
gather_caller_stats (struct cgraph_node *node, void *data)
{
  struct caller_statistics *stats = (struct caller_statistics *) data;
  struct cgraph_edge *cs;

  for (cs = node->callers; cs; cs = cs->next_caller)
    if (!cs->caller->thunk.thunk_p)
      {
	stats->count_sum += cs->count;
	stats->freq_sum += cs->frequency;
	stats->n_calls++;
	if (cs->maybe_hot_p ())
	  stats->n_hot_calls ++;
      }
  return false;

}

/* Return true if this NODE is viable candidate for cloning.  */

static bool
ipcp_cloning_candidate_p (struct cgraph_node *node)
{
  struct caller_statistics stats;

  gcc_checking_assert (node->has_gimple_body_p ());

  if (!opt_for_fn (node->decl, flag_ipa_cp_clone))
    {
      if (dump_file)
        fprintf (dump_file, "Not considering %s for cloning; "
		 "-fipa-cp-clone disabled.\n",
 	         node->name ());
      return false;
    }

  if (!optimize_function_for_speed_p (DECL_STRUCT_FUNCTION (node->decl)))
    {
      if (dump_file)
        fprintf (dump_file, "Not considering %s for cloning; "
		 "optimizing it for size.\n",
 	         node->name ());
      return false;
    }

  init_caller_stats (&stats);
  node->call_for_symbol_thunks_and_aliases (gather_caller_stats, &stats, false);

  if (inline_summaries->get (node)->self_size < stats.n_calls)
    {
      if (dump_file)
        fprintf (dump_file, "Considering %s for cloning; code might shrink.\n",
 	         node->name ());
      return true;
    }

  /* When profile is available and function is hot, propagate into it even if
     calls seems cold; constant propagation can improve function's speed
     significantly.  */
  if (max_count)
    {
      if (stats.count_sum > node->count * 90 / 100)
	{
	  if (dump_file)
	    fprintf (dump_file, "Considering %s for cloning; "
		     "usually called directly.\n",
		     node->name ());
	  return true;
        }
    }
  if (!stats.n_hot_calls)
    {
      if (dump_file)
	fprintf (dump_file, "Not considering %s for cloning; no hot calls.\n",
		 node->name ());
      return false;
    }
  if (dump_file)
    fprintf (dump_file, "Considering %s for cloning.\n",
	     node->name ());
  return true;
}

template <typename valtype>
class value_topo_info
{
public:
  /* Head of the linked list of topologically sorted values. */
  ipcp_value<valtype> *values_topo;
  /* Stack for creating SCCs, represented by a linked list too.  */
  ipcp_value<valtype> *stack;
  /* Counter driving the algorithm in add_val_to_toposort.  */
  int dfs_counter;

  value_topo_info () : values_topo (NULL), stack (NULL), dfs_counter (0)
  {}
  void add_val (ipcp_value<valtype> *cur_val);
  void propagate_effects ();
};

/* Arrays representing a topological ordering of call graph nodes and a stack
   of nodes used during constant propagation and also data required to perform
   topological sort of values and propagation of benefits in the determined
   order.  */

class ipa_topo_info
{
public:
  /* Array with obtained topological order of cgraph nodes.  */
  struct cgraph_node **order;
  /* Stack of cgraph nodes used during propagation within SCC until all values
     in the SCC stabilize.  */
  struct cgraph_node **stack;
  int nnodes, stack_top;

  value_topo_info<tree> constants;
  value_topo_info<ipa_polymorphic_call_context> contexts;

  ipa_topo_info () : order(NULL), stack(NULL), nnodes(0), stack_top(0),
    constants ()
  {}
};

/* Allocate the arrays in TOPO and topologically sort the nodes into order.  */

static void
build_toporder_info (struct ipa_topo_info *topo)
{
  topo->order = XCNEWVEC (struct cgraph_node *, symtab->cgraph_count);
  topo->stack = XCNEWVEC (struct cgraph_node *, symtab->cgraph_count);

  gcc_checking_assert (topo->stack_top == 0);
  topo->nnodes = ipa_reduced_postorder (topo->order, true, true, NULL);
}

/* Free information about strongly connected components and the arrays in
   TOPO.  */

static void
free_toporder_info (struct ipa_topo_info *topo)
{
  ipa_free_postorder_info ();
  free (topo->order);
  free (topo->stack);
}

/* Add NODE to the stack in TOPO, unless it is already there.  */

static inline void
push_node_to_stack (struct ipa_topo_info *topo, struct cgraph_node *node)
{
  struct ipa_node_params *info = IPA_NODE_REF (node);
  if (info->node_enqueued)
    return;
  info->node_enqueued = 1;
  topo->stack[topo->stack_top++] = node;
}

/* Pop a node from the stack in TOPO and return it or return NULL if the stack
   is empty.  */

static struct cgraph_node *
pop_node_from_stack (struct ipa_topo_info *topo)
{
  if (topo->stack_top)
    {
      struct cgraph_node *node;
      topo->stack_top--;
      node = topo->stack[topo->stack_top];
      IPA_NODE_REF (node)->node_enqueued = 0;
      return node;
    }
  else
    return NULL;
}

/* Set lattice LAT to bottom and return true if it previously was not set as
   such.  */

template <typename valtype>
inline bool
ipcp_lattice<valtype>::set_to_bottom ()
{
  bool ret = !bottom;
  bottom = true;
  return ret;
}

/* Mark lattice as containing an unknown value and return true if it previously
   was not marked as such.  */

template <typename valtype>
inline bool
ipcp_lattice<valtype>::set_contains_variable ()
{
  bool ret = !contains_variable;
  contains_variable = true;
  return ret;
}

/* Set all aggegate lattices in PLATS to bottom and return true if they were
   not previously set as such.  */

static inline bool
set_agg_lats_to_bottom (struct ipcp_param_lattices *plats)
{
  bool ret = !plats->aggs_bottom;
  plats->aggs_bottom = true;
  return ret;
}

/* Mark all aggegate lattices in PLATS as containing an unknown value and
   return true if they were not previously marked as such.  */

static inline bool
set_agg_lats_contain_variable (struct ipcp_param_lattices *plats)
{
  bool ret = !plats->aggs_contain_variable;
  plats->aggs_contain_variable = true;
  return ret;
}

/* Return true if alignment information in PLATS is known to be unusable.  */

static inline bool
alignment_bottom_p (ipcp_param_lattices *plats)
{
  return plats->alignment.known && (plats->alignment.align == 0);
}

/* Set alignment information in PLATS to unusable.  Return true if it
   previously was usable or unknown.  */

static inline bool
set_alignment_to_bottom (ipcp_param_lattices *plats)
{
  if (alignment_bottom_p (plats))
    return false;
  plats->alignment.known = true;
  plats->alignment.align = 0;
  return true;
}

/* Mark bot aggregate and scalar lattices as containing an unknown variable,
   return true is any of them has not been marked as such so far.  */

static inline bool
set_all_contains_variable (struct ipcp_param_lattices *plats)
{
  bool ret;
  ret = plats->itself.set_contains_variable ();
  ret |= plats->ctxlat.set_contains_variable ();
  ret |= set_agg_lats_contain_variable (plats);
  ret |= set_alignment_to_bottom (plats);
  return ret;
}

/* Worker of call_for_symbol_thunks_and_aliases, increment the integer DATA
   points to by the number of callers to NODE.  */

static bool
count_callers (cgraph_node *node, void *data)
{
  int *caller_count = (int *) data;

  for (cgraph_edge *cs = node->callers; cs; cs = cs->next_caller)
    /* Local thunks can be handled transparently, but if the thunk can not
       be optimized out, count it as a real use.  */
    if (!cs->caller->thunk.thunk_p || !cs->caller->local.local)
      ++*caller_count;
  return false;
}

/* Worker of call_for_symbol_thunks_and_aliases, it is supposed to be called on
   the one caller of some other node.  Set the caller's corresponding flag.  */

static bool
set_single_call_flag (cgraph_node *node, void *)
{
  cgraph_edge *cs = node->callers;
  /* Local thunks can be handled transparently, skip them.  */
  while (cs && cs->caller->thunk.thunk_p && cs->caller->local.local)
    cs = cs->next_caller;
  if (cs)
    {
      IPA_NODE_REF (cs->caller)->node_calling_single_call = true;
      return true;
    }
  return false;
}

/* Initialize ipcp_lattices.  */

static void
initialize_node_lattices (struct cgraph_node *node)
{
  struct ipa_node_params *info = IPA_NODE_REF (node);
  struct cgraph_edge *ie;
  bool disable = false, variable = false;
  int i;

  gcc_checking_assert (node->has_gimple_body_p ());
  if (cgraph_local_p (node))
    {
      int caller_count = 0;
      node->call_for_symbol_thunks_and_aliases (count_callers, &caller_count,
						true);
      gcc_checking_assert (caller_count > 0);
      if (caller_count == 1)
	node->call_for_symbol_thunks_and_aliases (set_single_call_flag,
						  NULL, true);
    }
  else
    {
      /* When cloning is allowed, we can assume that externally visible
	 functions are not called.  We will compensate this by cloning
	 later.  */
      if (ipcp_versionable_function_p (node)
	  && ipcp_cloning_candidate_p (node))
	variable = true;
      else
	disable = true;
    }

  if (disable || variable)
    {
      for (i = 0; i < ipa_get_param_count (info) ; i++)
	{
	  struct ipcp_param_lattices *plats = ipa_get_parm_lattices (info, i);
	  if (disable)
	    {
	      plats->itself.set_to_bottom ();
	      plats->ctxlat.set_to_bottom ();
	      set_agg_lats_to_bottom (plats);
	      set_alignment_to_bottom (plats);
	    }
	  else
	    set_all_contains_variable (plats);
	}
      if (dump_file && (dump_flags & TDF_DETAILS)
	  && !node->alias && !node->thunk.thunk_p)
	fprintf (dump_file, "Marking all lattices of %s/%i as %s\n",
		 node->name (), node->order,
		 disable ? "BOTTOM" : "VARIABLE");
    }

  for (ie = node->indirect_calls; ie; ie = ie->next_callee)
    if (ie->indirect_info->polymorphic
        && ie->indirect_info->param_index >= 0)
      {
	gcc_checking_assert (ie->indirect_info->param_index >= 0);
	ipa_get_parm_lattices (info,
			       ie->indirect_info->param_index)->virt_call = 1;
      }
}

/* Return the result of a (possibly arithmetic) pass through jump function
   JFUNC on the constant value INPUT.  Return NULL_TREE if that cannot be
   determined or be considered an interprocedural invariant.  */

static tree
ipa_get_jf_pass_through_result (struct ipa_jump_func *jfunc, tree input)
{
  tree restype, res;

  gcc_checking_assert (is_gimple_ip_invariant (input));
  if (ipa_get_jf_pass_through_operation (jfunc) == NOP_EXPR)
    return input;

  if (TREE_CODE_CLASS (ipa_get_jf_pass_through_operation (jfunc))
      == tcc_comparison)
    restype = boolean_type_node;
  else
    restype = TREE_TYPE (input);
  res = fold_binary (ipa_get_jf_pass_through_operation (jfunc), restype,
		     input, ipa_get_jf_pass_through_operand (jfunc));

  if (res && !is_gimple_ip_invariant (res))
    return NULL_TREE;

  return res;
}

/* Return the result of an ancestor jump function JFUNC on the constant value
   INPUT.  Return NULL_TREE if that cannot be determined.  */

static tree
ipa_get_jf_ancestor_result (struct ipa_jump_func *jfunc, tree input)
{
  gcc_checking_assert (TREE_CODE (input) != TREE_BINFO);
  if (TREE_CODE (input) == ADDR_EXPR)
    {
      tree t = TREE_OPERAND (input, 0);
      t = build_ref_for_offset (EXPR_LOCATION (t), t,
				ipa_get_jf_ancestor_offset (jfunc),
				ptr_type_node, NULL, false);
      return build_fold_addr_expr (t);
    }
  else
    return NULL_TREE;
}

/* Determine whether JFUNC evaluates to a single known constant value and if
   so, return it.  Otherwise return NULL.  INFO describes the caller node or
   the one it is inlined to, so that pass-through jump functions can be
   evaluated.  */

tree
ipa_value_from_jfunc (struct ipa_node_params *info, struct ipa_jump_func *jfunc)
{
  if (jfunc->type == IPA_JF_CONST)
    return ipa_get_jf_constant (jfunc);
  else if (jfunc->type == IPA_JF_PASS_THROUGH
	   || jfunc->type == IPA_JF_ANCESTOR)
    {
      tree input;
      int idx;

      if (jfunc->type == IPA_JF_PASS_THROUGH)
	idx = ipa_get_jf_pass_through_formal_id (jfunc);
      else
	idx = ipa_get_jf_ancestor_formal_id (jfunc);

      if (info->ipcp_orig_node)
	input = info->known_csts[idx];
      else
	{
	  ipcp_lattice<tree> *lat;

	  if (!info->lattices
	      || idx >= ipa_get_param_count (info))
	    return NULL_TREE;
	  lat = ipa_get_scalar_lat (info, idx);
	  if (!lat->is_single_const ())
	    return NULL_TREE;
	  input = lat->values->value;
	}

      if (!input)
	return NULL_TREE;

      if (jfunc->type == IPA_JF_PASS_THROUGH)
	return ipa_get_jf_pass_through_result (jfunc, input);
      else
	return ipa_get_jf_ancestor_result (jfunc, input);
    }
  else
    return NULL_TREE;
}

/* Determie whether JFUNC evaluates to single known polymorphic context, given
   that INFO describes the caller node or the one it is inlined to, CS is the
   call graph edge corresponding to JFUNC and CSIDX index of the described
   parameter.  */

ipa_polymorphic_call_context
ipa_context_from_jfunc (ipa_node_params *info, cgraph_edge *cs, int csidx,
			ipa_jump_func *jfunc)
{
  ipa_edge_args *args = IPA_EDGE_REF (cs);
  ipa_polymorphic_call_context ctx;
  ipa_polymorphic_call_context *edge_ctx
    = cs ? ipa_get_ith_polymorhic_call_context (args, csidx) : NULL;

  if (edge_ctx && !edge_ctx->useless_p ())
    ctx = *edge_ctx;

  if (jfunc->type == IPA_JF_PASS_THROUGH
      || jfunc->type == IPA_JF_ANCESTOR)
    {
      ipa_polymorphic_call_context srcctx;
      int srcidx;
      bool type_preserved = true;
      if (jfunc->type == IPA_JF_PASS_THROUGH)
	{
	  if (ipa_get_jf_pass_through_operation (jfunc) != NOP_EXPR)
	    return ctx;
	  type_preserved = ipa_get_jf_pass_through_type_preserved (jfunc);
	  srcidx = ipa_get_jf_pass_through_formal_id (jfunc);
	}
      else
	{
	  type_preserved = ipa_get_jf_ancestor_type_preserved (jfunc);
	  srcidx = ipa_get_jf_ancestor_formal_id (jfunc);
	}
      if (info->ipcp_orig_node)
	{
	  if (info->known_contexts.exists ())
	    srcctx = info->known_contexts[srcidx];
	}
      else
	{
	  if (!info->lattices
	      || srcidx >= ipa_get_param_count (info))
	    return ctx;
	  ipcp_lattice<ipa_polymorphic_call_context> *lat;
	  lat = ipa_get_poly_ctx_lat (info, srcidx);
	  if (!lat->is_single_const ())
	    return ctx;
	  srcctx = lat->values->value;
	}
      if (srcctx.useless_p ())
	return ctx;
      if (jfunc->type == IPA_JF_ANCESTOR)
	srcctx.offset_by (ipa_get_jf_ancestor_offset (jfunc));
      if (!type_preserved)
	srcctx.possible_dynamic_type_change (cs->in_polymorphic_cdtor);
      srcctx.combine_with (ctx);
      return srcctx;
    }

  return ctx;
}

/* If checking is enabled, verify that no lattice is in the TOP state, i.e. not
   bottom, not containing a variable component and without any known value at
   the same time.  */

DEBUG_FUNCTION void
ipcp_verify_propagated_values (void)
{
  struct cgraph_node *node;

  FOR_EACH_FUNCTION_WITH_GIMPLE_BODY (node)
    {
      struct ipa_node_params *info = IPA_NODE_REF (node);
      int i, count = ipa_get_param_count (info);

      for (i = 0; i < count; i++)
	{
	  ipcp_lattice<tree> *lat = ipa_get_scalar_lat (info, i);

	  if (!lat->bottom
	      && !lat->contains_variable
	      && lat->values_count == 0)
	    {
	      if (dump_file)
		{
		  symtab_node::dump_table (dump_file);
		  fprintf (dump_file, "\nIPA lattices after constant "
			   "propagation, before gcc_unreachable:\n");
		  print_all_lattices (dump_file, true, false);
		}

	      gcc_unreachable ();
	    }
	}
    }
}

/* Return true iff X and Y should be considered equal values by IPA-CP.  */

static bool
values_equal_for_ipcp_p (tree x, tree y)
{
  gcc_checking_assert (x != NULL_TREE && y != NULL_TREE);

  if (x == y)
    return true;

  if (TREE_CODE (x) ==  ADDR_EXPR
      && TREE_CODE (y) ==  ADDR_EXPR
      && TREE_CODE (TREE_OPERAND (x, 0)) == CONST_DECL
      && TREE_CODE (TREE_OPERAND (y, 0)) == CONST_DECL)
    return operand_equal_p (DECL_INITIAL (TREE_OPERAND (x, 0)),
			    DECL_INITIAL (TREE_OPERAND (y, 0)), 0);
  else
    return operand_equal_p (x, y, 0);
}

/* Return true iff X and Y should be considered equal contexts by IPA-CP.  */

static bool
values_equal_for_ipcp_p (ipa_polymorphic_call_context x,
			 ipa_polymorphic_call_context y)
{
  return x.equal_to (y);
}


/* Add a new value source to the value represented by THIS, marking that a
   value comes from edge CS and (if the underlying jump function is a
   pass-through or an ancestor one) from a caller value SRC_VAL of a caller
   parameter described by SRC_INDEX.  OFFSET is negative if the source was the
   scalar value of the parameter itself or the offset within an aggregate.  */

template <typename valtype>
void
ipcp_value<valtype>::add_source (cgraph_edge *cs, ipcp_value *src_val,
				 int src_idx, HOST_WIDE_INT offset)
{
  ipcp_value_source<valtype> *src;

  src = new (pool_alloc (ipcp_sources_pool)) ipcp_value_source<valtype>;
  src->offset = offset;
  src->cs = cs;
  src->val = src_val;
  src->index = src_idx;

  src->next = sources;
  sources = src;
}

/* Allocate a new ipcp_value holding a tree constant, initialize its value to
   SOURCE and clear all other fields.  */

static ipcp_value<tree> *
allocate_and_init_ipcp_value (tree source)
{
  ipcp_value<tree> *val;

  val = new (pool_alloc (ipcp_cst_values_pool)) ipcp_value<tree>;
  memset (val, 0, sizeof (*val));
  val->value = source;
  return val;
}

/* Allocate a new ipcp_value holding a polymorphic context, initialize its
   value to SOURCE and clear all other fields.  */

static ipcp_value<ipa_polymorphic_call_context> *
allocate_and_init_ipcp_value (ipa_polymorphic_call_context source)
{
  ipcp_value<ipa_polymorphic_call_context> *val;

  val = new (pool_alloc (ipcp_poly_ctx_values_pool))
    ipcp_value<ipa_polymorphic_call_context>;
  memset (val, 0, sizeof (*val));
  val->value = source;
  return val;
}

/* Try to add NEWVAL to LAT, potentially creating a new ipcp_value for it.  CS,
   SRC_VAL SRC_INDEX and OFFSET are meant for add_source and have the same
   meaning.  OFFSET -1 means the source is scalar and not a part of an
   aggregate.  */

template <typename valtype>
bool
ipcp_lattice<valtype>::add_value (valtype newval, cgraph_edge *cs,
				  ipcp_value<valtype> *src_val,
				  int src_idx, HOST_WIDE_INT offset)
{
  ipcp_value<valtype> *val;

  if (bottom)
    return false;

  for (val = values; val; val = val->next)
    if (values_equal_for_ipcp_p (val->value, newval))
      {
	if (ipa_edge_within_scc (cs))
	  {
	    ipcp_value_source<valtype> *s;
	    for (s = val->sources; s ; s = s->next)
	      if (s->cs == cs)
		break;
	    if (s)
	      return false;
	  }

	val->add_source (cs, src_val, src_idx, offset);
	return false;
      }

  if (values_count == PARAM_VALUE (PARAM_IPA_CP_VALUE_LIST_SIZE))
    {
      /* We can only free sources, not the values themselves, because sources
	 of other values in this this SCC might point to them.   */
      for (val = values; val; val = val->next)
	{
	  while (val->sources)
	    {
	      ipcp_value_source<valtype> *src = val->sources;
	      val->sources = src->next;
	      pool_free (ipcp_sources_pool, src);
	    }
	}

      values = NULL;
      return set_to_bottom ();
    }

  values_count++;
  val = allocate_and_init_ipcp_value (newval);
  val->add_source (cs, src_val, src_idx, offset);
  val->next = values;
  values = val;
  return true;
}

/* Propagate values through a pass-through jump function JFUNC associated with
   edge CS, taking values from SRC_LAT and putting them into DEST_LAT.  SRC_IDX
   is the index of the source parameter.  */

static bool
propagate_vals_accross_pass_through (cgraph_edge *cs,
				     ipa_jump_func *jfunc,
				     ipcp_lattice<tree> *src_lat,
				     ipcp_lattice<tree> *dest_lat,
				     int src_idx)
{
  ipcp_value<tree> *src_val;
  bool ret = false;

  /* Do not create new values when propagating within an SCC because if there
     are arithmetic functions with circular dependencies, there is infinite
     number of them and we would just make lattices bottom.  */
  if ((ipa_get_jf_pass_through_operation (jfunc) != NOP_EXPR)
      && ipa_edge_within_scc (cs))
    ret = dest_lat->set_contains_variable ();
  else
    for (src_val = src_lat->values; src_val; src_val = src_val->next)
      {
	tree cstval = ipa_get_jf_pass_through_result (jfunc, src_val->value);

	if (cstval)
	  ret |= dest_lat->add_value (cstval, cs, src_val, src_idx);
	else
	  ret |= dest_lat->set_contains_variable ();
      }

  return ret;
}

/* Propagate values through an ancestor jump function JFUNC associated with
   edge CS, taking values from SRC_LAT and putting them into DEST_LAT.  SRC_IDX
   is the index of the source parameter.  */

static bool
propagate_vals_accross_ancestor (struct cgraph_edge *cs,
				 struct ipa_jump_func *jfunc,
				 ipcp_lattice<tree> *src_lat,
				 ipcp_lattice<tree> *dest_lat,
				 int src_idx)
{
  ipcp_value<tree> *src_val;
  bool ret = false;

  if (ipa_edge_within_scc (cs))
    return dest_lat->set_contains_variable ();

  for (src_val = src_lat->values; src_val; src_val = src_val->next)
    {
      tree t = ipa_get_jf_ancestor_result (jfunc, src_val->value);

      if (t)
	ret |= dest_lat->add_value (t, cs, src_val, src_idx);
      else
	ret |= dest_lat->set_contains_variable ();
    }

  return ret;
}

/* Propagate scalar values across jump function JFUNC that is associated with
   edge CS and put the values into DEST_LAT.  */

static bool
propagate_scalar_accross_jump_function (struct cgraph_edge *cs,
					struct ipa_jump_func *jfunc,
					ipcp_lattice<tree> *dest_lat)
{
  if (dest_lat->bottom)
    return false;

  if (jfunc->type == IPA_JF_CONST)
    {
      tree val = ipa_get_jf_constant (jfunc);
      return dest_lat->add_value (val, cs, NULL, 0);
    }
  else if (jfunc->type == IPA_JF_PASS_THROUGH
	   || jfunc->type == IPA_JF_ANCESTOR)
    {
      struct ipa_node_params *caller_info = IPA_NODE_REF (cs->caller);
      ipcp_lattice<tree> *src_lat;
      int src_idx;
      bool ret;

      if (jfunc->type == IPA_JF_PASS_THROUGH)
	src_idx = ipa_get_jf_pass_through_formal_id (jfunc);
      else
	src_idx = ipa_get_jf_ancestor_formal_id (jfunc);

      src_lat = ipa_get_scalar_lat (caller_info, src_idx);
      if (src_lat->bottom)
	return dest_lat->set_contains_variable ();

      /* If we would need to clone the caller and cannot, do not propagate.  */
      if (!ipcp_versionable_function_p (cs->caller)
	  && (src_lat->contains_variable
	      || (src_lat->values_count > 1)))
	return dest_lat->set_contains_variable ();

      if (jfunc->type == IPA_JF_PASS_THROUGH)
	ret = propagate_vals_accross_pass_through (cs, jfunc, src_lat,
						   dest_lat, src_idx);
      else
	ret = propagate_vals_accross_ancestor (cs, jfunc, src_lat, dest_lat,
					       src_idx);

      if (src_lat->contains_variable)
	ret |= dest_lat->set_contains_variable ();

      return ret;
    }

  /* TODO: We currently do not handle member method pointers in IPA-CP (we only
     use it for indirect inlining), we should propagate them too.  */
  return dest_lat->set_contains_variable ();
}

/* Propagate scalar values across jump function JFUNC that is associated with
   edge CS and describes argument IDX and put the values into DEST_LAT.  */

static bool
propagate_context_accross_jump_function (cgraph_edge *cs,
			  ipa_jump_func *jfunc, int idx,
			  ipcp_lattice<ipa_polymorphic_call_context> *dest_lat)
{
  ipa_edge_args *args = IPA_EDGE_REF (cs);
  if (dest_lat->bottom)
    return false;
  bool ret = false;
  bool added_sth = false;
  bool type_preserved = true;

  ipa_polymorphic_call_context edge_ctx, *edge_ctx_ptr
    = ipa_get_ith_polymorhic_call_context (args, idx);

  if (edge_ctx_ptr)
    edge_ctx = *edge_ctx_ptr;

  if (jfunc->type == IPA_JF_PASS_THROUGH
      || jfunc->type == IPA_JF_ANCESTOR)
    {
      struct ipa_node_params *caller_info = IPA_NODE_REF (cs->caller);
      int src_idx;
      ipcp_lattice<ipa_polymorphic_call_context> *src_lat;

      /* TODO: Once we figure out how to propagate speculations, it will
	 probably be a good idea to switch to speculation if type_preserved is
	 not set instead of punting.  */
      if (jfunc->type == IPA_JF_PASS_THROUGH)
	{
	  if (ipa_get_jf_pass_through_operation (jfunc) != NOP_EXPR)
	    goto prop_fail;
	  type_preserved = ipa_get_jf_pass_through_type_preserved (jfunc);
	  src_idx = ipa_get_jf_pass_through_formal_id (jfunc);
	}
      else
	{
	  type_preserved = ipa_get_jf_ancestor_type_preserved (jfunc);
	  src_idx = ipa_get_jf_ancestor_formal_id (jfunc);
	}

      src_lat = ipa_get_poly_ctx_lat (caller_info, src_idx);
      /* If we would need to clone the caller and cannot, do not propagate.  */
      if (!ipcp_versionable_function_p (cs->caller)
	  && (src_lat->contains_variable
	      || (src_lat->values_count > 1)))
	goto prop_fail;

      ipcp_value<ipa_polymorphic_call_context> *src_val;
      for (src_val = src_lat->values; src_val; src_val = src_val->next)
	{
	  ipa_polymorphic_call_context cur = src_val->value;

	  if (!type_preserved)
	    cur.possible_dynamic_type_change (cs->in_polymorphic_cdtor);
	  if (jfunc->type == IPA_JF_ANCESTOR)
	    cur.offset_by (ipa_get_jf_ancestor_offset (jfunc));
	  /* TODO: In cases we know how the context is going to be used,
	     we can improve the result by passing proper OTR_TYPE.  */
	  cur.combine_with (edge_ctx);
	  if (!cur.useless_p ())
	    {
	      if (src_lat->contains_variable
		  && !edge_ctx.equal_to (cur))
		ret |= dest_lat->set_contains_variable ();
	      ret |= dest_lat->add_value (cur, cs, src_val, src_idx);
	      added_sth = true;
	    }
	}

    }

 prop_fail:
  if (!added_sth)
    {
      if (!edge_ctx.useless_p ())
	ret |= dest_lat->add_value (edge_ctx, cs);
      else
	ret |= dest_lat->set_contains_variable ();
    }

  return ret;
}

/* Propagate alignments across jump function JFUNC that is associated with
   edge CS and update DEST_LAT accordingly.  */

static bool
propagate_alignment_accross_jump_function (struct cgraph_edge *cs,
					   struct ipa_jump_func *jfunc,
					   struct ipcp_param_lattices *dest_lat)
{
  if (alignment_bottom_p (dest_lat))
    return false;

  ipa_alignment cur;
  cur.known = false;
  if (jfunc->alignment.known)
    cur = jfunc->alignment;
  else if (jfunc->type == IPA_JF_PASS_THROUGH
	   || jfunc->type == IPA_JF_ANCESTOR)
    {
      struct ipa_node_params *caller_info = IPA_NODE_REF (cs->caller);
      struct ipcp_param_lattices *src_lats;
      HOST_WIDE_INT offset = 0;
      int src_idx;

      if (jfunc->type == IPA_JF_PASS_THROUGH)
	{
	  enum tree_code op = ipa_get_jf_pass_through_operation (jfunc);
	  if (op != NOP_EXPR)
	    {
	      if (op != POINTER_PLUS_EXPR
		  && op != PLUS_EXPR)
		goto prop_fail;
	      tree operand = ipa_get_jf_pass_through_operand (jfunc);
	      if (!tree_fits_shwi_p (operand))
		goto prop_fail;
	      offset = tree_to_shwi (operand);
	    }
	  src_idx = ipa_get_jf_pass_through_formal_id (jfunc);
	}
      else
	{
	  src_idx = ipa_get_jf_ancestor_formal_id (jfunc);
	  offset = ipa_get_jf_ancestor_offset (jfunc) / BITS_PER_UNIT;;
	}

      src_lats = ipa_get_parm_lattices (caller_info, src_idx);
      if (!src_lats->alignment.known
	  || alignment_bottom_p (src_lats))
	goto prop_fail;

      cur = src_lats->alignment;
      cur.misalign = (cur.misalign + offset) % cur.align;
    }

  if (cur.known)
    {
      if (!dest_lat->alignment.known)
	{
	  dest_lat->alignment = cur;
	  return true;
	}
      else if (dest_lat->alignment.align == cur.align
	       && dest_lat->alignment.misalign == cur.misalign)
	return false;
    }

 prop_fail:
  set_alignment_to_bottom (dest_lat);
  return true;
}

/* If DEST_PLATS already has aggregate items, check that aggs_by_ref matches
   NEW_AGGS_BY_REF and if not, mark all aggs as bottoms and return true (in all
   other cases, return false).  If there are no aggregate items, set
   aggs_by_ref to NEW_AGGS_BY_REF.  */

static bool
set_check_aggs_by_ref (struct ipcp_param_lattices *dest_plats,
		       bool new_aggs_by_ref)
{
  if (dest_plats->aggs)
    {
      if (dest_plats->aggs_by_ref != new_aggs_by_ref)
	{
	  set_agg_lats_to_bottom (dest_plats);
	  return true;
	}
    }
  else
    dest_plats->aggs_by_ref = new_aggs_by_ref;
  return false;
}

/* Walk aggregate lattices in DEST_PLATS from ***AGLAT on, until ***aglat is an
   already existing lattice for the given OFFSET and SIZE, marking all skipped
   lattices as containing variable and checking for overlaps.  If there is no
   already existing lattice for the OFFSET and VAL_SIZE, create one, initialize
   it with offset, size and contains_variable to PRE_EXISTING, and return true,
   unless there are too many already.  If there are two many, return false.  If
   there are overlaps turn whole DEST_PLATS to bottom and return false.  If any
   skipped lattices were newly marked as containing variable, set *CHANGE to
   true.  */

static bool
merge_agg_lats_step (struct ipcp_param_lattices *dest_plats,
		     HOST_WIDE_INT offset, HOST_WIDE_INT val_size,
		     struct ipcp_agg_lattice ***aglat,
		     bool pre_existing, bool *change)
{
  gcc_checking_assert (offset >= 0);

  while (**aglat && (**aglat)->offset < offset)
    {
      if ((**aglat)->offset + (**aglat)->size > offset)
	{
	  set_agg_lats_to_bottom (dest_plats);
	  return false;
	}
      *change |= (**aglat)->set_contains_variable ();
      *aglat = &(**aglat)->next;
    }

  if (**aglat && (**aglat)->offset == offset)
    {
      if ((**aglat)->size != val_size
          || ((**aglat)->next
              && (**aglat)->next->offset < offset + val_size))
	{
	  set_agg_lats_to_bottom (dest_plats);
	  return false;
	}
      gcc_checking_assert (!(**aglat)->next
			   || (**aglat)->next->offset >= offset + val_size);
      return true;
    }
  else
    {
      struct ipcp_agg_lattice *new_al;

      if (**aglat && (**aglat)->offset < offset + val_size)
	{
	  set_agg_lats_to_bottom (dest_plats);
	  return false;
	}
      if (dest_plats->aggs_count == PARAM_VALUE (PARAM_IPA_MAX_AGG_ITEMS))
	return false;
      dest_plats->aggs_count++;
      new_al = (struct ipcp_agg_lattice *) pool_alloc (ipcp_agg_lattice_pool);
      memset (new_al, 0, sizeof (*new_al));

      new_al->offset = offset;
      new_al->size = val_size;
      new_al->contains_variable = pre_existing;

      new_al->next = **aglat;
      **aglat = new_al;
      return true;
    }
}

/* Set all AGLAT and all other aggregate lattices reachable by next pointers as
   containing an unknown value.  */

static bool
set_chain_of_aglats_contains_variable (struct ipcp_agg_lattice *aglat)
{
  bool ret = false;
  while (aglat)
    {
      ret |= aglat->set_contains_variable ();
      aglat = aglat->next;
    }
  return ret;
}

/* Merge existing aggregate lattices in SRC_PLATS to DEST_PLATS, subtracting
   DELTA_OFFSET.  CS is the call graph edge and SRC_IDX the index of the source
   parameter used for lattice value sources.  Return true if DEST_PLATS changed
   in any way.  */

static bool
merge_aggregate_lattices (struct cgraph_edge *cs,
			  struct ipcp_param_lattices *dest_plats,
			  struct ipcp_param_lattices *src_plats,
			  int src_idx, HOST_WIDE_INT offset_delta)
{
  bool pre_existing = dest_plats->aggs != NULL;
  struct ipcp_agg_lattice **dst_aglat;
  bool ret = false;

  if (set_check_aggs_by_ref (dest_plats, src_plats->aggs_by_ref))
    return true;
  if (src_plats->aggs_bottom)
    return set_agg_lats_contain_variable (dest_plats);
  if (src_plats->aggs_contain_variable)
    ret |= set_agg_lats_contain_variable (dest_plats);
  dst_aglat = &dest_plats->aggs;

  for (struct ipcp_agg_lattice *src_aglat = src_plats->aggs;
       src_aglat;
       src_aglat = src_aglat->next)
    {
      HOST_WIDE_INT new_offset = src_aglat->offset - offset_delta;

      if (new_offset < 0)
	continue;
      if (merge_agg_lats_step (dest_plats, new_offset, src_aglat->size,
			       &dst_aglat, pre_existing, &ret))
	{
	  struct ipcp_agg_lattice *new_al = *dst_aglat;

	  dst_aglat = &(*dst_aglat)->next;
	  if (src_aglat->bottom)
	    {
	      ret |= new_al->set_contains_variable ();
	      continue;
	    }
	  if (src_aglat->contains_variable)
	    ret |= new_al->set_contains_variable ();
	  for (ipcp_value<tree> *val = src_aglat->values;
	       val;
	       val = val->next)
	    ret |= new_al->add_value (val->value, cs, val, src_idx,
				      src_aglat->offset);
	}
      else if (dest_plats->aggs_bottom)
	return true;
    }
  ret |= set_chain_of_aglats_contains_variable (*dst_aglat);
  return ret;
}

/* Determine whether there is anything to propagate FROM SRC_PLATS through a
   pass-through JFUNC and if so, whether it has conform and conforms to the
   rules about propagating values passed by reference.  */

static bool
agg_pass_through_permissible_p (struct ipcp_param_lattices *src_plats,
				struct ipa_jump_func *jfunc)
{
  return src_plats->aggs
    && (!src_plats->aggs_by_ref
	|| ipa_get_jf_pass_through_agg_preserved (jfunc));
}

/* Propagate scalar values across jump function JFUNC that is associated with
   edge CS and put the values into DEST_LAT.  */

static bool
propagate_aggs_accross_jump_function (struct cgraph_edge *cs,
				      struct ipa_jump_func *jfunc,
				      struct ipcp_param_lattices *dest_plats)
{
  bool ret = false;

  if (dest_plats->aggs_bottom)
    return false;

  if (jfunc->type == IPA_JF_PASS_THROUGH
      && ipa_get_jf_pass_through_operation (jfunc) == NOP_EXPR)
    {
      struct ipa_node_params *caller_info = IPA_NODE_REF (cs->caller);
      int src_idx = ipa_get_jf_pass_through_formal_id (jfunc);
      struct ipcp_param_lattices *src_plats;

      src_plats = ipa_get_parm_lattices (caller_info, src_idx);
      if (agg_pass_through_permissible_p (src_plats, jfunc))
	{
	  /* Currently we do not produce clobber aggregate jump
	     functions, replace with merging when we do.  */
	  gcc_assert (!jfunc->agg.items);
	  ret |= merge_aggregate_lattices (cs, dest_plats, src_plats,
					   src_idx, 0);
	}
      else
	ret |= set_agg_lats_contain_variable (dest_plats);
    }
  else if (jfunc->type == IPA_JF_ANCESTOR
	   && ipa_get_jf_ancestor_agg_preserved (jfunc))
    {
      struct ipa_node_params *caller_info = IPA_NODE_REF (cs->caller);
      int src_idx = ipa_get_jf_ancestor_formal_id (jfunc);
      struct ipcp_param_lattices *src_plats;

      src_plats = ipa_get_parm_lattices (caller_info, src_idx);
      if (src_plats->aggs && src_plats->aggs_by_ref)
	{
	  /* Currently we do not produce clobber aggregate jump
	     functions, replace with merging when we do.  */
	  gcc_assert (!jfunc->agg.items);
	  ret |= merge_aggregate_lattices (cs, dest_plats, src_plats, src_idx,
					   ipa_get_jf_ancestor_offset (jfunc));
	}
      else if (!src_plats->aggs_by_ref)
	ret |= set_agg_lats_to_bottom (dest_plats);
      else
	ret |= set_agg_lats_contain_variable (dest_plats);
    }
  else if (jfunc->agg.items)
    {
      bool pre_existing = dest_plats->aggs != NULL;
      struct ipcp_agg_lattice **aglat = &dest_plats->aggs;
      struct ipa_agg_jf_item *item;
      int i;

      if (set_check_aggs_by_ref (dest_plats, jfunc->agg.by_ref))
	return true;

      FOR_EACH_VEC_ELT (*jfunc->agg.items, i, item)
	{
	  HOST_WIDE_INT val_size;

	  if (item->offset < 0)
	    continue;
	  gcc_checking_assert (is_gimple_ip_invariant (item->value));
	  val_size = tree_to_uhwi (TYPE_SIZE (TREE_TYPE (item->value)));

	  if (merge_agg_lats_step (dest_plats, item->offset, val_size,
				   &aglat, pre_existing, &ret))
	    {
	      ret |= (*aglat)->add_value (item->value, cs, NULL, 0, 0);
	      aglat = &(*aglat)->next;
	    }
	  else if (dest_plats->aggs_bottom)
	    return true;
	}

      ret |= set_chain_of_aglats_contains_variable (*aglat);
    }
  else
    ret |= set_agg_lats_contain_variable (dest_plats);

  return ret;
}

/* Propagate constants from the caller to the callee of CS.  INFO describes the
   caller.  */

static bool
propagate_constants_accross_call (struct cgraph_edge *cs)
{
  struct ipa_node_params *callee_info;
  enum availability availability;
  struct cgraph_node *callee, *alias_or_thunk;
  struct ipa_edge_args *args;
  bool ret = false;
  int i, args_count, parms_count;

  callee = cs->callee->function_symbol (&availability);
  if (!callee->definition)
    return false;
  gcc_checking_assert (callee->has_gimple_body_p ());
  callee_info = IPA_NODE_REF (callee);

  args = IPA_EDGE_REF (cs);
  args_count = ipa_get_cs_argument_count (args);
  parms_count = ipa_get_param_count (callee_info);
  if (parms_count == 0)
    return false;

  /* No propagation through instrumentation thunks is available yet.
     It should be possible with proper mapping of call args and
     instrumented callee params in the propagation loop below.  But
     this case mostly occurs when legacy code calls instrumented code
     and it is not a primary target for optimizations.
     We detect instrumentation thunks in aliases and thunks chain by
     checking instrumentation_clone flag for chain source and target.
     Going through instrumentation thunks we always have it changed
     from 0 to 1 and all other nodes do not change it.  */
  if (!cs->callee->instrumentation_clone
      && callee->instrumentation_clone)
    {
      for (i = 0; i < parms_count; i++)
	ret |= set_all_contains_variable (ipa_get_parm_lattices (callee_info,
								 i));
      return ret;
    }

  /* If this call goes through a thunk we must not propagate to the first (0th)
     parameter.  However, we might need to uncover a thunk from below a series
     of aliases first.  */
  alias_or_thunk = cs->callee;
  while (alias_or_thunk->alias)
    alias_or_thunk = alias_or_thunk->get_alias_target ();
  if (alias_or_thunk->thunk.thunk_p)
    {
      ret |= set_all_contains_variable (ipa_get_parm_lattices (callee_info,
							       0));
      i = 1;
    }
  else
    i = 0;

  for (; (i < args_count) && (i < parms_count); i++)
    {
      struct ipa_jump_func *jump_func = ipa_get_ith_jump_func (args, i);
      struct ipcp_param_lattices *dest_plats;

      dest_plats = ipa_get_parm_lattices (callee_info, i);
      if (availability == AVAIL_INTERPOSABLE)
	ret |= set_all_contains_variable (dest_plats);
      else
	{
	  ret |= propagate_scalar_accross_jump_function (cs, jump_func,
							 &dest_plats->itself);
	  ret |= propagate_context_accross_jump_function (cs, jump_func, i,
							  &dest_plats->ctxlat);
	  ret |= propagate_alignment_accross_jump_function (cs, jump_func,
							    dest_plats);
	  ret |= propagate_aggs_accross_jump_function (cs, jump_func,
						       dest_plats);
	}
    }
  for (; i < parms_count; i++)
    ret |= set_all_contains_variable (ipa_get_parm_lattices (callee_info, i));

  return ret;
}

/* If an indirect edge IE can be turned into a direct one based on KNOWN_VALS
   KNOWN_CONTEXTS, KNOWN_AGGS or AGG_REPS return the destination.  The latter
   three can be NULL.  If AGG_REPS is not NULL, KNOWN_AGGS is ignored.  */

static tree
ipa_get_indirect_edge_target_1 (struct cgraph_edge *ie,
				vec<tree> known_csts,
				vec<ipa_polymorphic_call_context> known_contexts,
				vec<ipa_agg_jump_function_p> known_aggs,
				struct ipa_agg_replacement_value *agg_reps,
				bool *speculative)
{
  int param_index = ie->indirect_info->param_index;
  HOST_WIDE_INT anc_offset;
  tree t;
  tree target = NULL;

  *speculative = false;

  if (param_index == -1
      || known_csts.length () <= (unsigned int) param_index)
    return NULL_TREE;

  if (!ie->indirect_info->polymorphic)
    {
      tree t;

      if (ie->indirect_info->agg_contents)
	{
	  if (agg_reps)
	    {
	      t = NULL;
	      while (agg_reps)
		{
		  if (agg_reps->index == param_index
		      && agg_reps->offset == ie->indirect_info->offset
		      && agg_reps->by_ref == ie->indirect_info->by_ref)
		    {
		      t = agg_reps->value;
		      break;
		    }
		  agg_reps = agg_reps->next;
		}
	    }
	  else if (known_aggs.length () > (unsigned int) param_index)
	    {
	      struct ipa_agg_jump_function *agg;
	      agg = known_aggs[param_index];
	      t = ipa_find_agg_cst_for_param (agg, ie->indirect_info->offset,
					      ie->indirect_info->by_ref);
	    }
	  else
	    t = NULL;
	}
      else
	t = known_csts[param_index];

      if (t &&
	  TREE_CODE (t) == ADDR_EXPR
	  && TREE_CODE (TREE_OPERAND (t, 0)) == FUNCTION_DECL)
	return TREE_OPERAND (t, 0);
      else
	return NULL_TREE;
    }

  if (!opt_for_fn (ie->caller->decl, flag_devirtualize))
    return NULL_TREE;

  gcc_assert (!ie->indirect_info->agg_contents);
  anc_offset = ie->indirect_info->offset;

  t = NULL;

  /* Try to work out value of virtual table pointer value in replacemnets.  */
  if (!t && agg_reps && !ie->indirect_info->by_ref)
    {
      while (agg_reps)
	{
	  if (agg_reps->index == param_index
	      && agg_reps->offset == ie->indirect_info->offset
	      && agg_reps->by_ref)
	    {
	      t = agg_reps->value;
	      break;
	    }
	  agg_reps = agg_reps->next;
	}
    }

  /* Try to work out value of virtual table pointer value in known
     aggregate values.  */
  if (!t && known_aggs.length () > (unsigned int) param_index
      && !ie->indirect_info->by_ref)
    {
       struct ipa_agg_jump_function *agg;
       agg = known_aggs[param_index];
       t = ipa_find_agg_cst_for_param (agg, ie->indirect_info->offset,
				       true);
    }

  /* If we found the virtual table pointer, lookup the target.  */
  if (t)
    {
      tree vtable;
      unsigned HOST_WIDE_INT offset;
      if (vtable_pointer_value_to_vtable (t, &vtable, &offset))
	{
	  target = gimple_get_virt_method_for_vtable (ie->indirect_info->otr_token,
						      vtable, offset);
	  if (target)
	    {
	      if ((TREE_CODE (TREE_TYPE (target)) == FUNCTION_TYPE
		   && DECL_FUNCTION_CODE (target) == BUILT_IN_UNREACHABLE)
		  || !possible_polymorphic_call_target_p
<<<<<<< HEAD
		       (ie, cgraph_get_node (target)))
		target = ipa_impossible_devirt_target (ie, target);
	      return target;
=======
		       (ie, cgraph_node::get (target)))
		target = ipa_impossible_devirt_target (ie, target);
              *speculative = ie->indirect_info->vptr_changed;
	      if (!*speculative)
	        return target;
>>>>>>> d5ad84b3
	    }
	}
    }

  /* Do we know the constant value of pointer?  */
  if (!t)
    t = known_csts[param_index];

  gcc_checking_assert (!t || TREE_CODE (t) != TREE_BINFO);

  ipa_polymorphic_call_context context;
  if (known_contexts.length () > (unsigned int) param_index)
    {
      context = known_contexts[param_index];
      context.offset_by (anc_offset);
      if (ie->indirect_info->vptr_changed)
	context.possible_dynamic_type_change (ie->in_polymorphic_cdtor,
					      ie->indirect_info->otr_type);
      if (t)
	{
	  ipa_polymorphic_call_context ctx2 = ipa_polymorphic_call_context
	    (t, ie->indirect_info->otr_type, anc_offset);
	  if (!ctx2.useless_p ())
	    context.combine_with (ctx2, ie->indirect_info->otr_type);
	}
    }
  else if (t)
    {
      context = ipa_polymorphic_call_context (t, ie->indirect_info->otr_type,
					      anc_offset);
      if (ie->indirect_info->vptr_changed)
	context.possible_dynamic_type_change (ie->in_polymorphic_cdtor,
					      ie->indirect_info->otr_type);
    }
  else
    return NULL_TREE;

  vec <cgraph_node *>targets;
  bool final;

  targets = possible_polymorphic_call_targets
    (ie->indirect_info->otr_type,
     ie->indirect_info->otr_token,
     context, &final);
  if (!final || targets.length () > 1)
    {
      struct cgraph_node *node;
      if (*speculative)
	return target;
      if (!opt_for_fn (ie->caller->decl, flag_devirtualize_speculatively)
	  || ie->speculative || !ie->maybe_hot_p ())
	return NULL;
      node = try_speculative_devirtualization (ie->indirect_info->otr_type,
					       ie->indirect_info->otr_token,
					       context);
      if (node)
	{
	  *speculative = true;
	  target = node->decl;
	}
      else
<<<<<<< HEAD
	target = ipa_impossible_devirt_target (ie, NULL_TREE);
=======
	return NULL;
>>>>>>> d5ad84b3
    }
  else
    {
      *speculative = false;
      if (targets.length () == 1)
	target = targets[0]->decl;
      else
	target = ipa_impossible_devirt_target (ie, NULL_TREE);
    }

  if (target && !possible_polymorphic_call_target_p (ie,
<<<<<<< HEAD
						     cgraph_get_node (target)))
=======
						     cgraph_node::get (target)))
>>>>>>> d5ad84b3
    target = ipa_impossible_devirt_target (ie, target);

  return target;
}


/* If an indirect edge IE can be turned into a direct one based on KNOWN_CSTS,
   KNOWN_CONTEXTS (which can be vNULL) or KNOWN_AGGS (which also can be vNULL)
   return the destination.  */

tree
ipa_get_indirect_edge_target (struct cgraph_edge *ie,
			      vec<tree> known_csts,
			      vec<ipa_polymorphic_call_context> known_contexts,
			      vec<ipa_agg_jump_function_p> known_aggs,
			      bool *speculative)
{
  return ipa_get_indirect_edge_target_1 (ie, known_csts, known_contexts,
					 known_aggs, NULL, speculative);
}

/* Calculate devirtualization time bonus for NODE, assuming we know KNOWN_CSTS
   and KNOWN_CONTEXTS.  */

static int
devirtualization_time_bonus (struct cgraph_node *node,
			     vec<tree> known_csts,
			     vec<ipa_polymorphic_call_context> known_contexts,
			     vec<ipa_agg_jump_function_p> known_aggs)
{
  struct cgraph_edge *ie;
  int res = 0;

  for (ie = node->indirect_calls; ie; ie = ie->next_callee)
    {
      struct cgraph_node *callee;
      struct inline_summary *isummary;
      enum availability avail;
      tree target;
      bool speculative;

      target = ipa_get_indirect_edge_target (ie, known_csts, known_contexts,
					     known_aggs, &speculative);
      if (!target)
	continue;

      /* Only bare minimum benefit for clearly un-inlineable targets.  */
      res += 1;
      callee = cgraph_node::get (target);
      if (!callee || !callee->definition)
	continue;
      callee = callee->function_symbol (&avail);
      if (avail < AVAIL_AVAILABLE)
	continue;
      isummary = inline_summaries->get (callee);
      if (!isummary->inlinable)
	continue;

      /* FIXME: The values below need re-considering and perhaps also
	 integrating into the cost metrics, at lest in some very basic way.  */
      if (isummary->size <= MAX_INLINE_INSNS_AUTO / 4)
	res += 31 / ((int)speculative + 1);
      else if (isummary->size <= MAX_INLINE_INSNS_AUTO / 2)
	res += 15 / ((int)speculative + 1);
      else if (isummary->size <= MAX_INLINE_INSNS_AUTO
	       || DECL_DECLARED_INLINE_P (callee->decl))
	res += 7 / ((int)speculative + 1);
    }

  return res;
}

/* Return time bonus incurred because of HINTS.  */

static int
hint_time_bonus (inline_hints hints)
{
  int result = 0;
  if (hints & (INLINE_HINT_loop_iterations | INLINE_HINT_loop_stride))
    result += PARAM_VALUE (PARAM_IPA_CP_LOOP_HINT_BONUS);
  if (hints & INLINE_HINT_array_index)
    result += PARAM_VALUE (PARAM_IPA_CP_ARRAY_INDEX_HINT_BONUS);
  return result;
}

/* If there is a reason to penalize the function described by INFO in the
   cloning goodness evaluation, do so.  */

static inline int64_t
incorporate_penalties (ipa_node_params *info, int64_t evaluation)
{
  if (info->node_within_scc)
    evaluation = (evaluation
		  * (100 - PARAM_VALUE (PARAM_IPA_CP_RECURSION_PENALTY))) / 100;

  if (info->node_calling_single_call)
    evaluation = (evaluation
		  * (100 - PARAM_VALUE (PARAM_IPA_CP_SINGLE_CALL_PENALTY)))
      / 100;

  return evaluation;
}

/* Return true if cloning NODE is a good idea, given the estimated TIME_BENEFIT
   and SIZE_COST and with the sum of frequencies of incoming edges to the
   potential new clone in FREQUENCIES.  */

static bool
good_cloning_opportunity_p (struct cgraph_node *node, int time_benefit,
			    int freq_sum, gcov_type count_sum, int size_cost)
{
  if (time_benefit == 0
      || !opt_for_fn (node->decl, flag_ipa_cp_clone)
      || !optimize_function_for_speed_p (DECL_STRUCT_FUNCTION (node->decl)))
    return false;

  gcc_assert (size_cost > 0);

  struct ipa_node_params *info = IPA_NODE_REF (node);
  if (max_count)
    {
      int factor = (count_sum * 1000) / max_count;
      int64_t evaluation = (((int64_t) time_benefit * factor)
				    / size_cost);
      evaluation = incorporate_penalties (info, evaluation);

      if (dump_file && (dump_flags & TDF_DETAILS))
	fprintf (dump_file, "     good_cloning_opportunity_p (time: %i, "
		 "size: %i, count_sum: " HOST_WIDE_INT_PRINT_DEC
		 "%s%s) -> evaluation: " "%"PRId64
		 ", threshold: %i\n",
		 time_benefit, size_cost, (HOST_WIDE_INT) count_sum,
		 info->node_within_scc ? ", scc" : "",
		 info->node_calling_single_call ? ", single_call" : "",
		 evaluation, PARAM_VALUE (PARAM_IPA_CP_EVAL_THRESHOLD));

      return evaluation >= PARAM_VALUE (PARAM_IPA_CP_EVAL_THRESHOLD);
    }
  else
    {
      int64_t evaluation = (((int64_t) time_benefit * freq_sum)
				    / size_cost);
      evaluation = incorporate_penalties (info, evaluation);

      if (dump_file && (dump_flags & TDF_DETAILS))
	fprintf (dump_file, "     good_cloning_opportunity_p (time: %i, "
		 "size: %i, freq_sum: %i%s%s) -> evaluation: "
		 "%"PRId64 ", threshold: %i\n",
		 time_benefit, size_cost, freq_sum,
		 info->node_within_scc ? ", scc" : "",
		 info->node_calling_single_call ? ", single_call" : "",
		 evaluation, PARAM_VALUE (PARAM_IPA_CP_EVAL_THRESHOLD));

      return evaluation >= PARAM_VALUE (PARAM_IPA_CP_EVAL_THRESHOLD);
    }
}

/* Return all context independent values from aggregate lattices in PLATS in a
   vector.  Return NULL if there are none.  */

static vec<ipa_agg_jf_item, va_gc> *
context_independent_aggregate_values (struct ipcp_param_lattices *plats)
{
  vec<ipa_agg_jf_item, va_gc> *res = NULL;

  if (plats->aggs_bottom
      || plats->aggs_contain_variable
      || plats->aggs_count == 0)
    return NULL;

  for (struct ipcp_agg_lattice *aglat = plats->aggs;
       aglat;
       aglat = aglat->next)
    if (aglat->is_single_const ())
      {
	struct ipa_agg_jf_item item;
	item.offset = aglat->offset;
	item.value = aglat->values->value;
	vec_safe_push (res, item);
      }
  return res;
}

/* Allocate KNOWN_CSTS, KNOWN_CONTEXTS and, if non-NULL, KNOWN_AGGS and
   populate them with values of parameters that are known independent of the
   context.  INFO describes the function.  If REMOVABLE_PARAMS_COST is
   non-NULL, the movement cost of all removable parameters will be stored in
   it.  */

static bool
gather_context_independent_values (struct ipa_node_params *info,
				   vec<tree> *known_csts,
				   vec<ipa_polymorphic_call_context>
				   *known_contexts,
				   vec<ipa_agg_jump_function> *known_aggs,
				   int *removable_params_cost)
{
  int i, count = ipa_get_param_count (info);
  bool ret = false;

  known_csts->create (0);
  known_contexts->create (0);
  known_csts->safe_grow_cleared (count);
  known_contexts->safe_grow_cleared (count);
  if (known_aggs)
    {
      known_aggs->create (0);
      known_aggs->safe_grow_cleared (count);
    }

  if (removable_params_cost)
    *removable_params_cost = 0;

  for (i = 0; i < count ; i++)
    {
      struct ipcp_param_lattices *plats = ipa_get_parm_lattices (info, i);
      ipcp_lattice<tree> *lat = &plats->itself;

      if (lat->is_single_const ())
	{
	  ipcp_value<tree> *val = lat->values;
	  gcc_checking_assert (TREE_CODE (val->value) != TREE_BINFO);
	  (*known_csts)[i] = val->value;
	  if (removable_params_cost)
	    *removable_params_cost
	      += estimate_move_cost (TREE_TYPE (val->value), false);
	  ret = true;
	}
      else if (removable_params_cost
	       && !ipa_is_param_used (info, i))
	*removable_params_cost
	  += ipa_get_param_move_cost (info, i);

      ipcp_lattice<ipa_polymorphic_call_context> *ctxlat = &plats->ctxlat;
      if (ctxlat->is_single_const ())
	{
	  (*known_contexts)[i] = ctxlat->values->value;
	  ret = true;
	}

      if (known_aggs)
	{
	  vec<ipa_agg_jf_item, va_gc> *agg_items;
	  struct ipa_agg_jump_function *ajf;

	  agg_items = context_independent_aggregate_values (plats);
	  ajf = &(*known_aggs)[i];
	  ajf->items = agg_items;
	  ajf->by_ref = plats->aggs_by_ref;
	  ret |= agg_items != NULL;
	}
    }

  return ret;
}

/* The current interface in ipa-inline-analysis requires a pointer vector.
   Create it.

   FIXME: That interface should be re-worked, this is slightly silly.  Still,
   I'd like to discuss how to change it first and this demonstrates the
   issue.  */

static vec<ipa_agg_jump_function_p>
agg_jmp_p_vec_for_t_vec (vec<ipa_agg_jump_function> known_aggs)
{
  vec<ipa_agg_jump_function_p> ret;
  struct ipa_agg_jump_function *ajf;
  int i;

  ret.create (known_aggs.length ());
  FOR_EACH_VEC_ELT (known_aggs, i, ajf)
    ret.quick_push (ajf);
  return ret;
}

/* Perform time and size measurement of NODE with the context given in
   KNOWN_CSTS, KNOWN_CONTEXTS and KNOWN_AGGS, calculate the benefit and cost
   given BASE_TIME of the node without specialization, REMOVABLE_PARAMS_COST of
   all context-independent removable parameters and EST_MOVE_COST of estimated
   movement of the considered parameter and store it into VAL.  */

static void
perform_estimation_of_a_value (cgraph_node *node, vec<tree> known_csts,
			       vec<ipa_polymorphic_call_context> known_contexts,
			       vec<ipa_agg_jump_function_p> known_aggs_ptrs,
			       int base_time, int removable_params_cost,
			       int est_move_cost, ipcp_value_base *val)
{
  int time, size, time_benefit;
  inline_hints hints;

  estimate_ipcp_clone_size_and_time (node, known_csts, known_contexts,
				     known_aggs_ptrs, &size, &time,
				     &hints);
  time_benefit = base_time - time
    + devirtualization_time_bonus (node, known_csts, known_contexts,
				   known_aggs_ptrs)
    + hint_time_bonus (hints)
    + removable_params_cost + est_move_cost;

  gcc_checking_assert (size >=0);
  /* The inliner-heuristics based estimates may think that in certain
     contexts some functions do not have any size at all but we want
     all specializations to have at least a tiny cost, not least not to
     divide by zero.  */
  if (size == 0)
    size = 1;

  val->local_time_benefit = time_benefit;
  val->local_size_cost = size;
}

/* Iterate over known values of parameters of NODE and estimate the local
   effects in terms of time and size they have.  */

static void
estimate_local_effects (struct cgraph_node *node)
{
  struct ipa_node_params *info = IPA_NODE_REF (node);
  int i, count = ipa_get_param_count (info);
  vec<tree> known_csts;
  vec<ipa_polymorphic_call_context> known_contexts;
  vec<ipa_agg_jump_function> known_aggs;
  vec<ipa_agg_jump_function_p> known_aggs_ptrs;
  bool always_const;
  int base_time = inline_summaries->get (node)->time;
  int removable_params_cost;

  if (!count || !ipcp_versionable_function_p (node))
    return;

  if (dump_file && (dump_flags & TDF_DETAILS))
    fprintf (dump_file, "\nEstimating effects for %s/%i, base_time: %i.\n",
	     node->name (), node->order, base_time);

  always_const = gather_context_independent_values (info, &known_csts,
						    &known_contexts, &known_aggs,
						    &removable_params_cost);
  known_aggs_ptrs = agg_jmp_p_vec_for_t_vec (known_aggs);
  if (always_const)
    {
      struct caller_statistics stats;
      inline_hints hints;
      int time, size;

      init_caller_stats (&stats);
      node->call_for_symbol_thunks_and_aliases (gather_caller_stats, &stats,
					      false);
      estimate_ipcp_clone_size_and_time (node, known_csts, known_contexts,
					 known_aggs_ptrs, &size, &time, &hints);
      time -= devirtualization_time_bonus (node, known_csts, known_contexts,
					   known_aggs_ptrs);
      time -= hint_time_bonus (hints);
      time -= removable_params_cost;
      size -= stats.n_calls * removable_params_cost;

      if (dump_file)
	fprintf (dump_file, " - context independent values, size: %i, "
		 "time_benefit: %i\n", size, base_time - time);

      if (size <= 0
	  || node->will_be_removed_from_program_if_no_direct_calls_p ())
	{
	  info->do_clone_for_all_contexts = true;
	  base_time = time;

	  if (dump_file)
	    fprintf (dump_file, "     Decided to specialize for all "
		     "known contexts, code not going to grow.\n");
	}
      else if (good_cloning_opportunity_p (node, base_time - time,
					   stats.freq_sum, stats.count_sum,
					   size))
	{
	  if (size + overall_size <= max_new_size)
	    {
	      info->do_clone_for_all_contexts = true;
	      base_time = time;
	      overall_size += size;

	      if (dump_file)
		fprintf (dump_file, "     Decided to specialize for all "
			 "known contexts, growth deemed beneficial.\n");
	    }
	  else if (dump_file && (dump_flags & TDF_DETAILS))
	    fprintf (dump_file, "   Not cloning for all contexts because "
		     "max_new_size would be reached with %li.\n",
		     size + overall_size);
	}
    }

  for (i = 0; i < count ; i++)
    {
      struct ipcp_param_lattices *plats = ipa_get_parm_lattices (info, i);
      ipcp_lattice<tree> *lat = &plats->itself;
      ipcp_value<tree> *val;

      if (lat->bottom
	  || !lat->values
	  || known_csts[i])
	continue;

      for (val = lat->values; val; val = val->next)
	{
	  gcc_checking_assert (TREE_CODE (val->value) != TREE_BINFO);
	  known_csts[i] = val->value;

	  int emc = estimate_move_cost (TREE_TYPE (val->value), true);
	  perform_estimation_of_a_value (node, known_csts, known_contexts,
					 known_aggs_ptrs, base_time,
					 removable_params_cost, emc, val);

	  if (dump_file && (dump_flags & TDF_DETAILS))
	    {
	      fprintf (dump_file, " - estimates for value ");
	      print_ipcp_constant_value (dump_file, val->value);
	      fprintf (dump_file, " for ");
	      ipa_dump_param (dump_file, info, i);
	      fprintf (dump_file, ": time_benefit: %i, size: %i\n",
		       val->local_time_benefit, val->local_size_cost);
	    }
	}
      known_csts[i] = NULL_TREE;
    }

  for (i = 0; i < count; i++)
    {
      struct ipcp_param_lattices *plats = ipa_get_parm_lattices (info, i);

      if (!plats->virt_call)
	continue;

      ipcp_lattice<ipa_polymorphic_call_context> *ctxlat = &plats->ctxlat;
      ipcp_value<ipa_polymorphic_call_context> *val;

      if (ctxlat->bottom
	  || !ctxlat->values
	  || !known_contexts[i].useless_p ())
	continue;

      for (val = ctxlat->values; val; val = val->next)
	{
	  known_contexts[i] = val->value;
	  perform_estimation_of_a_value (node, known_csts, known_contexts,
					 known_aggs_ptrs, base_time,
					 removable_params_cost, 0, val);

	  if (dump_file && (dump_flags & TDF_DETAILS))
	    {
	      fprintf (dump_file, " - estimates for polymorphic context ");
	      print_ipcp_constant_value (dump_file, val->value);
	      fprintf (dump_file, " for ");
	      ipa_dump_param (dump_file, info, i);
	      fprintf (dump_file, ": time_benefit: %i, size: %i\n",
		       val->local_time_benefit, val->local_size_cost);
	    }
	}
      known_contexts[i] = ipa_polymorphic_call_context ();
    }

  for (i = 0; i < count ; i++)
    {
      struct ipcp_param_lattices *plats = ipa_get_parm_lattices (info, i);
      struct ipa_agg_jump_function *ajf;
      struct ipcp_agg_lattice *aglat;

      if (plats->aggs_bottom || !plats->aggs)
	continue;

      ajf = &known_aggs[i];
      for (aglat = plats->aggs; aglat; aglat = aglat->next)
	{
	  ipcp_value<tree> *val;
	  if (aglat->bottom || !aglat->values
	      /* If the following is true, the one value is in known_aggs.  */
	      || (!plats->aggs_contain_variable
		  && aglat->is_single_const ()))
	    continue;

	  for (val = aglat->values; val; val = val->next)
	    {
	      struct ipa_agg_jf_item item;

	      item.offset = aglat->offset;
	      item.value = val->value;
	      vec_safe_push (ajf->items, item);

	      perform_estimation_of_a_value (node, known_csts, known_contexts,
					     known_aggs_ptrs, base_time,
					     removable_params_cost, 0, val);

	      if (dump_file && (dump_flags & TDF_DETAILS))
		{
		  fprintf (dump_file, " - estimates for value ");
		  print_ipcp_constant_value (dump_file, val->value);
		  fprintf (dump_file, " for ");
	          ipa_dump_param (dump_file, info, i);
		  fprintf (dump_file, "[%soffset: " HOST_WIDE_INT_PRINT_DEC
			   "]: time_benefit: %i, size: %i\n",
			   plats->aggs_by_ref ? "ref " : "",
			   aglat->offset,
			   val->local_time_benefit, val->local_size_cost);
		}

	      ajf->items->pop ();
	    }
	}
    }

  for (i = 0; i < count ; i++)
    vec_free (known_aggs[i].items);

  known_csts.release ();
  known_contexts.release ();
  known_aggs.release ();
  known_aggs_ptrs.release ();
}


/* Add value CUR_VAL and all yet-unsorted values it is dependent on to the
   topological sort of values.  */

template <typename valtype>
void
value_topo_info<valtype>::add_val (ipcp_value<valtype> *cur_val)
{
  ipcp_value_source<valtype> *src;

  if (cur_val->dfs)
    return;

  dfs_counter++;
  cur_val->dfs = dfs_counter;
  cur_val->low_link = dfs_counter;

  cur_val->topo_next = stack;
  stack = cur_val;
  cur_val->on_stack = true;

  for (src = cur_val->sources; src; src = src->next)
    if (src->val)
      {
	if (src->val->dfs == 0)
	  {
	    add_val (src->val);
	    if (src->val->low_link < cur_val->low_link)
	      cur_val->low_link = src->val->low_link;
	  }
	else if (src->val->on_stack
		 && src->val->dfs < cur_val->low_link)
	  cur_val->low_link = src->val->dfs;
      }

  if (cur_val->dfs == cur_val->low_link)
    {
      ipcp_value<valtype> *v, *scc_list = NULL;

      do
	{
	  v = stack;
	  stack = v->topo_next;
	  v->on_stack = false;

	  v->scc_next = scc_list;
	  scc_list = v;
	}
      while (v != cur_val);

      cur_val->topo_next = values_topo;
      values_topo = cur_val;
    }
}

/* Add all values in lattices associated with NODE to the topological sort if
   they are not there yet.  */

static void
add_all_node_vals_to_toposort (cgraph_node *node, ipa_topo_info *topo)
{
  struct ipa_node_params *info = IPA_NODE_REF (node);
  int i, count = ipa_get_param_count (info);

  for (i = 0; i < count ; i++)
    {
      struct ipcp_param_lattices *plats = ipa_get_parm_lattices (info, i);
      ipcp_lattice<tree> *lat = &plats->itself;
      struct ipcp_agg_lattice *aglat;

      if (!lat->bottom)
	{
	  ipcp_value<tree> *val;
	  for (val = lat->values; val; val = val->next)
	    topo->constants.add_val (val);
	}

      if (!plats->aggs_bottom)
	for (aglat = plats->aggs; aglat; aglat = aglat->next)
	  if (!aglat->bottom)
	    {
	      ipcp_value<tree> *val;
	      for (val = aglat->values; val; val = val->next)
		topo->constants.add_val (val);
	    }

      ipcp_lattice<ipa_polymorphic_call_context> *ctxlat = &plats->ctxlat;
      if (!ctxlat->bottom)
	{
	  ipcp_value<ipa_polymorphic_call_context> *ctxval;
	  for (ctxval = ctxlat->values; ctxval; ctxval = ctxval->next)
	    topo->contexts.add_val (ctxval);
	}
    }
}

/* One pass of constants propagation along the call graph edges, from callers
   to callees (requires topological ordering in TOPO), iterate over strongly
   connected components.  */

static void
propagate_constants_topo (struct ipa_topo_info *topo)
{
  int i;

  for (i = topo->nnodes - 1; i >= 0; i--)
    {
      unsigned j;
      struct cgraph_node *v, *node = topo->order[i];
      vec<cgraph_node *> cycle_nodes = ipa_get_nodes_in_cycle (node);

      /* First, iteratively propagate within the strongly connected component
	 until all lattices stabilize.  */
      FOR_EACH_VEC_ELT (cycle_nodes, j, v)
	if (v->has_gimple_body_p ())
	  push_node_to_stack (topo, v);

      v = pop_node_from_stack (topo);
      while (v)
	{
	  struct cgraph_edge *cs;

	  for (cs = v->callees; cs; cs = cs->next_callee)
	    if (ipa_edge_within_scc (cs))
	      {
		IPA_NODE_REF (v)->node_within_scc = true;
		if (propagate_constants_accross_call (cs))
		  push_node_to_stack (topo, cs->callee->function_symbol ());
	      }
	  v = pop_node_from_stack (topo);
	}

      /* Afterwards, propagate along edges leading out of the SCC, calculates
	 the local effects of the discovered constants and all valid values to
	 their topological sort.  */
      FOR_EACH_VEC_ELT (cycle_nodes, j, v)
	if (v->has_gimple_body_p ())
	  {
	    struct cgraph_edge *cs;

	    estimate_local_effects (v);
	    add_all_node_vals_to_toposort (v, topo);
	    for (cs = v->callees; cs; cs = cs->next_callee)
	      if (!ipa_edge_within_scc (cs))
		propagate_constants_accross_call (cs);
	  }
      cycle_nodes.release ();
    }
}


/* Return the sum of A and B if none of them is bigger than INT_MAX/2, return
   the bigger one if otherwise.  */

static int
safe_add (int a, int b)
{
  if (a > INT_MAX/2 || b > INT_MAX/2)
    return a > b ? a : b;
  else
    return a + b;
}


/* Propagate the estimated effects of individual values along the topological
   from the dependent values to those they depend on.  */

template <typename valtype>
void
value_topo_info<valtype>::propagate_effects ()
{
  ipcp_value<valtype> *base;

  for (base = values_topo; base; base = base->topo_next)
    {
      ipcp_value_source<valtype> *src;
      ipcp_value<valtype> *val;
      int time = 0, size = 0;

      for (val = base; val; val = val->scc_next)
	{
	  time = safe_add (time,
			   val->local_time_benefit + val->prop_time_benefit);
	  size = safe_add (size, val->local_size_cost + val->prop_size_cost);
	}

      for (val = base; val; val = val->scc_next)
	for (src = val->sources; src; src = src->next)
	  if (src->val
	      && src->cs->maybe_hot_p ())
	    {
	      src->val->prop_time_benefit = safe_add (time,
						src->val->prop_time_benefit);
	      src->val->prop_size_cost = safe_add (size,
						   src->val->prop_size_cost);
	    }
    }
}


/* Propagate constants, polymorphic contexts and their effects from the
   summaries interprocedurally.  */

static void
ipcp_propagate_stage (struct ipa_topo_info *topo)
{
  struct cgraph_node *node;

  if (dump_file)
    fprintf (dump_file, "\n Propagating constants:\n\n");

  if (in_lto_p)
    ipa_update_after_lto_read ();


  FOR_EACH_DEFINED_FUNCTION (node)
  {
    struct ipa_node_params *info = IPA_NODE_REF (node);

    determine_versionability (node);
    if (node->has_gimple_body_p ())
      {
	info->lattices = XCNEWVEC (struct ipcp_param_lattices,
				   ipa_get_param_count (info));
	initialize_node_lattices (node);
      }
    if (node->definition && !node->alias)
      overall_size += inline_summaries->get (node)->self_size;
    if (node->count > max_count)
      max_count = node->count;
  }

  max_new_size = overall_size;
  if (max_new_size < PARAM_VALUE (PARAM_LARGE_UNIT_INSNS))
    max_new_size = PARAM_VALUE (PARAM_LARGE_UNIT_INSNS);
  max_new_size += max_new_size * PARAM_VALUE (PARAM_IPCP_UNIT_GROWTH) / 100 + 1;

  if (dump_file)
    fprintf (dump_file, "\noverall_size: %li, max_new_size: %li\n",
	     overall_size, max_new_size);

  propagate_constants_topo (topo);
#ifdef ENABLE_CHECKING
  ipcp_verify_propagated_values ();
#endif
  topo->constants.propagate_effects ();
  topo->contexts.propagate_effects ();

  if (dump_file)
    {
      fprintf (dump_file, "\nIPA lattices after all propagation:\n");
      print_all_lattices (dump_file, (dump_flags & TDF_DETAILS), true);
    }
}

/* Discover newly direct outgoing edges from NODE which is a new clone with
   known KNOWN_CSTS and make them direct.  */

static void
ipcp_discover_new_direct_edges (struct cgraph_node *node,
				vec<tree> known_csts,
				vec<ipa_polymorphic_call_context>
				known_contexts,
				struct ipa_agg_replacement_value *aggvals)
{
  struct cgraph_edge *ie, *next_ie;
  bool found = false;

  for (ie = node->indirect_calls; ie; ie = next_ie)
    {
      tree target;
      bool speculative;

      next_ie = ie->next_callee;
      target = ipa_get_indirect_edge_target_1 (ie, known_csts, known_contexts,
					       vNULL, aggvals, &speculative);
      if (target)
	{
	  bool agg_contents = ie->indirect_info->agg_contents;
	  bool polymorphic = ie->indirect_info->polymorphic;
	  int param_index = ie->indirect_info->param_index;
	  struct cgraph_edge *cs = ipa_make_edge_direct_to_target (ie, target,
								   speculative);
	  found = true;

	  if (cs && !agg_contents && !polymorphic)
	    {
	      struct ipa_node_params *info = IPA_NODE_REF (node);
	      int c = ipa_get_controlled_uses (info, param_index);
	      if (c != IPA_UNDESCRIBED_USE)
		{
		  struct ipa_ref *to_del;

		  c--;
		  ipa_set_controlled_uses (info, param_index, c);
		  if (dump_file && (dump_flags & TDF_DETAILS))
		    fprintf (dump_file, "     controlled uses count of param "
			     "%i bumped down to %i\n", param_index, c);
		  if (c == 0
		      && (to_del = node->find_reference (cs->callee, NULL, 0)))
		    {
		      if (dump_file && (dump_flags & TDF_DETAILS))
			fprintf (dump_file, "       and even removing its "
				 "cloning-created reference\n");
		      to_del->remove_reference ();
		    }
		}
	    }
	}
    }
  /* Turning calls to direct calls will improve overall summary.  */
  if (found)
    inline_update_overall_summary (node);
}

/* Vector of pointers which for linked lists of clones of an original crgaph
   edge. */

static vec<cgraph_edge *> next_edge_clone;
static vec<cgraph_edge *> prev_edge_clone;

static inline void
grow_edge_clone_vectors (void)
{
  if (next_edge_clone.length ()
      <=  (unsigned) symtab->edges_max_uid)
    next_edge_clone.safe_grow_cleared (symtab->edges_max_uid + 1);
  if (prev_edge_clone.length ()
      <=  (unsigned) symtab->edges_max_uid)
    prev_edge_clone.safe_grow_cleared (symtab->edges_max_uid + 1);
}

/* Edge duplication hook to grow the appropriate linked list in
   next_edge_clone. */

static void
ipcp_edge_duplication_hook (struct cgraph_edge *src, struct cgraph_edge *dst,
			    void *)
{
  grow_edge_clone_vectors ();

  struct cgraph_edge *old_next = next_edge_clone[src->uid];
  if (old_next)
    prev_edge_clone[old_next->uid] = dst;
  prev_edge_clone[dst->uid] = src;

  next_edge_clone[dst->uid] = old_next;
  next_edge_clone[src->uid] = dst;
}

/* Hook that is called by cgraph.c when an edge is removed.  */

static void
ipcp_edge_removal_hook (struct cgraph_edge *cs, void *)
{
  grow_edge_clone_vectors ();

  struct cgraph_edge *prev = prev_edge_clone[cs->uid];
  struct cgraph_edge *next = next_edge_clone[cs->uid];
  if (prev)
    next_edge_clone[prev->uid] = next;
  if (next)
    prev_edge_clone[next->uid] = prev;
}

/* See if NODE is a clone with a known aggregate value at a given OFFSET of a
   parameter with the given INDEX.  */

static tree
get_clone_agg_value (struct cgraph_node *node, HOST_WIDE_INT offset,
		     int index)
{
  struct ipa_agg_replacement_value *aggval;

  aggval = ipa_get_agg_replacements_for_node (node);
  while (aggval)
    {
      if (aggval->offset == offset
	  && aggval->index == index)
	return aggval->value;
      aggval = aggval->next;
    }
  return NULL_TREE;
}

/* Return true is NODE is DEST or its clone for all contexts.  */

static bool
same_node_or_its_all_contexts_clone_p (cgraph_node *node, cgraph_node *dest)
{
  if (node == dest)
    return true;

  struct ipa_node_params *info = IPA_NODE_REF (node);
  return info->is_all_contexts_clone && info->ipcp_orig_node == dest;
}

/* Return true if edge CS does bring about the value described by SRC to node
   DEST or its clone for all contexts.  */

static bool
cgraph_edge_brings_value_p (cgraph_edge *cs, ipcp_value_source<tree> *src,
			    cgraph_node *dest)
{
  struct ipa_node_params *caller_info = IPA_NODE_REF (cs->caller);
<<<<<<< HEAD
  cgraph_node *real_dest = cgraph_function_node (cs->callee);
  struct ipa_node_params *dst_info = IPA_NODE_REF (real_dest);
=======
  enum availability availability;
  cgraph_node *real_dest = cs->callee->function_symbol (&availability);
>>>>>>> d5ad84b3

  if (!same_node_or_its_all_contexts_clone_p (real_dest, dest)
      || availability <= AVAIL_INTERPOSABLE
      || caller_info->node_dead)
    return false;
  if (!src->val)
    return true;

  if (caller_info->ipcp_orig_node)
    {
      tree t;
      if (src->offset == -1)
	t = caller_info->known_csts[src->index];
      else
	t = get_clone_agg_value (cs->caller, src->offset, src->index);
      return (t != NULL_TREE
	      && values_equal_for_ipcp_p (src->val->value, t));
    }
  else
    {
      struct ipcp_agg_lattice *aglat;
      struct ipcp_param_lattices *plats = ipa_get_parm_lattices (caller_info,
								 src->index);
      if (src->offset == -1)
	return (plats->itself.is_single_const ()
		&& values_equal_for_ipcp_p (src->val->value,
					    plats->itself.values->value));
      else
	{
	  if (plats->aggs_bottom || plats->aggs_contain_variable)
	    return false;
	  for (aglat = plats->aggs; aglat; aglat = aglat->next)
	    if (aglat->offset == src->offset)
	      return  (aglat->is_single_const ()
		       && values_equal_for_ipcp_p (src->val->value,
						   aglat->values->value));
	}
      return false;
    }
}

/* Return true if edge CS does bring about the value described by SRC to node
   DEST or its clone for all contexts.  */

static bool
cgraph_edge_brings_value_p (cgraph_edge *cs,
			    ipcp_value_source<ipa_polymorphic_call_context> *src,
			    cgraph_node *dest)
{
  struct ipa_node_params *caller_info = IPA_NODE_REF (cs->caller);
  cgraph_node *real_dest = cs->callee->function_symbol ();

  if (!same_node_or_its_all_contexts_clone_p (real_dest, dest)
      || caller_info->node_dead)
    return false;
  if (!src->val)
    return true;

  if (caller_info->ipcp_orig_node)
    return (caller_info->known_contexts.length () > (unsigned) src->index)
      && values_equal_for_ipcp_p (src->val->value,
				  caller_info->known_contexts[src->index]);

  struct ipcp_param_lattices *plats = ipa_get_parm_lattices (caller_info,
							     src->index);
  return plats->ctxlat.is_single_const ()
    && values_equal_for_ipcp_p (src->val->value,
				plats->ctxlat.values->value);
}

/* Get the next clone in the linked list of clones of an edge.  */

static inline struct cgraph_edge *
get_next_cgraph_edge_clone (struct cgraph_edge *cs)
{
  return next_edge_clone[cs->uid];
}

/* Given VAL that is intended for DEST, iterate over all its sources and if
   they still hold, add their edge frequency and their number into *FREQUENCY
   and *CALLER_COUNT respectively.  */

template <typename valtype>
static bool
get_info_about_necessary_edges (ipcp_value<valtype> *val, cgraph_node *dest,
				int *freq_sum,
				gcov_type *count_sum, int *caller_count)
{
  ipcp_value_source<valtype> *src;
  int freq = 0, count = 0;
  gcov_type cnt = 0;
  bool hot = false;

  for (src = val->sources; src; src = src->next)
    {
      struct cgraph_edge *cs = src->cs;
      while (cs)
	{
	  if (cgraph_edge_brings_value_p (cs, src, dest))
	    {
	      count++;
	      freq += cs->frequency;
	      cnt += cs->count;
	      hot |= cs->maybe_hot_p ();
	    }
	  cs = get_next_cgraph_edge_clone (cs);
	}
    }

  *freq_sum = freq;
  *count_sum = cnt;
  *caller_count = count;
  return hot;
}

/* Return a vector of incoming edges that do bring value VAL to node DEST.  It
   is assumed their number is known and equal to CALLER_COUNT.  */

template <typename valtype>
static vec<cgraph_edge *>
gather_edges_for_value (ipcp_value<valtype> *val, cgraph_node *dest,
			int caller_count)
{
  ipcp_value_source<valtype> *src;
  vec<cgraph_edge *> ret;

  ret.create (caller_count);
  for (src = val->sources; src; src = src->next)
    {
      struct cgraph_edge *cs = src->cs;
      while (cs)
	{
	  if (cgraph_edge_brings_value_p (cs, src, dest))
	    ret.quick_push (cs);
	  cs = get_next_cgraph_edge_clone (cs);
	}
    }

  return ret;
}

/* Construct a replacement map for a know VALUE for a formal parameter PARAM.
   Return it or NULL if for some reason it cannot be created.  */

static struct ipa_replace_map *
get_replacement_map (struct ipa_node_params *info, tree value, int parm_num)
{
  struct ipa_replace_map *replace_map;


  replace_map = ggc_alloc<ipa_replace_map> ();
  if (dump_file)
    {
      fprintf (dump_file, "    replacing ");
      ipa_dump_param (dump_file, info, parm_num);
  
      fprintf (dump_file, " with const ");
      print_generic_expr (dump_file, value, 0);
      fprintf (dump_file, "\n");
    }
  replace_map->old_tree = NULL;
  replace_map->parm_num = parm_num;
  replace_map->new_tree = value;
  replace_map->replace_p = true;
  replace_map->ref_p = false;

  return replace_map;
}

/* Dump new profiling counts */

static void
dump_profile_updates (struct cgraph_node *orig_node,
		      struct cgraph_node *new_node)
{
  struct cgraph_edge *cs;

  fprintf (dump_file, "    setting count of the specialized node to "
	   HOST_WIDE_INT_PRINT_DEC "\n", (HOST_WIDE_INT) new_node->count);
  for (cs = new_node->callees; cs ; cs = cs->next_callee)
    fprintf (dump_file, "      edge to %s has count "
	     HOST_WIDE_INT_PRINT_DEC "\n",
	     cs->callee->name (), (HOST_WIDE_INT) cs->count);

  fprintf (dump_file, "    setting count of the original node to "
	   HOST_WIDE_INT_PRINT_DEC "\n", (HOST_WIDE_INT) orig_node->count);
  for (cs = orig_node->callees; cs ; cs = cs->next_callee)
    fprintf (dump_file, "      edge to %s is left with "
	     HOST_WIDE_INT_PRINT_DEC "\n",
	     cs->callee->name (), (HOST_WIDE_INT) cs->count);
}

/* After a specialized NEW_NODE version of ORIG_NODE has been created, update
   their profile information to reflect this.  */

static void
update_profiling_info (struct cgraph_node *orig_node,
		       struct cgraph_node *new_node)
{
  struct cgraph_edge *cs;
  struct caller_statistics stats;
  gcov_type new_sum, orig_sum;
  gcov_type remainder, orig_node_count = orig_node->count;

  if (orig_node_count == 0)
    return;

  init_caller_stats (&stats);
  orig_node->call_for_symbol_thunks_and_aliases (gather_caller_stats, &stats,
					       false);
  orig_sum = stats.count_sum;
  init_caller_stats (&stats);
  new_node->call_for_symbol_thunks_and_aliases (gather_caller_stats, &stats,
					      false);
  new_sum = stats.count_sum;

  if (orig_node_count < orig_sum + new_sum)
    {
      if (dump_file)
	fprintf (dump_file, "    Problem: node %s/%i has too low count "
		 HOST_WIDE_INT_PRINT_DEC " while the sum of incoming "
		 "counts is " HOST_WIDE_INT_PRINT_DEC "\n",
		 orig_node->name (), orig_node->order,
		 (HOST_WIDE_INT) orig_node_count,
		 (HOST_WIDE_INT) (orig_sum + new_sum));

      orig_node_count = (orig_sum + new_sum) * 12 / 10;
      if (dump_file)
	fprintf (dump_file, "      proceeding by pretending it was "
		 HOST_WIDE_INT_PRINT_DEC "\n",
		 (HOST_WIDE_INT) orig_node_count);
    }

  new_node->count = new_sum;
  remainder = orig_node_count - new_sum;
  orig_node->count = remainder;

  for (cs = new_node->callees; cs ; cs = cs->next_callee)
    if (cs->frequency)
      cs->count = apply_probability (cs->count,
                                     GCOV_COMPUTE_SCALE (new_sum,
                                                         orig_node_count));
    else
      cs->count = 0;

  for (cs = orig_node->callees; cs ; cs = cs->next_callee)
    cs->count = apply_probability (cs->count,
                                   GCOV_COMPUTE_SCALE (remainder,
                                                       orig_node_count));

  if (dump_file)
    dump_profile_updates (orig_node, new_node);
}

/* Update the respective profile of specialized NEW_NODE and the original
   ORIG_NODE after additional edges with cumulative count sum REDIRECTED_SUM
   have been redirected to the specialized version.  */

static void
update_specialized_profile (struct cgraph_node *new_node,
			    struct cgraph_node *orig_node,
			    gcov_type redirected_sum)
{
  struct cgraph_edge *cs;
  gcov_type new_node_count, orig_node_count = orig_node->count;

  if (dump_file)
    fprintf (dump_file, "    the sum of counts of redirected  edges is "
	     HOST_WIDE_INT_PRINT_DEC "\n", (HOST_WIDE_INT) redirected_sum);
  if (orig_node_count == 0)
    return;

  gcc_assert (orig_node_count >= redirected_sum);

  new_node_count = new_node->count;
  new_node->count += redirected_sum;
  orig_node->count -= redirected_sum;

  for (cs = new_node->callees; cs ; cs = cs->next_callee)
    if (cs->frequency)
      cs->count += apply_probability (cs->count,
                                      GCOV_COMPUTE_SCALE (redirected_sum,
                                                          new_node_count));
    else
      cs->count = 0;

  for (cs = orig_node->callees; cs ; cs = cs->next_callee)
    {
      gcov_type dec = apply_probability (cs->count,
                                         GCOV_COMPUTE_SCALE (redirected_sum,
                                                             orig_node_count));
      if (dec < cs->count)
	cs->count -= dec;
      else
	cs->count = 0;
    }

  if (dump_file)
    dump_profile_updates (orig_node, new_node);
}

/* Create a specialized version of NODE with known constants in KNOWN_CSTS,
   known contexts in KNOWN_CONTEXTS and known aggregate values in AGGVALS and
   redirect all edges in CALLERS to it.  */

static struct cgraph_node *
create_specialized_node (struct cgraph_node *node,
			 vec<tree> known_csts,
			 vec<ipa_polymorphic_call_context> known_contexts,
			 struct ipa_agg_replacement_value *aggvals,
			 vec<cgraph_edge *> callers)
{
  struct ipa_node_params *new_info, *info = IPA_NODE_REF (node);
  vec<ipa_replace_map *, va_gc> *replace_trees = NULL;
  struct ipa_agg_replacement_value *av;
  struct cgraph_node *new_node;
  int i, count = ipa_get_param_count (info);
  bitmap args_to_skip;

  gcc_assert (!info->ipcp_orig_node);

  if (node->local.can_change_signature)
    {
      args_to_skip = BITMAP_GGC_ALLOC ();
      for (i = 0; i < count; i++)
	{
	  tree t = known_csts[i];

	  if (t || !ipa_is_param_used (info, i))
	    bitmap_set_bit (args_to_skip, i);
	}
    }
  else
    {
      args_to_skip = NULL;
      if (dump_file && (dump_flags & TDF_DETAILS))
	fprintf (dump_file, "      cannot change function signature\n");
    }

  for (i = 0; i < count ; i++)
    {
      tree t = known_csts[i];
      if (t)
	{
	  struct ipa_replace_map *replace_map;

	  gcc_checking_assert (TREE_CODE (t) != TREE_BINFO);
	  replace_map = get_replacement_map (info, t, i);
	  if (replace_map)
	    vec_safe_push (replace_trees, replace_map);
	}
    }

  new_node = node->create_virtual_clone (callers, replace_trees,
					 args_to_skip, "constprop");
  ipa_set_node_agg_value_chain (new_node, aggvals);
  for (av = aggvals; av; av = av->next)
    new_node->maybe_create_reference (av->value, IPA_REF_ADDR, NULL);

  if (dump_file && (dump_flags & TDF_DETAILS))
    {
      fprintf (dump_file, "     the new node is %s/%i.\n",
	       new_node->name (), new_node->order);
      if (known_contexts.exists ())
	{
	  for (i = 0; i < count ; i++)
	    if (!known_contexts[i].useless_p ())
	      {
		fprintf (dump_file, "     known ctx %i is ", i);
		known_contexts[i].dump (dump_file);
	      }
	}
      if (aggvals)
	ipa_dump_agg_replacement_values (dump_file, aggvals);
    }
  ipa_check_create_node_params ();
  update_profiling_info (node, new_node);
  new_info = IPA_NODE_REF (new_node);
  new_info->ipcp_orig_node = node;
  new_info->known_csts = known_csts;
  new_info->known_contexts = known_contexts;

  ipcp_discover_new_direct_edges (new_node, known_csts, known_contexts, aggvals);

  callers.release ();
  return new_node;
}

/* Given a NODE, and a subset of its CALLERS, try to populate blanks slots in
   KNOWN_CSTS with constants that are also known for all of the CALLERS.  */

static void
find_more_scalar_values_for_callers_subset (struct cgraph_node *node,
					    vec<tree> known_csts,
					    vec<cgraph_edge *> callers)
{
  struct ipa_node_params *info = IPA_NODE_REF (node);
  int i, count = ipa_get_param_count (info);

  for (i = 0; i < count ; i++)
    {
      struct cgraph_edge *cs;
      tree newval = NULL_TREE;
      int j;
      bool first = true;

      if (ipa_get_scalar_lat (info, i)->bottom || known_csts[i])
	continue;

      FOR_EACH_VEC_ELT (callers, j, cs)
	{
	  struct ipa_jump_func *jump_func;
	  tree t;

          if (i >= ipa_get_cs_argument_count (IPA_EDGE_REF (cs)))
            {
              newval = NULL_TREE;
              break;
            }
	  jump_func = ipa_get_ith_jump_func (IPA_EDGE_REF (cs), i);
	  t = ipa_value_from_jfunc (IPA_NODE_REF (cs->caller), jump_func);
	  if (!t
	      || (newval
		  && !values_equal_for_ipcp_p (t, newval))
	      || (!first && !newval))
	    {
	      newval = NULL_TREE;
	      break;
	    }
	  else
	    newval = t;
	  first = false;
	}

      if (newval)
	{
	  if (dump_file && (dump_flags & TDF_DETAILS))
	    {
	      fprintf (dump_file, "    adding an extra known scalar value ");
	      print_ipcp_constant_value (dump_file, newval);
	      fprintf (dump_file, " for ");
	      ipa_dump_param (dump_file, info, i);
	      fprintf (dump_file, "\n");
	    }

	  known_csts[i] = newval;
	}
    }
}

/* Given a NODE and a subset of its CALLERS, try to populate plank slots in
   KNOWN_CONTEXTS with polymorphic contexts that are also known for all of the
   CALLERS.  */

static void
find_more_contexts_for_caller_subset (cgraph_node *node,
				      vec<ipa_polymorphic_call_context>
				      *known_contexts,
				      vec<cgraph_edge *> callers)
{
  ipa_node_params *info = IPA_NODE_REF (node);
  int i, count = ipa_get_param_count (info);

  for (i = 0; i < count ; i++)
    {
      cgraph_edge *cs;

      if (ipa_get_poly_ctx_lat (info, i)->bottom
	  || (known_contexts->exists ()
	      && !(*known_contexts)[i].useless_p ()))
	continue;

      ipa_polymorphic_call_context newval;
      bool first = true;
      int j;

      FOR_EACH_VEC_ELT (callers, j, cs)
	{
	  if (i >= ipa_get_cs_argument_count (IPA_EDGE_REF (cs)))
	    return;
	  ipa_jump_func *jfunc = ipa_get_ith_jump_func (IPA_EDGE_REF (cs),
							    i);
	  ipa_polymorphic_call_context ctx;
	  ctx = ipa_context_from_jfunc (IPA_NODE_REF (cs->caller), cs, i,
					jfunc);
	  if (first)
	    {
	      newval = ctx;
	      first = false;
	    }
	  else
	    newval.meet_with (ctx);
	  if (newval.useless_p ())
	    break;
	}

      if (!newval.useless_p ())
	{
	  if (dump_file && (dump_flags & TDF_DETAILS))
	    {
	      fprintf (dump_file, "    adding an extra known polymorphic "
		       "context ");
	      print_ipcp_constant_value (dump_file, newval);
	      fprintf (dump_file, " for ");
	      ipa_dump_param (dump_file, info, i);
	      fprintf (dump_file, "\n");
	    }

	  if (!known_contexts->exists ())
	    known_contexts->safe_grow_cleared (ipa_get_param_count (info));
	  (*known_contexts)[i] = newval;
	}

    }
}

/* Go through PLATS and create a vector of values consisting of values and
   offsets (minus OFFSET) of lattices that contain only a single value.  */

static vec<ipa_agg_jf_item>
copy_plats_to_inter (struct ipcp_param_lattices *plats, HOST_WIDE_INT offset)
{
  vec<ipa_agg_jf_item> res = vNULL;

  if (!plats->aggs || plats->aggs_contain_variable || plats->aggs_bottom)
    return vNULL;

  for (struct ipcp_agg_lattice *aglat = plats->aggs; aglat; aglat = aglat->next)
    if (aglat->is_single_const ())
      {
	struct ipa_agg_jf_item ti;
	ti.offset = aglat->offset - offset;
	ti.value = aglat->values->value;
	res.safe_push (ti);
      }
  return res;
}

/* Intersect all values in INTER with single value lattices in PLATS (while
   subtracting OFFSET).  */

static void
intersect_with_plats (struct ipcp_param_lattices *plats,
		      vec<ipa_agg_jf_item> *inter,
		      HOST_WIDE_INT offset)
{
  struct ipcp_agg_lattice *aglat;
  struct ipa_agg_jf_item *item;
  int k;

  if (!plats->aggs || plats->aggs_contain_variable || plats->aggs_bottom)
    {
      inter->release ();
      return;
    }

  aglat = plats->aggs;
  FOR_EACH_VEC_ELT (*inter, k, item)
    {
      bool found = false;
      if (!item->value)
	continue;
      while (aglat)
	{
	  if (aglat->offset - offset > item->offset)
	    break;
	  if (aglat->offset - offset == item->offset)
	    {
	      gcc_checking_assert (item->value);
	      if (values_equal_for_ipcp_p (item->value, aglat->values->value))
		found = true;
	      break;
	    }
	  aglat = aglat->next;
	}
      if (!found)
	item->value = NULL_TREE;
    }
}

/* Copy agggregate replacement values of NODE (which is an IPA-CP clone) to the
   vector result while subtracting OFFSET from the individual value offsets.  */

static vec<ipa_agg_jf_item>
agg_replacements_to_vector (struct cgraph_node *node, int index,
			    HOST_WIDE_INT offset)
{
  struct ipa_agg_replacement_value *av;
  vec<ipa_agg_jf_item> res = vNULL;

  for (av = ipa_get_agg_replacements_for_node (node); av; av = av->next)
    if (av->index == index
	&& (av->offset - offset) >= 0)
    {
      struct ipa_agg_jf_item item;
      gcc_checking_assert (av->value);
      item.offset = av->offset - offset;
      item.value = av->value;
      res.safe_push (item);
    }

  return res;
}

/* Intersect all values in INTER with those that we have already scheduled to
   be replaced in parameter number INDEX of NODE, which is an IPA-CP clone
   (while subtracting OFFSET).  */

static void
intersect_with_agg_replacements (struct cgraph_node *node, int index,
				 vec<ipa_agg_jf_item> *inter,
				 HOST_WIDE_INT offset)
{
  struct ipa_agg_replacement_value *srcvals;
  struct ipa_agg_jf_item *item;
  int i;

  srcvals = ipa_get_agg_replacements_for_node (node);
  if (!srcvals)
    {
      inter->release ();
      return;
    }

  FOR_EACH_VEC_ELT (*inter, i, item)
    {
      struct ipa_agg_replacement_value *av;
      bool found = false;
      if (!item->value)
	continue;
      for (av = srcvals; av; av = av->next)
	{
	  gcc_checking_assert (av->value);
	  if (av->index == index
	      && av->offset - offset == item->offset)
	    {
	      if (values_equal_for_ipcp_p (item->value, av->value))
		found = true;
	      break;
	    }
	}
      if (!found)
	item->value = NULL_TREE;
    }
}

/* Intersect values in INTER with aggregate values that come along edge CS to
   parameter number INDEX and return it.  If INTER does not actually exist yet,
   copy all incoming values to it.  If we determine we ended up with no values
   whatsoever, return a released vector.  */

static vec<ipa_agg_jf_item>
intersect_aggregates_with_edge (struct cgraph_edge *cs, int index,
				vec<ipa_agg_jf_item> inter)
{
  struct ipa_jump_func *jfunc;
  jfunc = ipa_get_ith_jump_func (IPA_EDGE_REF (cs), index);
  if (jfunc->type == IPA_JF_PASS_THROUGH
      && ipa_get_jf_pass_through_operation (jfunc) == NOP_EXPR)
    {
      struct ipa_node_params *caller_info = IPA_NODE_REF (cs->caller);
      int src_idx = ipa_get_jf_pass_through_formal_id (jfunc);

      if (caller_info->ipcp_orig_node)
	{
	  struct cgraph_node *orig_node = caller_info->ipcp_orig_node;
	  struct ipcp_param_lattices *orig_plats;
	  orig_plats = ipa_get_parm_lattices (IPA_NODE_REF (orig_node),
					      src_idx);
	  if (agg_pass_through_permissible_p (orig_plats, jfunc))
	    {
	      if (!inter.exists ())
		inter = agg_replacements_to_vector (cs->caller, src_idx, 0);
	      else
		intersect_with_agg_replacements (cs->caller, src_idx,
						 &inter, 0);
	    }
	  else
	    {
	      inter.release ();
	      return vNULL;
	    }
	}
      else
	{
	  struct ipcp_param_lattices *src_plats;
	  src_plats = ipa_get_parm_lattices (caller_info, src_idx);
	  if (agg_pass_through_permissible_p (src_plats, jfunc))
	    {
	      /* Currently we do not produce clobber aggregate jump
		 functions, adjust when we do.  */
	      gcc_checking_assert (!jfunc->agg.items);
	      if (!inter.exists ())
		inter = copy_plats_to_inter (src_plats, 0);
	      else
		intersect_with_plats (src_plats, &inter, 0);
	    }
	  else
	    {
	      inter.release ();
	      return vNULL;
	    }
	}
    }
  else if (jfunc->type == IPA_JF_ANCESTOR
	   && ipa_get_jf_ancestor_agg_preserved (jfunc))
    {
      struct ipa_node_params *caller_info = IPA_NODE_REF (cs->caller);
      int src_idx = ipa_get_jf_ancestor_formal_id (jfunc);
      struct ipcp_param_lattices *src_plats;
      HOST_WIDE_INT delta = ipa_get_jf_ancestor_offset (jfunc);

      if (caller_info->ipcp_orig_node)
	{
	  if (!inter.exists ())
	    inter = agg_replacements_to_vector (cs->caller, src_idx, delta);
	  else
	    intersect_with_agg_replacements (cs->caller, src_idx, &inter,
					     delta);
	}
      else
	{
	  src_plats = ipa_get_parm_lattices (caller_info, src_idx);;
	  /* Currently we do not produce clobber aggregate jump
	     functions, adjust when we do.  */
	  gcc_checking_assert (!src_plats->aggs || !jfunc->agg.items);
	  if (!inter.exists ())
	    inter = copy_plats_to_inter (src_plats, delta);
	  else
	    intersect_with_plats (src_plats, &inter, delta);
	}
    }
  else if (jfunc->agg.items)
    {
      struct ipa_agg_jf_item *item;
      int k;

      if (!inter.exists ())
	for (unsigned i = 0; i < jfunc->agg.items->length (); i++)
	  inter.safe_push ((*jfunc->agg.items)[i]);
      else
	FOR_EACH_VEC_ELT (inter, k, item)
	  {
	    int l = 0;
	    bool found = false;;

	    if (!item->value)
	      continue;

	    while ((unsigned) l < jfunc->agg.items->length ())
	      {
		struct ipa_agg_jf_item *ti;
		ti = &(*jfunc->agg.items)[l];
		if (ti->offset > item->offset)
		  break;
		if (ti->offset == item->offset)
		  {
		    gcc_checking_assert (ti->value);
		    if (values_equal_for_ipcp_p (item->value,
						 ti->value))
		      found = true;
		    break;
		  }
		l++;
	      }
	    if (!found)
	      item->value = NULL;
	  }
    }
  else
    {
      inter.release ();
      return vec<ipa_agg_jf_item>();
    }
  return inter;
}

/* Look at edges in CALLERS and collect all known aggregate values that arrive
   from all of them.  */

static struct ipa_agg_replacement_value *
find_aggregate_values_for_callers_subset (struct cgraph_node *node,
					  vec<cgraph_edge *> callers)
{
  struct ipa_node_params *dest_info = IPA_NODE_REF (node);
  struct ipa_agg_replacement_value *res;
  struct ipa_agg_replacement_value **tail = &res;
  struct cgraph_edge *cs;
  int i, j, count = ipa_get_param_count (dest_info);

  FOR_EACH_VEC_ELT (callers, j, cs)
    {
      int c = ipa_get_cs_argument_count (IPA_EDGE_REF (cs));
      if (c < count)
	count = c;
    }

  for (i = 0; i < count ; i++)
    {
      struct cgraph_edge *cs;
      vec<ipa_agg_jf_item> inter = vNULL;
      struct ipa_agg_jf_item *item;
      struct ipcp_param_lattices *plats = ipa_get_parm_lattices (dest_info, i);
      int j;

      /* Among other things, the following check should deal with all by_ref
	 mismatches.  */
      if (plats->aggs_bottom)
	continue;

      FOR_EACH_VEC_ELT (callers, j, cs)
	{
	  inter = intersect_aggregates_with_edge (cs, i, inter);

	  if (!inter.exists ())
	    goto next_param;
	}

      FOR_EACH_VEC_ELT (inter, j, item)
	{
	  struct ipa_agg_replacement_value *v;

	  if (!item->value)
	    continue;

	  v = ggc_alloc<ipa_agg_replacement_value> ();
	  v->index = i;
	  v->offset = item->offset;
	  v->value = item->value;
	  v->by_ref = plats->aggs_by_ref;
	  *tail = v;
	  tail = &v->next;
	}

    next_param:
      if (inter.exists ())
	inter.release ();
    }
  *tail = NULL;
  return res;
}

/* Turn KNOWN_AGGS into a list of aggreate replacement values.  */

static struct ipa_agg_replacement_value *
known_aggs_to_agg_replacement_list (vec<ipa_agg_jump_function> known_aggs)
{
  struct ipa_agg_replacement_value *res;
  struct ipa_agg_replacement_value **tail = &res;
  struct ipa_agg_jump_function *aggjf;
  struct ipa_agg_jf_item *item;
  int i, j;

  FOR_EACH_VEC_ELT (known_aggs, i, aggjf)
    FOR_EACH_VEC_SAFE_ELT (aggjf->items, j, item)
      {
	struct ipa_agg_replacement_value *v;
	v = ggc_alloc<ipa_agg_replacement_value> ();
	v->index = i;
	v->offset = item->offset;
	v->value = item->value;
	v->by_ref = aggjf->by_ref;
	*tail = v;
	tail = &v->next;
      }
  *tail = NULL;
  return res;
}

/* Determine whether CS also brings all scalar values that the NODE is
   specialized for.  */

static bool
cgraph_edge_brings_all_scalars_for_node (struct cgraph_edge *cs,
					 struct cgraph_node *node)
{
  struct ipa_node_params *dest_info = IPA_NODE_REF (node);
  int count = ipa_get_param_count (dest_info);
  struct ipa_node_params *caller_info;
  struct ipa_edge_args *args;
  int i;

  caller_info = IPA_NODE_REF (cs->caller);
  args = IPA_EDGE_REF (cs);
  for (i = 0; i < count; i++)
    {
      struct ipa_jump_func *jump_func;
      tree val, t;

      val = dest_info->known_csts[i];
      if (!val)
	continue;

      if (i >= ipa_get_cs_argument_count (args))
	return false;
      jump_func = ipa_get_ith_jump_func (args, i);
      t = ipa_value_from_jfunc (caller_info, jump_func);
      if (!t || !values_equal_for_ipcp_p (val, t))
	return false;
    }
  return true;
}

/* Determine whether CS also brings all aggregate values that NODE is
   specialized for.  */
static bool
cgraph_edge_brings_all_agg_vals_for_node (struct cgraph_edge *cs,
					  struct cgraph_node *node)
{
  struct ipa_node_params *orig_caller_info = IPA_NODE_REF (cs->caller);
  struct ipa_node_params *orig_node_info;
  struct ipa_agg_replacement_value *aggval;
  int i, ec, count;

  aggval = ipa_get_agg_replacements_for_node (node);
  if (!aggval)
    return true;

  count = ipa_get_param_count (IPA_NODE_REF (node));
  ec = ipa_get_cs_argument_count (IPA_EDGE_REF (cs));
  if (ec < count)
    for (struct ipa_agg_replacement_value *av = aggval; av; av = av->next)
      if (aggval->index >= ec)
	return false;

  orig_node_info = IPA_NODE_REF (IPA_NODE_REF (node)->ipcp_orig_node);
  if (orig_caller_info->ipcp_orig_node)
    orig_caller_info = IPA_NODE_REF (orig_caller_info->ipcp_orig_node);

  for (i = 0; i < count; i++)
    {
      static vec<ipa_agg_jf_item> values = vec<ipa_agg_jf_item>();
      struct ipcp_param_lattices *plats;
      bool interesting = false;
      for (struct ipa_agg_replacement_value *av = aggval; av; av = av->next)
	if (aggval->index == i)
	  {
	    interesting = true;
	    break;
	  }
      if (!interesting)
	continue;

      plats = ipa_get_parm_lattices (orig_node_info, aggval->index);
      if (plats->aggs_bottom)
	return false;

      values = intersect_aggregates_with_edge (cs, i, values);
      if (!values.exists ())
	return false;

      for (struct ipa_agg_replacement_value *av = aggval; av; av = av->next)
	if (aggval->index == i)
	  {
	    struct ipa_agg_jf_item *item;
	    int j;
	    bool found = false;
	    FOR_EACH_VEC_ELT (values, j, item)
	      if (item->value
		  && item->offset == av->offset
		  && values_equal_for_ipcp_p (item->value, av->value))
		{
		  found = true;
		  break;
		}
	    if (!found)
	      {
		values.release ();
		return false;
	      }
	  }
    }
  return true;
}

/* Given an original NODE and a VAL for which we have already created a
   specialized clone, look whether there are incoming edges that still lead
   into the old node but now also bring the requested value and also conform to
   all other criteria such that they can be redirected the the special node.
   This function can therefore redirect the final edge in a SCC.  */

template <typename valtype>
static void
perhaps_add_new_callers (cgraph_node *node, ipcp_value<valtype> *val)
{
  ipcp_value_source<valtype> *src;
  gcov_type redirected_sum = 0;

  for (src = val->sources; src; src = src->next)
    {
      struct cgraph_edge *cs = src->cs;
      while (cs)
	{
	  if (cgraph_edge_brings_value_p (cs, src, node)
	      && cgraph_edge_brings_all_scalars_for_node (cs, val->spec_node)
	      && cgraph_edge_brings_all_agg_vals_for_node (cs, val->spec_node))
	    {
	      if (dump_file)
		fprintf (dump_file, " - adding an extra caller %s/%i"
			 " of %s/%i\n",
			 xstrdup_for_dump (cs->caller->name ()),
			 cs->caller->order,
			 xstrdup_for_dump (val->spec_node->name ()),
			 val->spec_node->order);

	      cs->redirect_callee_duplicating_thunks (val->spec_node);
	      val->spec_node->expand_all_artificial_thunks ();
	      redirected_sum += cs->count;
	    }
	  cs = get_next_cgraph_edge_clone (cs);
	}
    }

  if (redirected_sum)
    update_specialized_profile (val->spec_node, node, redirected_sum);
}

/* Return true if KNOWN_CONTEXTS contain at least one useful context.  */

static bool
known_contexts_useful_p (vec<ipa_polymorphic_call_context> known_contexts)
{
  ipa_polymorphic_call_context *ctx;
  int i;

  FOR_EACH_VEC_ELT (known_contexts, i, ctx)
    if (!ctx->useless_p ())
      return true;
  return false;
}

/* Return a copy of KNOWN_CSTS if it is not empty, otherwise return vNULL.  */

static vec<ipa_polymorphic_call_context>
copy_useful_known_contexts (vec<ipa_polymorphic_call_context> known_contexts)
{
  if (known_contexts_useful_p (known_contexts))
    return known_contexts.copy ();
  else
    return vNULL;
}

/* Copy KNOWN_CSTS and modify the copy according to VAL and INDEX.  If
   non-empty, replace KNOWN_CONTEXTS with its copy too.  */

static void
modify_known_vectors_with_val (vec<tree> *known_csts,
			       vec<ipa_polymorphic_call_context> *known_contexts,
			       ipcp_value<tree> *val,
			       int index)
{
  *known_csts = known_csts->copy ();
  *known_contexts = copy_useful_known_contexts (*known_contexts);
  (*known_csts)[index] = val->value;
}

/* Replace KNOWN_CSTS with its copy.  Also copy KNOWN_CONTEXTS and modify the
   copy according to VAL and INDEX.  */

static void
modify_known_vectors_with_val (vec<tree> *known_csts,
			       vec<ipa_polymorphic_call_context> *known_contexts,
			       ipcp_value<ipa_polymorphic_call_context> *val,
			       int index)
{
  *known_csts = known_csts->copy ();
  *known_contexts = known_contexts->copy ();
  (*known_contexts)[index] = val->value;
}

/* Return true if OFFSET indicates this was not an aggregate value or there is
   a replacement equivalent to VALUE, INDEX and OFFSET among those in the
   AGGVALS list.  */

DEBUG_FUNCTION bool
ipcp_val_agg_replacement_ok_p (ipa_agg_replacement_value *aggvals,
			       int index, HOST_WIDE_INT offset, tree value)
{
  if (offset == -1)
    return true;

  while (aggvals)
    {
      if (aggvals->index == index
	  && aggvals->offset == offset
	  && values_equal_for_ipcp_p (aggvals->value, value))
	return true;
      aggvals = aggvals->next;
    }
  return false;
}

/* Return true if offset is minus one because source of a polymorphic contect
   cannot be an aggregate value.  */

DEBUG_FUNCTION bool
ipcp_val_agg_replacement_ok_p (ipa_agg_replacement_value *,
			       int , HOST_WIDE_INT offset,
			       ipa_polymorphic_call_context)
{
  return offset == -1;
}

/* Decide wheter to create a special version of NODE for value VAL of parameter
   at the given INDEX.  If OFFSET is -1, the value is for the parameter itself,
   otherwise it is stored at the given OFFSET of the parameter.  KNOWN_CSTS,
   KNOWN_CONTEXTS and KNOWN_AGGS describe the other already known values.  */

template <typename valtype>
static bool
decide_about_value (struct cgraph_node *node, int index, HOST_WIDE_INT offset,
		    ipcp_value<valtype> *val, vec<tree> known_csts,
		    vec<ipa_polymorphic_call_context> known_contexts)
{
  struct ipa_agg_replacement_value *aggvals;
  int freq_sum, caller_count;
  gcov_type count_sum;
  vec<cgraph_edge *> callers;

  if (val->spec_node)
    {
      perhaps_add_new_callers (node, val);
      return false;
    }
  else if (val->local_size_cost + overall_size > max_new_size)
    {
      if (dump_file && (dump_flags & TDF_DETAILS))
	fprintf (dump_file, "   Ignoring candidate value because "
		 "max_new_size would be reached with %li.\n",
		 val->local_size_cost + overall_size);
      return false;
    }
  else if (!get_info_about_necessary_edges (val, node, &freq_sum, &count_sum,
					    &caller_count))
    return false;

  if (dump_file && (dump_flags & TDF_DETAILS))
    {
      fprintf (dump_file, " - considering value ");
      print_ipcp_constant_value (dump_file, val->value);
      fprintf (dump_file, " for ");
      ipa_dump_param (dump_file, IPA_NODE_REF (node), index);
      if (offset != -1)
	fprintf (dump_file, ", offset: " HOST_WIDE_INT_PRINT_DEC, offset);
      fprintf (dump_file, " (caller_count: %i)\n", caller_count);
    }

  if (!good_cloning_opportunity_p (node, val->local_time_benefit,
				   freq_sum, count_sum,
				   val->local_size_cost)
      && !good_cloning_opportunity_p (node,
				      val->local_time_benefit
				      + val->prop_time_benefit,
				      freq_sum, count_sum,
				      val->local_size_cost
				      + val->prop_size_cost))
    return false;

  if (dump_file)
    fprintf (dump_file, "  Creating a specialized node of %s/%i.\n",
	     node->name (), node->order);

  callers = gather_edges_for_value (val, node, caller_count);
  if (offset == -1)
    modify_known_vectors_with_val (&known_csts, &known_contexts, val, index);
  else
    {
      known_csts = known_csts.copy ();
      known_contexts = copy_useful_known_contexts (known_contexts);
    }
  find_more_scalar_values_for_callers_subset (node, known_csts, callers);
  find_more_contexts_for_caller_subset (node, &known_contexts, callers);
  aggvals = find_aggregate_values_for_callers_subset (node, callers);
  gcc_checking_assert (ipcp_val_agg_replacement_ok_p (aggvals, index,
						      offset, val->value));
  val->spec_node = create_specialized_node (node, known_csts, known_contexts,
					    aggvals, callers);
  overall_size += val->local_size_cost;

  /* TODO: If for some lattice there is only one other known value
     left, make a special node for it too. */

  return true;
}

/* Decide whether and what specialized clones of NODE should be created.  */

static bool
decide_whether_version_node (struct cgraph_node *node)
{
  struct ipa_node_params *info = IPA_NODE_REF (node);
  int i, count = ipa_get_param_count (info);
  vec<tree> known_csts;
  vec<ipa_polymorphic_call_context> known_contexts;
  vec<ipa_agg_jump_function> known_aggs = vNULL;
  bool ret = false;

  if (count == 0)
    return false;

  if (dump_file && (dump_flags & TDF_DETAILS))
    fprintf (dump_file, "\nEvaluating opportunities for %s/%i.\n",
	     node->name (), node->order);

  gather_context_independent_values (info, &known_csts, &known_contexts,
				  info->do_clone_for_all_contexts ? &known_aggs
				  : NULL, NULL);

  for (i = 0; i < count ;i++)
    {
      struct ipcp_param_lattices *plats = ipa_get_parm_lattices (info, i);
      ipcp_lattice<tree> *lat = &plats->itself;
      ipcp_lattice<ipa_polymorphic_call_context> *ctxlat = &plats->ctxlat;

      if (!lat->bottom
	  && !known_csts[i])
	{
	  ipcp_value<tree> *val;
	  for (val = lat->values; val; val = val->next)
	    ret |= decide_about_value (node, i, -1, val, known_csts,
				       known_contexts);
	}

      if (!plats->aggs_bottom)
	{
	  struct ipcp_agg_lattice *aglat;
	  ipcp_value<tree> *val;
	  for (aglat = plats->aggs; aglat; aglat = aglat->next)
	    if (!aglat->bottom && aglat->values
		/* If the following is false, the one value is in
		   known_aggs.  */
		&& (plats->aggs_contain_variable
		    || !aglat->is_single_const ()))
	      for (val = aglat->values; val; val = val->next)
		ret |= decide_about_value (node, i, aglat->offset, val,
					   known_csts, known_contexts);
	}

      if (!ctxlat->bottom
	  && known_contexts[i].useless_p ())
	{
	  ipcp_value<ipa_polymorphic_call_context> *val;
	  for (val = ctxlat->values; val; val = val->next)
	    ret |= decide_about_value (node, i, -1, val, known_csts,
				       known_contexts);
	}

        info = IPA_NODE_REF (node);
    }

  if (info->do_clone_for_all_contexts)
    {
      struct cgraph_node *clone;
      vec<cgraph_edge *> callers;

      if (dump_file)
	fprintf (dump_file, " - Creating a specialized node of %s/%i "
		 "for all known contexts.\n", node->name (),
		 node->order);

      callers = node->collect_callers ();

      if (!known_contexts_useful_p (known_contexts))
	{
	  known_contexts.release ();
	  known_contexts = vNULL;
	}
      clone = create_specialized_node (node, known_csts, known_contexts,
			       known_aggs_to_agg_replacement_list (known_aggs),
			       callers);
      info = IPA_NODE_REF (node);
      info->do_clone_for_all_contexts = false;
      IPA_NODE_REF (clone)->is_all_contexts_clone = true;
      for (i = 0; i < count ; i++)
	vec_free (known_aggs[i].items);
      known_aggs.release ();
      ret = true;
    }
  else
    {
      known_csts.release ();
      known_contexts.release ();
    }

  return ret;
}

/* Transitively mark all callees of NODE within the same SCC as not dead.  */

static void
spread_undeadness (struct cgraph_node *node)
{
  struct cgraph_edge *cs;

  for (cs = node->callees; cs; cs = cs->next_callee)
    if (ipa_edge_within_scc (cs))
      {
	struct cgraph_node *callee;
	struct ipa_node_params *info;

	callee = cs->callee->function_symbol (NULL);
	info = IPA_NODE_REF (callee);

	if (info->node_dead)
	  {
	    info->node_dead = 0;
	    spread_undeadness (callee);
	  }
      }
}

/* Return true if NODE has a caller from outside of its SCC that is not
   dead.  Worker callback for cgraph_for_node_and_aliases.  */

static bool
has_undead_caller_from_outside_scc_p (struct cgraph_node *node,
				     void *data ATTRIBUTE_UNUSED)
{
  struct cgraph_edge *cs;

  for (cs = node->callers; cs; cs = cs->next_caller)
    if (cs->caller->thunk.thunk_p
	&& cs->caller->call_for_symbol_thunks_and_aliases
	  (has_undead_caller_from_outside_scc_p, NULL, true))
      return true;
    else if (!ipa_edge_within_scc (cs)
	     && !IPA_NODE_REF (cs->caller)->node_dead)
      return true;
  return false;
}


/* Identify nodes within the same SCC as NODE which are no longer needed
   because of new clones and will be removed as unreachable.  */

static void
identify_dead_nodes (struct cgraph_node *node)
{
  struct cgraph_node *v;
  for (v = node; v ; v = ((struct ipa_dfs_info *) v->aux)->next_cycle)
    if (v->will_be_removed_from_program_if_no_direct_calls_p ()
	&& !v->call_for_symbol_thunks_and_aliases
	     (has_undead_caller_from_outside_scc_p, NULL, true))
      IPA_NODE_REF (v)->node_dead = 1;

  for (v = node; v ; v = ((struct ipa_dfs_info *) v->aux)->next_cycle)
    if (!IPA_NODE_REF (v)->node_dead)
      spread_undeadness (v);

  if (dump_file && (dump_flags & TDF_DETAILS))
    {
      for (v = node; v ; v = ((struct ipa_dfs_info *) v->aux)->next_cycle)
	if (IPA_NODE_REF (v)->node_dead)
	  fprintf (dump_file, "  Marking node as dead: %s/%i.\n",
		   v->name (), v->order);
    }
}

/* The decision stage.  Iterate over the topological order of call graph nodes
   TOPO and make specialized clones if deemed beneficial.  */

static void
ipcp_decision_stage (struct ipa_topo_info *topo)
{
  int i;

  if (dump_file)
    fprintf (dump_file, "\nIPA decision stage:\n\n");

  for (i = topo->nnodes - 1; i >= 0; i--)
    {
      struct cgraph_node *node = topo->order[i];
      bool change = false, iterate = true;

      while (iterate)
	{
	  struct cgraph_node *v;
	  iterate = false;
	  for (v = node; v ; v = ((struct ipa_dfs_info *) v->aux)->next_cycle)
	    if (v->has_gimple_body_p ()
		&& ipcp_versionable_function_p (v))
	      iterate |= decide_whether_version_node (v);

	  change |= iterate;
	}
      if (change)
	identify_dead_nodes (node);
    }
}

/* Look up all alignment information that we have discovered and copy it over
   to the transformation summary.  */

static void
ipcp_store_alignment_results (void)
{
  cgraph_node *node;

  FOR_EACH_FUNCTION_WITH_GIMPLE_BODY (node)
  {
    ipa_node_params *info = IPA_NODE_REF (node);
    bool dumped_sth = false;
    bool found_useful_result = false;

    if (!opt_for_fn (node->decl, flag_ipa_cp_alignment))
      {
	if (dump_file)
	  fprintf (dump_file, "Not considering %s for alignment discovery "
		   "and propagate; -fipa-cp-alignment: disabled.\n",
		   node->name ());
	continue;
      }

   if (info->ipcp_orig_node)
      info = IPA_NODE_REF (info->ipcp_orig_node);

   unsigned count = ipa_get_param_count (info);
   for (unsigned i = 0; i < count ; i++)
     {
       ipcp_param_lattices *plats = ipa_get_parm_lattices (info, i);
       if (plats->alignment.known
	   && plats->alignment.align > 0)
	 {
	   found_useful_result = true;
	   break;
	 }
     }
   if (!found_useful_result)
     continue;

  ipcp_grow_transformations_if_necessary ();
   ipcp_transformation_summary *ts = ipcp_get_transformation_summary (node);
   vec_safe_reserve_exact (ts->alignments, count);

   for (unsigned i = 0; i < count ; i++)
     {
       ipcp_param_lattices *plats = ipa_get_parm_lattices (info, i);

       if (plats->alignment.align == 0)
	 plats->alignment.known = false;

       ts->alignments->quick_push (plats->alignment);
       if (!dump_file || !plats->alignment.known)
	 continue;
       if (!dumped_sth)
	 {
	   fprintf (dump_file, "Propagated alignment info for function %s/%i:\n",
		    node->name (), node->order);
	   dumped_sth = true;
	 }
       fprintf (dump_file, "  param %i: align: %u, misalign: %u\n",
		i, plats->alignment.align, plats->alignment.misalign);
     }
  }
}

/* The IPCP driver.  */

static unsigned int
ipcp_driver (void)
{
  struct cgraph_2edge_hook_list *edge_duplication_hook_holder;
  struct cgraph_edge_hook_list *edge_removal_hook_holder;
  struct ipa_topo_info topo;

  ipa_check_create_node_params ();
  ipa_check_create_edge_args ();
  grow_edge_clone_vectors ();
  edge_duplication_hook_holder =
    symtab->add_edge_duplication_hook (&ipcp_edge_duplication_hook, NULL);
  edge_removal_hook_holder =
    symtab->add_edge_removal_hook (&ipcp_edge_removal_hook, NULL);

  ipcp_cst_values_pool = create_alloc_pool ("IPA-CP constant values",
					    sizeof (ipcp_value<tree>), 32);
  ipcp_poly_ctx_values_pool = create_alloc_pool
    ("IPA-CP polymorphic contexts",
     sizeof (ipcp_value<ipa_polymorphic_call_context>), 32);
  ipcp_sources_pool = create_alloc_pool ("IPA-CP value sources",
					 sizeof (ipcp_value_source<tree>), 64);
  ipcp_agg_lattice_pool = create_alloc_pool ("IPA_CP aggregate lattices",
					     sizeof (struct ipcp_agg_lattice),
					     32);
  if (dump_file)
    {
      fprintf (dump_file, "\nIPA structures before propagation:\n");
      if (dump_flags & TDF_DETAILS)
        ipa_print_all_params (dump_file);
      ipa_print_all_jump_functions (dump_file);
    }

  /* Topological sort.  */
  build_toporder_info (&topo);
  /* Do the interprocedural propagation.  */
  ipcp_propagate_stage (&topo);
  /* Decide what constant propagation and cloning should be performed.  */
  ipcp_decision_stage (&topo);
  /* Store results of alignment propagation. */
  ipcp_store_alignment_results ();

  /* Free all IPCP structures.  */
  free_toporder_info (&topo);
  next_edge_clone.release ();
  symtab->remove_edge_removal_hook (edge_removal_hook_holder);
  symtab->remove_edge_duplication_hook (edge_duplication_hook_holder);
  ipa_free_all_structures_after_ipa_cp ();
  if (dump_file)
    fprintf (dump_file, "\nIPA constant propagation end\n");
  return 0;
}

/* Initialization and computation of IPCP data structures.  This is the initial
   intraprocedural analysis of functions, which gathers information to be
   propagated later on.  */

static void
ipcp_generate_summary (void)
{
  struct cgraph_node *node;

  if (dump_file)
    fprintf (dump_file, "\nIPA constant propagation start:\n");
  ipa_register_cgraph_hooks ();

  FOR_EACH_FUNCTION_WITH_GIMPLE_BODY (node)
      {
	node->local.versionable
	  = tree_versionable_function_p (node->decl);
	ipa_analyze_node (node);
      }
}

/* Write ipcp summary for nodes in SET.  */

static void
ipcp_write_summary (void)
{
  ipa_prop_write_jump_functions ();
}

/* Read ipcp summary.  */

static void
ipcp_read_summary (void)
{
  ipa_prop_read_jump_functions ();
}

namespace {

const pass_data pass_data_ipa_cp =
{
  IPA_PASS, /* type */
  "cp", /* name */
  OPTGROUP_NONE, /* optinfo_flags */
  TV_IPA_CONSTANT_PROP, /* tv_id */
  0, /* properties_required */
  0, /* properties_provided */
  0, /* properties_destroyed */
  0, /* todo_flags_start */
  ( TODO_dump_symtab | TODO_remove_functions ), /* todo_flags_finish */
};

class pass_ipa_cp : public ipa_opt_pass_d
{
public:
  pass_ipa_cp (gcc::context *ctxt)
    : ipa_opt_pass_d (pass_data_ipa_cp, ctxt,
		      ipcp_generate_summary, /* generate_summary */
		      ipcp_write_summary, /* write_summary */
		      ipcp_read_summary, /* read_summary */
		      ipcp_write_transformation_summaries, /*
		      write_optimization_summary */
		      ipcp_read_transformation_summaries, /*
		      read_optimization_summary */
		      NULL, /* stmt_fixup */
		      0, /* function_transform_todo_flags_start */
		      ipcp_transform_function, /* function_transform */
		      NULL) /* variable_transform */
  {}

  /* opt_pass methods: */
  virtual bool gate (function *)
    {
      /* FIXME: We should remove the optimize check after we ensure we never run
	 IPA passes when not optimizing.  */
      return (flag_ipa_cp && optimize) || in_lto_p;
    }

  virtual unsigned int execute (function *) { return ipcp_driver (); }

}; // class pass_ipa_cp

} // anon namespace

ipa_opt_pass_d *
make_pass_ipa_cp (gcc::context *ctxt)
{
  return new pass_ipa_cp (ctxt);
}

/* Reset all state within ipa-cp.c so that we can rerun the compiler
   within the same process.  For use by toplev::finalize.  */

void
ipa_cp_c_finalize (void)
{
  max_count = 0;
  overall_size = 0;
  max_new_size = 0;
}<|MERGE_RESOLUTION|>--- conflicted
+++ resolved
@@ -503,8 +503,6 @@
   else if (!opt_for_fn (node->decl, optimize)
 	   || !opt_for_fn (node->decl, flag_ipa_cp))
     reason = "non-optimized function";
-  else if (node->tm_clone)
-    reason = "transactional memory clone";
   else if (lookup_attribute ("omp declare simd", DECL_ATTRIBUTES (node->decl)))
     {
       /* Ideally we should clone the SIMD clones themselves and create
@@ -1987,17 +1985,11 @@
 	      if ((TREE_CODE (TREE_TYPE (target)) == FUNCTION_TYPE
 		   && DECL_FUNCTION_CODE (target) == BUILT_IN_UNREACHABLE)
 		  || !possible_polymorphic_call_target_p
-<<<<<<< HEAD
-		       (ie, cgraph_get_node (target)))
-		target = ipa_impossible_devirt_target (ie, target);
-	      return target;
-=======
 		       (ie, cgraph_node::get (target)))
 		target = ipa_impossible_devirt_target (ie, target);
               *speculative = ie->indirect_info->vptr_changed;
 	      if (!*speculative)
 	        return target;
->>>>>>> d5ad84b3
 	    }
 	}
     }
@@ -2059,11 +2051,7 @@
 	  target = node->decl;
 	}
       else
-<<<<<<< HEAD
-	target = ipa_impossible_devirt_target (ie, NULL_TREE);
-=======
 	return NULL;
->>>>>>> d5ad84b3
     }
   else
     {
@@ -2075,11 +2063,7 @@
     }
 
   if (target && !possible_polymorphic_call_target_p (ie,
-<<<<<<< HEAD
-						     cgraph_get_node (target)))
-=======
 						     cgraph_node::get (target)))
->>>>>>> d5ad84b3
     target = ipa_impossible_devirt_target (ie, target);
 
   return target;
@@ -3004,13 +2988,8 @@
 			    cgraph_node *dest)
 {
   struct ipa_node_params *caller_info = IPA_NODE_REF (cs->caller);
-<<<<<<< HEAD
-  cgraph_node *real_dest = cgraph_function_node (cs->callee);
-  struct ipa_node_params *dst_info = IPA_NODE_REF (real_dest);
-=======
   enum availability availability;
   cgraph_node *real_dest = cs->callee->function_symbol (&availability);
->>>>>>> d5ad84b3
 
   if (!same_node_or_its_all_contexts_clone_p (real_dest, dest)
       || availability <= AVAIL_INTERPOSABLE
