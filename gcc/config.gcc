--- conflicted
+++ resolved
@@ -426,15 +426,9 @@
 	cpu_type=nios2
 	extra_options="${extra_options} g.opt"
 	;;
-<<<<<<< HEAD
-picochip-*-*)
-        cpu_type=picochip
-        ;;
-=======
 nvptx-*-*)
 	cpu_type=nvptx
 	;;
->>>>>>> d5ad84b3
 powerpc*-*-*)
 	cpu_type=rs6000
 	extra_headers="ppc-asm.h altivec.h spe.h ppu_intrinsics.h paired.h spu2vmx.h vec_types.h si2vmx.h htmintrin.h htmxlintrin.h"
@@ -2253,15 +2247,6 @@
 #	tmake_file="${tmake_file} rs6000/t-fprules"
 #	extra_headers=
 #	;;
-powerpc64-ps3-elf)
-	tm_file="${tm_file} dbxelf.h elfos.h usegas.h freebsd-spec.h rs6000/sysv4.h rs6000/default64.h"
-	tm_file="rs6000/biarch64.h ${tm_file} rs6000/cell64lv2.h"
-	if test x${enable_secureplt} = xyes; then
-		tm_file="rs6000/secureplt.h ${tm_file}"
-	fi
-	extra_options="${extra_options} rs6000/sysv4.opt"
-	tmake_file="rs6000/t-fprules rs6000/t-fprules-fpbit rs6000/t-ppcgas rs6000/t-ppccomm t-cell64lv2"
-	;;
 powerpc-*-darwin*)
 	extra_options="${extra_options} rs6000/darwin.opt"
 	case ${target} in
