--- conflicted
+++ resolved
@@ -1,9 +1,5 @@
 /* Wrapper for ar/ranlib/nm to pass the LTO plugin.
-<<<<<<< HEAD
-   Copyright (C) 2011, 2012 Free Software Foundation, Inc.
-=======
    Copyright (C) 2011-2013 Free Software Foundation, Inc.
->>>>>>> e9c762ec
    Contributed by Andi Kleen.
 
 This file is part of GCC.
@@ -147,35 +143,9 @@
       exit (1);
     }
 
-<<<<<<< HEAD
-  /* Find plugin */
-  /* XXX implement more magic from gcc.c? */
-  nprefix = getenv ("GCC_EXEC_PREFIX");
-  if (!nprefix)
-    nprefix = av[0];
-  else
-    nprefix = concat (nprefix, "gcc-" PERSONALITY, NULL);
-
-  nprefix = make_relative_prefix (nprefix,
-				  standard_bin_prefix,
-				  standard_libexec_prefix);
-  if (nprefix == NULL)
-    nprefix = standard_libexec_prefix;
-
-  plugin = concat (nprefix,
-		   dir_separator,
-                   DEFAULT_TARGET_MACHINE, 
-		   dir_separator,
-		   DEFAULT_TARGET_VERSION,
-	           dir_separator,
-		   LTOPLUGINSONAME,
-		   NULL);
-  if (access (plugin, R_OK))
-=======
   /* Find the wrapped binutils program.  */
   exe_name = find_a_file (&target_path, PERSONALITY);
   if (!exe_name)
->>>>>>> e9c762ec
     {
 #ifdef CROSS_DIRECTORY_STRUCTURE
       const char *cross_exe_name;
