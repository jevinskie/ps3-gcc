--- conflicted
+++ resolved
@@ -3997,12 +3997,7 @@
     } else {
 	set et_vect_widen_mult_si_to_di_pattern_saved 0
         if {[istarget ia64-*-*]
-<<<<<<< HEAD
-	    || [istarget i?86-*-*]
-	    || [istarget x86_64-*-*] } {
-=======
 	    || [istarget i?86-*-*] || [istarget x86_64-*-*] } {
->>>>>>> d5ad84b3
             set et_vect_widen_mult_si_to_di_pattern_saved 1
         }
     }
