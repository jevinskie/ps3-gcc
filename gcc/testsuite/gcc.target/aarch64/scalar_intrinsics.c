/* { dg-do compile } */
/* { dg-options "-O2 -dp" } */

#include <arm_neon.h>

/* Used to force a variable to a SIMD register.  */
#define force_simd(V1)   asm volatile ("mov %d0, %1.d[0]"	\
	   : "=w"(V1)						\
	   : "w"(V1)						\
	   : /* No clobbers */);

/* { dg-final { scan-assembler-times "\\tadd\\tx\[0-9\]+" 2 } } */

uint64_t
test_vaddd_u64 (uint64_t a, uint64_t b)
{
  return vaddd_u64 (a, b);
}

int64_t
test_vaddd_s64 (int64_t a, int64_t b)
{
  return vaddd_s64 (a, b);
}

/* { dg-final { scan-assembler-times "\\tadd\\td\[0-9\]+" 1 } } */

int64_t
test_vaddd_s64_2 (int64_t a, int64_t b)
{
  int64_t res;
  force_simd (a);
  force_simd (b);
  res = vaddd_s64 (a, b);
  force_simd (res);
  return res;
}

/* { dg-final { scan-assembler-times "\\tcmeq\\td\[0-9\]+, d\[0-9\]+, d\[0-9\]+" 1 } } */

uint64_t
test_vceqd_s64 (int64_t a, int64_t b)
{
  uint64_t res;
  force_simd (a);
  force_simd (b);
  res = vceqd_s64 (a, b);
  force_simd (res);
  return res;
}

/* { dg-final { scan-assembler-times "\\tcmeq\\td\[0-9\]+, d\[0-9\]+, #?0" 1 } } */

uint64_t
test_vceqzd_s64 (int64_t a)
{
  uint64_t res;
  force_simd (a);
  res = vceqzd_s64 (a);
  force_simd (res);
  return res;
}

/* { dg-final { scan-assembler-times "\\tcmge\\td\[0-9\]+, d\[0-9\]+, d\[0-9\]+" 2 } } */

uint64_t
test_vcged_s64 (int64_t a, int64_t b)
{
  uint64_t res;
  force_simd (a);
  force_simd (b);
  res = vcged_s64 (a, b);
  force_simd (res);
  return res;
}

uint64_t
test_vcled_s64 (int64_t a, int64_t b)
{
  uint64_t res;
  force_simd (a);
  force_simd (b);
  res = vcled_s64 (a, b);
  force_simd (res);
  return res;
}

/* Idiom recognition will cause this testcase not to generate
   the expected cmge instruction, so do not check for it.  */

uint64_t
test_vcgezd_s64 (int64_t a)
{
  uint64_t res;
  force_simd (a);
  res = vcgezd_s64 (a);
  force_simd (res);
  return res;
}

/* { dg-final { scan-assembler-times "\\tcmhs\\td\[0-9\]+, d\[0-9\]+, d\[0-9\]+" 1 } } */

uint64_t
test_vcged_u64 (uint64_t a, uint64_t b)
{
  uint64_t res;
  force_simd (a);
  force_simd (b);
  res = vcged_u64 (a, b);
  force_simd (res);
  return res;
}

/* { dg-final { scan-assembler-times "\\tcmgt\\td\[0-9\]+, d\[0-9\]+, d\[0-9\]+" 2 } } */

uint64_t
test_vcgtd_s64 (int64_t a, int64_t b)
{
  uint64_t res;
  force_simd (a);
  force_simd (b);
  res = vcgtd_s64 (a, b);
  force_simd (res);
  return res;
}

uint64_t
test_vcltd_s64 (int64_t a, int64_t b)
{
  uint64_t res;
  force_simd (a);
  force_simd (b);
  res = vcltd_s64 (a, b);
  force_simd (res);
  return res;
}

/* { dg-final { scan-assembler-times "\\tcmgt\\td\[0-9\]+, d\[0-9\]+, #?0" 1 } } */

uint64_t
test_vcgtzd_s64 (int64_t a)
{
  uint64_t res;
  force_simd (a);
  res = vcgtzd_s64 (a);
  force_simd (res);
  return res;
}

/* { dg-final { scan-assembler-times "\\tcmhi\\td\[0-9\]+, d\[0-9\]+, d\[0-9\]+" 1 } } */

uint64_t
test_vcgtd_u64 (uint64_t a, uint64_t b)
{
  uint64_t res;
  force_simd (a);
  force_simd (b);
  res = vcgtd_u64 (a, b);
  force_simd (res);
  return res;
}

/* { dg-final { scan-assembler-times "\\tcmle\\td\[0-9\]+, d\[0-9\]+, #?0" 1 } } */

uint64_t
test_vclezd_s64 (int64_t a)
{
  uint64_t res;
  force_simd (a);
  res = vclezd_s64 (a);
  force_simd (res);
  return res;
}

/* Idiom recognition will cause this testcase not to generate
   the expected cmlt instruction, so do not check for it.  */

uint64_t
test_vcltzd_s64 (int64_t a)
{
  uint64_t res;
  force_simd (a);
  res = vcltzd_s64 (a);
  force_simd (res);
  return res;
}

/* { dg-final { scan-assembler-times "aarch64_get_lanev16qi" 2 } } */

int8_t
test_vdupb_lane_s8 (int8x16_t a)
{
  int8_t res;
  force_simd (a);
  res = vdupb_laneq_s8 (a, 2);
  force_simd (res);
  return res;
}

uint8_t
test_vdupb_lane_u8 (uint8x16_t a)
{
  uint8_t res;
  force_simd (a);
  res = vdupb_laneq_u8 (a, 2);
  force_simd (res);
  return res;
}

/* { dg-final { scan-assembler-times "aarch64_get_lanev8hi" 2 } } */

int16_t
test_vduph_lane_s16 (int16x8_t a)
{
  int16_t res;
  force_simd (a);
  res = vduph_laneq_s16 (a, 2);
  force_simd (res);
  return res;
}

uint16_t
test_vduph_lane_u16 (uint16x8_t a)
{
  uint16_t res;
  force_simd (a);
  res = vduph_laneq_u16 (a, 2);
  force_simd (res);
  return res;
}

/* { dg-final { scan-assembler-times "aarch64_get_lanev4si" 2 } } */

int32_t
test_vdups_lane_s32 (int32x4_t a)
{
  int32_t res;
  force_simd (a);
  res = vdups_laneq_s32 (a, 2);
  force_simd (res);
  return res;
}

uint32_t
test_vdups_lane_u32 (uint32x4_t a)
{
  uint32_t res;
  force_simd (a);
  res = vdups_laneq_u32 (a, 2);
  force_simd (res);
  return res;
}

/* { dg-final { scan-assembler-times "aarch64_get_lanev2di" 2 } } */

int64_t
test_vdupd_laneq_s64 (int64x2_t a)
{
  int64_t res = vdupd_laneq_s64 (a, 1);
  force_simd (res);
  return res;
}

uint64_t
test_vdupd_laneq_u64 (uint64x2_t a)
{
  uint64_t res = vdupd_laneq_u64 (a, 1);
  force_simd (res);
  return res;
}

/* { dg-final { scan-assembler-times "\\tcmtst\\td\[0-9\]+, d\[0-9\]+, d\[0-9\]+" 2 } } */

uint64_t
test_vtstd_s64 (int64_t a, int64_t b)
{
  uint64_t res;
  force_simd (a);
  force_simd (b);
  res = vtstd_s64 (a, b);
  force_simd (res);
  return res;
}

uint64_t
test_vtstd_u64 (uint64_t a, uint64_t b)
{
  uint64_t res;
  force_simd (a);
  force_simd (b);
  res = vtstd_u64 (a, b);
  force_simd (res);
  return res;
}

/* { dg-final { scan-assembler-times "\\tfaddp\\td\[0-9\]+, v\[0-9\]+\.2d" 1 } } */

float64_t
test_vpaddd_f64 (float64x2_t a)
{
  return vpaddd_f64 (a);
}

/* { dg-final { scan-assembler-times "\\taddp\\td\[0-9\]+, v\[0-9\]+\.2d" 2 } } */

int64_t
test_vpaddd_s64 (int64x2_t a)
{
  return vpaddd_s64 (a);
}

uint64_t
test_vpaddd_u64 (uint64x2_t a)
{
  return vpaddd_u64 (a);
}

/* { dg-final { scan-assembler-times "\\tuqadd\\td\[0-9\]+" 1 } } */

uint64_t
test_vqaddd_u64 (uint64_t a, uint64_t b)
{
  return vqaddd_u64 (a, b);
}

/* { dg-final { scan-assembler-times "\\tuqadd\\ts\[0-9\]+" 1 } } */

uint32_t
test_vqadds_u32 (uint32_t a, uint32_t b)
{
  return vqadds_u32 (a, b);
}

/* { dg-final { scan-assembler-times "\\tuqadd\\th\[0-9\]+" 1 } } */

uint16_t
test_vqaddh_u16 (uint16_t a, uint16_t b)
{
  return vqaddh_u16 (a, b);
}

/* { dg-final { scan-assembler-times "\\tuqadd\\tb\[0-9\]+" 1 } } */

uint8_t
test_vqaddb_u8 (uint8_t a, uint8_t b)
{
  return vqaddb_u8 (a, b);
}

/* { dg-final { scan-assembler-times "\\tsqadd\\td\[0-9\]+" 1 } } */

int64_t
test_vqaddd_s64 (int64_t a, int64_t b)
{
  return vqaddd_s64 (a, b);
}

/* { dg-final { scan-assembler-times "\\tsqadd\\ts\[0-9\]+, s\[0-9\]+" 1 } } */

int32_t
test_vqadds_s32 (int32_t a, int32_t b)
{
  return vqadds_s32 (a, b);
}

/* { dg-final { scan-assembler-times "\\tsqadd\\th\[0-9\]+, h\[0-9\]+" 1 } } */

int16_t
test_vqaddh_s16 (int16_t a, int16_t b)
{
  return vqaddh_s16 (a, b);
}

/* { dg-final { scan-assembler-times "\\tsqadd\\tb\[0-9\]+, b\[0-9\]+" 1 } } */

int8_t
test_vqaddb_s8 (int8_t a, int8_t b)
{
  return vqaddb_s8 (a, b);
}

/* { dg-final { scan-assembler-times "\\tsqdmlal\\ts\[0-9\]+, h\[0-9\]+, h\[0-9\]+" 1 } } */

int32_t
test_vqdmlalh_s16 (int32_t a, int16_t b, int16_t c)
{
  return vqdmlalh_s16 (a, b, c);
}

/* { dg-final { scan-assembler-times "\\tsqdmlal\\ts\[0-9\]+, h\[0-9\]+, v" 1 } } */

int32_t
test_vqdmlalh_lane_s16 (int32_t a, int16_t b, int16x4_t c)
{
  return vqdmlalh_lane_s16 (a, b, c, 3);
}

/* { dg-final { scan-assembler-times "\\tsqdmlal\\td\[0-9\]+, s\[0-9\]+, s\[0-9\]+" 1 } } */

<<<<<<< HEAD
int64x1_t
test_vqdmlals_s32 (int64x1_t a, int32_t b, int32_t c)
=======
int64_t
test_vqdmlals_s32 (int64_t a, int32_t b, int32_t c)
>>>>>>> d5ad84b3
{
  return vqdmlals_s32 (a, b, c);
}

/* { dg-final { scan-assembler-times "\\tsqdmlal\\td\[0-9\]+, s\[0-9\]+, v" 1 } } */

<<<<<<< HEAD
int64x1_t
test_vqdmlals_lane_s32 (int64x1_t a, int32_t b, int32x2_t c)
=======
int64_t
test_vqdmlals_lane_s32 (int64_t a, int32_t b, int32x2_t c)
>>>>>>> d5ad84b3
{
  return vqdmlals_lane_s32 (a, b, c, 1);
}

/* { dg-final { scan-assembler-times "\\tsqdmlsl\\ts\[0-9\]+, h\[0-9\]+, h\[0-9\]+" 1 } } */

int32_t
test_vqdmlslh_s16 (int32_t a, int16_t b, int16_t c)
{
  return vqdmlslh_s16 (a, b, c);
}

/* { dg-final { scan-assembler-times "\\tsqdmlsl\\ts\[0-9\]+, h\[0-9\]+, v" 1 } } */

int32_t
test_vqdmlslh_lane_s16 (int32_t a, int16_t b, int16x4_t c)
{
  return vqdmlslh_lane_s16 (a, b, c, 3);
}

/* { dg-final { scan-assembler-times "\\tsqdmlsl\\td\[0-9\]+, s\[0-9\]+, s\[0-9\]+" 1 } } */

<<<<<<< HEAD
int64x1_t
test_vqdmlsls_s32 (int64x1_t a, int32_t b, int32_t c)
=======
int64_t
test_vqdmlsls_s32 (int64_t a, int32_t b, int32_t c)
>>>>>>> d5ad84b3
{
  return vqdmlsls_s32 (a, b, c);
}

/* { dg-final { scan-assembler-times "\\tsqdmlsl\\td\[0-9\]+, s\[0-9\]+, v" 1 } } */

<<<<<<< HEAD
int64x1_t
test_vqdmlsls_lane_s32 (int64x1_t a, int32_t b, int32x2_t c)
=======
int64_t
test_vqdmlsls_lane_s32 (int64_t a, int32_t b, int32x2_t c)
>>>>>>> d5ad84b3
{
  return vqdmlsls_lane_s32 (a, b, c, 1);
}

/* { dg-final { scan-assembler-times "\\tsqdmulh\\th\[0-9\]+, h\[0-9\]+, h\[0-9\]+" 1 } } */

int16_t
test_vqdmulhh_s16 (int16_t a, int16_t b)
{
  return vqdmulhh_s16 (a, b);
}

/* { dg-final { scan-assembler-times "\\tsqdmulh\\th\[0-9\]+, h\[0-9\]+, v" 1 } } */

int16_t
test_vqdmulhh_lane_s16 (int16_t a, int16x4_t b)
{
  return vqdmulhh_lane_s16 (a, b, 3);
}

/* { dg-final { scan-assembler-times "\\tsqdmulh\\ts\[0-9\]+, s\[0-9\]+, s\[0-9\]+" 1 } } */

int32_t
test_vqdmulhs_s32 (int32_t a, int32_t b)
{
  return vqdmulhs_s32 (a, b);
}

/* { dg-final { scan-assembler-times "\\tsqdmulh\\ts\[0-9\]+, s\[0-9\]+, v" 1 } } */

int32_t
test_vqdmulhs_lane_s32 (int32_t a, int32x2_t b)
{
  return vqdmulhs_lane_s32 (a, b, 1);
}

/* { dg-final { scan-assembler-times "\\tsqdmull\\ts\[0-9\]+, h\[0-9\]+, h\[0-9\]+" 1 } } */

int32_t
test_vqdmullh_s16 (int16_t a, int16_t b)
{
  return vqdmullh_s16 (a, b);
}

/* { dg-final { scan-assembler-times "\\tsqdmull\\ts\[0-9\]+, h\[0-9\]+, v" 1 } } */

int32_t
test_vqdmullh_lane_s16 (int16_t a, int16x4_t b)
{
  return vqdmullh_lane_s16 (a, b, 3);
}

/* { dg-final { scan-assembler-times "\\tsqdmull\\td\[0-9\]+, s\[0-9\]+, s\[0-9\]+" 1 } } */

<<<<<<< HEAD
int64x1_t
=======
int64_t
>>>>>>> d5ad84b3
test_vqdmulls_s32 (int32_t a, int32_t b)
{
  return vqdmulls_s32 (a, b);
}

/* { dg-final { scan-assembler-times "\\tsqdmull\\td\[0-9\]+, s\[0-9\]+, v" 1 } } */

<<<<<<< HEAD
int64x1_t
=======
int64_t
>>>>>>> d5ad84b3
test_vqdmulls_lane_s32 (int32_t a, int32x2_t b)
{
  return vqdmulls_lane_s32 (a, b, 1);
}

/* { dg-final { scan-assembler-times "\\tsqrdmulh\\th\[0-9\]+, h\[0-9\]+, h\[0-9\]+" 1 } } */

int16_t
test_vqrdmulhh_s16 (int16_t a, int16_t b)
{
  return vqrdmulhh_s16 (a, b);
}

/* { dg-final { scan-assembler-times "\\tsqrdmulh\\th\[0-9\]+, h\[0-9\]+, v" 1 } } */

int16_t
test_vqrdmulhh_lane_s16 (int16_t a, int16x4_t b)
{
  return vqrdmulhh_lane_s16 (a, b, 3);
}

/* { dg-final { scan-assembler-times "\\tsqrdmulh\\ts\[0-9\]+, s\[0-9\]+, s\[0-9\]+" 1 } } */

int32_t
test_vqrdmulhs_s32 (int32_t a, int32_t b)
{
  return vqrdmulhs_s32 (a, b);
}

/* { dg-final { scan-assembler-times "\\tsqrdmulh\\ts\[0-9\]+, s\[0-9\]+, v" 1 } } */

int32_t
test_vqrdmulhs_lane_s32 (int32_t a, int32x2_t b)
{
  return vqrdmulhs_lane_s32 (a, b, 1);
}

/* { dg-final { scan-assembler-times "\\tsuqadd\\tb\[0-9\]+" 1 } } */

int8_t
test_vuqaddb_s8 (int8_t a, int8_t b)
{
  return vuqaddb_s8 (a, b);
}

/* { dg-final { scan-assembler-times "\\tsuqadd\\th\[0-9\]+" 1 } } */

int16_t
test_vuqaddh_s16 (int16_t a, int8_t b)
{
  return vuqaddh_s16 (a, b);
}

/* { dg-final { scan-assembler-times "\\tsuqadd\\ts\[0-9\]+" 1 } } */

int32_t
test_vuqadds_s32 (int32_t a, int8_t b)
{
  return vuqadds_s32 (a, b);
}

/* { dg-final { scan-assembler-times "\\tsuqadd\\td\[0-9\]+" 1 } } */

<<<<<<< HEAD
int64x1_t
test_vuqaddd_s64 (int64x1_t a, int8_t b)
=======
int64_t
test_vuqaddd_s64 (int64_t a, uint64_t b)
>>>>>>> d5ad84b3
{
  return vuqaddd_s64 (a, b);
}

/* { dg-final { scan-assembler-times "\\tusqadd\\tb\[0-9\]+" 1 } } */

uint8_t
test_vsqaddb_u8 (uint8_t a, int8_t b)
{
  return vsqaddb_u8 (a, b);
}

/* { dg-final { scan-assembler-times "\\tusqadd\\th\[0-9\]+" 1 } } */

uint16_t
test_vsqaddh_u16 (uint16_t a, int8_t b)
{
  return vsqaddh_u16 (a, b);
}

/* { dg-final { scan-assembler-times "\\tusqadd\\ts\[0-9\]+" 1 } } */

uint32_t
test_vsqadds_u32 (uint32_t a, int8_t b)
{
  return vsqadds_u32 (a, b);
}

/* { dg-final { scan-assembler-times "\\tusqadd\\td\[0-9\]+" 1 } } */

<<<<<<< HEAD
uint64x1_t
test_vsqaddd_u64 (uint64x1_t a, int8_t b)
=======
uint64_t
test_vsqaddd_u64 (uint64_t a, int64_t b)
>>>>>>> d5ad84b3
{
  return vsqaddd_u64 (a, b);
}

/* { dg-final { scan-assembler-times "\\tsqabs\\tb\[0-9\]+" 1 } } */

int8_t
test_vqabsb_s8 (int8_t a)
{
  return vqabsb_s8 (a);
}

/* { dg-final { scan-assembler-times "\\tsqabs\\th\[0-9\]+" 1 } } */

int16_t
test_vqabsh_s16 (int16_t a)
{
  return vqabsh_s16 (a);
}

/* { dg-final { scan-assembler-times "\\tsqabs\\ts\[0-9\]+" 1 } } */

int32_t
test_vqabss_s32 (int32_t a)
{
  return vqabss_s32 (a);
}

/* { dg-final { scan-assembler-times "\\tsqneg\\tb\[0-9\]+" 1 } } */

int8_t
test_vqnegb_s8 (int8_t a)
{
  return vqnegb_s8 (a);
}

/* { dg-final { scan-assembler-times "\\tsqneg\\th\[0-9\]+" 1 } } */

int16_t
test_vqnegh_s16 (int16_t a)
{
  return vqnegh_s16 (a);
}

/* { dg-final { scan-assembler-times "\\tsqneg\\ts\[0-9\]+" 1 } } */

int32_t
test_vqnegs_s32 (int32_t a)
{
  return vqnegs_s32 (a);
}

/* { dg-final { scan-assembler-times "\\tsqxtun\\tb\[0-9\]+" 1 } } */

int8_t
test_vqmovunh_s16 (int16_t a)
{
  return vqmovunh_s16 (a);
}

/* { dg-final { scan-assembler-times "\\tsqxtun\\th\[0-9\]+" 1 } } */

int16_t
test_vqmovuns_s32 (int32_t a)
{
  return vqmovuns_s32 (a);
}

/* { dg-final { scan-assembler-times "\\tsqxtun\\ts\[0-9\]+" 1 } } */

int32_t
<<<<<<< HEAD
test_vqmovund_s64 (int64x1_t a)
=======
test_vqmovund_s64 (int64_t a)
>>>>>>> d5ad84b3
{
  return vqmovund_s64 (a);
}

/* { dg-final { scan-assembler-times "\\tsqxtn\\tb\[0-9\]+" 1 } } */

int8_t
test_vqmovnh_s16 (int16_t a)
{
  return vqmovnh_s16 (a);
}

/* { dg-final { scan-assembler-times "\\tsqxtn\\th\[0-9\]+" 1 } } */

int16_t
test_vqmovns_s32 (int32_t a)
{
  return vqmovns_s32 (a);
}

/* { dg-final { scan-assembler-times "\\tsqxtn\\ts\[0-9\]+" 1 } } */

int32_t
<<<<<<< HEAD
test_vqmovnd_s64 (int64x1_t a)
=======
test_vqmovnd_s64 (int64_t a)
>>>>>>> d5ad84b3
{
  return vqmovnd_s64 (a);
}

/* { dg-final { scan-assembler-times "\\tuqxtn\\tb\[0-9\]+" 1 } } */

uint8_t
test_vqmovnh_u16 (uint16_t a)
{
  return vqmovnh_u16 (a);
}

/* { dg-final { scan-assembler-times "\\tuqxtn\\th\[0-9\]+" 1 } } */

uint16_t
test_vqmovns_u32 (uint32_t a)
{
  return vqmovns_u32 (a);
}

/* { dg-final { scan-assembler-times "\\tuqxtn\\ts\[0-9\]+" 1 } } */

uint32_t
<<<<<<< HEAD
test_vqmovnd_u64 (uint64x1_t a)
=======
test_vqmovnd_u64 (uint64_t a)
>>>>>>> d5ad84b3
{
  return vqmovnd_u64 (a);
}

/* { dg-final { scan-assembler-times "\\tsub\\tx\[0-9\]+" 2 } } */

uint64_t
test_vsubd_u64 (uint64_t a, uint64_t b)
{
  return vsubd_u64 (a, b);
}

int64_t
test_vsubd_s64 (int64_t a, int64_t b)
{
  return vsubd_s64 (a, b);
}

/* { dg-final { scan-assembler-times "\\tsub\\td\[0-9\]+" 1 } } */

int64_t
test_vsubd_s64_2 (int64_t a, int64_t b)
{
  int64_t res;
  force_simd (a);
  force_simd (b);
  res = vsubd_s64 (a, b);
  force_simd (res);
  return res;
}

/* { dg-final { scan-assembler-times "\\tuqsub\\td\[0-9\]+" 1 } } */

uint64_t
test_vqsubd_u64 (uint64_t a, uint64_t b)
{
  return vqsubd_u64 (a, b);
}

/* { dg-final { scan-assembler-times "\\tuqsub\\ts\[0-9\]+" 1 } } */

uint32_t
test_vqsubs_u32 (uint32_t a, uint32_t b)
{
  return vqsubs_u32 (a, b);
}

/* { dg-final { scan-assembler-times "\\tuqsub\\th\[0-9\]+" 1 } } */

uint16_t
test_vqsubh_u16 (uint16_t a, uint16_t b)
{
  return vqsubh_u16 (a, b);
}

/* { dg-final { scan-assembler-times "\\tuqsub\\tb\[0-9\]+" 1 } } */

uint8_t
test_vqsubb_u8 (uint8_t a, uint8_t b)
{
  return vqsubb_u8 (a, b);
}

/* { dg-final { scan-assembler-times "\\tsqsub\\td\[0-9\]+" 1 } } */

int64_t
test_vqsubd_s64 (int64_t a, int64_t b)
{
  return vqsubd_s64 (a, b);
}

/* { dg-final { scan-assembler-times "\\tsqsub\\ts\[0-9\]+" 1 } } */

int32_t
test_vqsubs_s32 (int32_t a, int32_t b)
{
  return vqsubs_s32 (a, b);
}

/* { dg-final { scan-assembler-times "\\tsqsub\\th\[0-9\]+" 1 } } */

int16_t
test_vqsubh_s16 (int16_t a, int16_t b)
{
  return vqsubh_s16 (a, b);
}

/* { dg-final { scan-assembler-times "\\tsqsub\\tb\[0-9\]+" 1 } } */

int8_t
test_vqsubb_s8 (int8_t a, int8_t b)
{
  return vqsubb_s8 (a, b);
}

/* { dg-final { scan-assembler-times "\\tsshl\\td\[0-9\]+" 1 } } */

int64_t
test_vshld_s64 (int64_t a, int64_t b)
{
  return vshld_s64 (a, b);
}

/* { dg-final { scan-assembler-times "\\tushl\\td\[0-9\]+" 1 } } */

uint64_t
test_vshld_u64 (uint64_t a, uint64_t b)
{
  return vshld_u64 (a, b);
}

/* { dg-final { scan-assembler-times "\\tsrshl\\td\[0-9\]+" 1 } } */

int64_t
test_vrshld_s64 (int64_t a, int64_t b)
{
  return vrshld_s64 (a, b);
}

/* { dg-final { scan-assembler-times "\\turshl\\td\[0-9\]+" 1 } } */

uint64_t
test_vrshld_u64 (uint64_t a, int64_t b)
{
  return vrshld_u64 (a, b);
}

/* Other intrinsics can generate an asr instruction (vcltzd, vcgezd),
   so we cannot check scan-assembler-times.  */

/* { dg-final { scan-assembler "\\tasr\\tx\[0-9\]+" } } */

int64_t
test_vshrd_n_s64 (int64_t a)
{
  return vshrd_n_s64 (a, 5);
}

/* { dg-final { scan-assembler-times "\\tlsr\\tx\[0-9\]+" 1 } } */

uint64_t
test_vshrd_n_u64 (uint64_t a)
{
  return vshrd_n_u64 (a, 3);
}

/* { dg-final { scan-assembler-times "\\tssra\\td\[0-9\]+" 1 } } */

int64_t
test_vsrad_n_s64 (int64_t a, int64_t b)
{
  return vsrad_n_s64 (a, b, 2);
}

/* { dg-final { scan-assembler-times "\\tusra\\td\[0-9\]+" 1 } } */

uint64_t
test_vsrad_n_u64 (uint64_t a, uint64_t b)
{
  return vsrad_n_u64 (a, b, 5);
}

/* { dg-final { scan-assembler-times "\\tsrshr\\td\[0-9\]+" 1 } } */

int64_t
test_vrshrd_n_s64 (int64_t a)
{
  return vrshrd_n_s64 (a, 5);
}

/* { dg-final { scan-assembler-times "\\turshr\\td\[0-9\]+" 1 } } */

uint64_t
test_vrshrd_n_u64 (uint64_t a)
{
  return vrshrd_n_u64 (a, 3);
}

/* { dg-final { scan-assembler-times "\\tsrsra\\td\[0-9\]+" 1 } } */

int64_t
test_vrsrad_n_s64 (int64_t a, int64_t b)
{
  return vrsrad_n_s64 (a, b, 3);
}

/* { dg-final { scan-assembler-times "\\tsrsra\\td\[0-9\]+" 1 } } */

uint64_t
test_vrsrad_n_u64 (uint64_t a, uint64_t b)
{
  return vrsrad_n_u64 (a, b, 4);
}

/* { dg-final { scan-assembler-times "\\tsqrshl\\tb\[0-9\]+" 1 } } */

int8_t
test_vqrshlb_s8 (int8_t a, int8_t b)
{
  return vqrshlb_s8 (a, b);
}

/* { dg-final { scan-assembler-times "\\tsqrshl\\th\[0-9\]+" 1 } } */

int16_t
test_vqrshlh_s16 (int16_t a, int16_t b)
{
  return vqrshlh_s16 (a, b);
}

/* { dg-final { scan-assembler-times "\\tsqrshl\\ts\[0-9\]+" 1 } } */

int32_t
test_vqrshls_s32 (int32_t a, int32_t b)
{
  return vqrshls_s32 (a, b);
}

/* { dg-final { scan-assembler-times "\\tsqrshl\\td\[0-9\]+" 1 } } */

int64_t
test_vqrshld_s64 (int64_t a, int64_t b)
{
  return vqrshld_s64 (a, b);
}

/* { dg-final { scan-assembler-times "\\tuqrshl\\tb\[0-9\]+" 1 } } */

uint8_t
test_vqrshlb_u8 (uint8_t a, uint8_t b)
{
  return vqrshlb_u8 (a, b);
}

/* { dg-final { scan-assembler-times "\\tuqrshl\\th\[0-9\]+" 1 } } */

uint16_t
test_vqrshlh_u16 (uint16_t a, uint16_t b)
{
  return vqrshlh_u16 (a, b);
}

/* { dg-final { scan-assembler-times "\\tuqrshl\\ts\[0-9\]+" 1 } } */

uint32_t
test_vqrshls_u32 (uint32_t a, uint32_t b)
{
  return vqrshls_u32 (a, b);
}

/* { dg-final { scan-assembler-times "\\tuqrshl\\td\[0-9\]+" 1 } } */

uint64_t
test_vqrshld_u64 (uint64_t a, uint64_t b)
{
  return vqrshld_u64 (a, b);
}

/* { dg-final { scan-assembler-times "\\tsqshlu\\tb\[0-9\]+" 1 } } */

int8_t
test_vqshlub_n_s8 (int8_t a)
{
  return vqshlub_n_s8 (a, 3);
}

/* { dg-final { scan-assembler-times "\\tsqshlu\\th\[0-9\]+" 1 } } */

int16_t
test_vqshluh_n_s16 (int16_t a)
{
  return vqshluh_n_s16 (a, 4);
}

/* { dg-final { scan-assembler-times "\\tsqshlu\\ts\[0-9\]+" 1 } } */

int32_t
test_vqshlus_n_s32 (int32_t a)
{
  return vqshlus_n_s32 (a, 5);
}

/* { dg-final { scan-assembler-times "\\tsqshlu\\td\[0-9\]+" 1 } } */

int64_t
test_vqshlud_n_s64 (int64_t a)
{
  return vqshlud_n_s64 (a, 6);
}

/* { dg-final { scan-assembler-times "\\tsqshl\\tb\[0-9\]+" 2 } } */

int8_t
test_vqshlb_s8 (int8_t a, int8_t b)
{
  return vqshlb_s8 (a, b);
}

int8_t
test_vqshlb_n_s8 (int8_t a)
{
  return vqshlb_n_s8 (a, 2);
}

/* { dg-final { scan-assembler-times "\\tsqshl\\th\[0-9\]+" 2 } } */

int16_t
test_vqshlh_s16 (int16_t a, int16_t b)
{
  return vqshlh_s16 (a, b);
}

int16_t
test_vqshlh_n_s16 (int16_t a)
{
  return vqshlh_n_s16 (a, 3);
}

/* { dg-final { scan-assembler-times "\\tsqshl\\ts\[0-9\]+" 2 } } */

int32_t
test_vqshls_s32 (int32_t a, int32_t b)
{
  return vqshls_s32 (a, b);
}

int32_t
test_vqshls_n_s32 (int32_t a)
{
  return vqshls_n_s32 (a, 4);
}

/* { dg-final { scan-assembler-times "\\tsqshl\\td\[0-9\]+" 2 } } */

int64_t
test_vqshld_s64 (int64_t a, int64_t b)
{
  return vqshld_s64 (a, b);
}

int64_t
test_vqshld_n_s64 (int64_t a)
{
  return vqshld_n_s64 (a, 5);
}

/* { dg-final { scan-assembler-times "\\tuqshl\\tb\[0-9\]+" 2 } } */

uint8_t
test_vqshlb_u8 (uint8_t a, uint8_t b)
{
  return vqshlb_u8 (a, b);
}

uint8_t
test_vqshlb_n_u8 (uint8_t a)
{
  return vqshlb_n_u8 (a, 2);
}

/* { dg-final { scan-assembler-times "\\tuqshl\\th\[0-9\]+" 2 } } */

uint16_t
test_vqshlh_u16 (uint16_t a, uint16_t b)
{
  return vqshlh_u16 (a, b);
}

uint16_t
test_vqshlh_n_u16 (uint16_t a)
{
  return vqshlh_n_u16 (a, 3);
}

/* { dg-final { scan-assembler-times "\\tuqshl\\ts\[0-9\]+" 2 } } */

uint32_t
test_vqshls_u32 (uint32_t a, uint32_t b)
{
  return vqshls_u32 (a, b);
}

uint32_t
test_vqshls_n_u32 (uint32_t a)
{
  return vqshls_n_u32 (a, 4);
}

/* { dg-final { scan-assembler-times "\\tuqshl\\td\[0-9\]+" 2 } } */

uint64_t
test_vqshld_u64 (uint64_t a, int64_t b)
{
  return vqshld_u64 (a, b);
}

uint64_t
test_vqshld_n_u64 (uint64_t a)
{
  return vqshld_n_u64 (a, 5);
}

/* { dg-final { scan-assembler-times "\\tsqshrun\\tb\[0-9\]+" 1 } } */

int8_t
test_vqshrunh_n_s16 (int16_t a)
{
  return vqshrunh_n_s16 (a, 2);
}

/* { dg-final { scan-assembler-times "\\tsqshrun\\th\[0-9\]+" 1 } } */

int16_t
test_vqshruns_n_s32 (int32_t a)
{
  return vqshruns_n_s32 (a, 3);
}

/* { dg-final { scan-assembler-times "\\tsqshrun\\ts\[0-9\]+" 1 } } */

int32_t
<<<<<<< HEAD
test_vqshrund_n_s64 (int64x1_t a)
=======
test_vqshrund_n_s64 (int64_t a)
>>>>>>> d5ad84b3
{
  return vqshrund_n_s64 (a, 4);
}

/* { dg-final { scan-assembler-times "\\tsqrshrun\\tb\[0-9\]+" 1 } } */

int8_t
test_vqrshrunh_n_s16 (int16_t a)
{
  return vqrshrunh_n_s16 (a, 2);
}

/* { dg-final { scan-assembler-times "\\tsqrshrun\\th\[0-9\]+" 1 } } */

int16_t
test_vqrshruns_n_s32 (int32_t a)
{
  return vqrshruns_n_s32 (a, 3);
}

/* { dg-final { scan-assembler-times "\\tsqrshrun\\ts\[0-9\]+" 1 } } */

int32_t
<<<<<<< HEAD
test_vqrshrund_n_s64 (int64x1_t a)
=======
test_vqrshrund_n_s64 (int64_t a)
>>>>>>> d5ad84b3
{
  return vqrshrund_n_s64 (a, 4);
}

/* { dg-final { scan-assembler-times "\\tsqshrn\\tb\[0-9\]+" 1 } } */

int8_t
test_vqshrnh_n_s16 (int16_t a)
{
  return vqshrnh_n_s16 (a, 2);
}

/* { dg-final { scan-assembler-times "\\tsqshrn\\th\[0-9\]+" 1 } } */

int16_t
test_vqshrns_n_s32 (int32_t a)
{
  return vqshrns_n_s32 (a, 3);
}

/* { dg-final { scan-assembler-times "\\tsqshrn\\ts\[0-9\]+" 1 } } */

int32_t
<<<<<<< HEAD
test_vqshrnd_n_s64 (int64x1_t a)
=======
test_vqshrnd_n_s64 (int64_t a)
>>>>>>> d5ad84b3
{
  return vqshrnd_n_s64 (a, 4);
}

/* { dg-final { scan-assembler-times "\\tuqshrn\\tb\[0-9\]+" 1 } } */

uint8_t
test_vqshrnh_n_u16 (uint16_t a)
{
  return vqshrnh_n_u16 (a, 2);
}

/* { dg-final { scan-assembler-times "\\tuqshrn\\th\[0-9\]+" 1 } } */

uint16_t
test_vqshrns_n_u32 (uint32_t a)
{
  return vqshrns_n_u32 (a, 3);
}

/* { dg-final { scan-assembler-times "\\tuqshrn\\ts\[0-9\]+" 1 } } */

uint32_t
<<<<<<< HEAD
test_vqshrnd_n_u64 (uint64x1_t a)
=======
test_vqshrnd_n_u64 (uint64_t a)
>>>>>>> d5ad84b3
{
  return vqshrnd_n_u64 (a, 4);
}

/* { dg-final { scan-assembler-times "\\tsqrshrn\\tb\[0-9\]+" 1 } } */

int8_t
test_vqrshrnh_n_s16 (int16_t a)
{
  return vqrshrnh_n_s16 (a, 2);
}

/* { dg-final { scan-assembler-times "\\tsqrshrn\\th\[0-9\]+" 1 } } */

int16_t
test_vqrshrns_n_s32 (int32_t a)
{
  return vqrshrns_n_s32 (a, 3);
}

/* { dg-final { scan-assembler-times "\\tsqrshrn\\ts\[0-9\]+" 1 } } */

int32_t
<<<<<<< HEAD
test_vqrshrnd_n_s64 (int64x1_t a)
=======
test_vqrshrnd_n_s64 (int64_t a)
>>>>>>> d5ad84b3
{
  return vqrshrnd_n_s64 (a, 4);
}

/* { dg-final { scan-assembler-times "\\tuqrshrn\\tb\[0-9\]+" 1 } } */

uint8_t
test_vqrshrnh_n_u16 (uint16_t a)
{
  return vqrshrnh_n_u16 (a, 2);
}

/* { dg-final { scan-assembler-times "\\tuqrshrn\\th\[0-9\]+" 1 } } */

uint16_t
test_vqrshrns_n_u32 (uint32_t a)
{
  return vqrshrns_n_u32 (a, 3);
}

/* { dg-final { scan-assembler-times "\\tuqrshrn\\ts\[0-9\]+" 1 } } */

uint32_t
<<<<<<< HEAD
test_vqrshrnd_n_u64 (uint64x1_t a)
=======
test_vqrshrnd_n_u64 (uint64_t a)
>>>>>>> d5ad84b3
{
  return vqrshrnd_n_u64 (a, 4);
}

/* { dg-final { scan-assembler-times "\\tlsl\\tx\[0-9\]+" 2 } } */

int64_t
test_vshld_n_s64 (int64_t a)
{
  return vshld_n_s64 (a, 9);
}

uint64_t
test_vshdl_n_u64 (uint64_t a)
{
  return vshld_n_u64 (a, 9);
}

/* { dg-final { scan-assembler-times "\\tsli\\td\[0-9\]+" 2 } } */

int64_t
test_vslid_n_s64 (int64_t a, int64_t b)
{
  return vslid_n_s64 (a, b, 9);
}

uint64_t
test_vslid_n_u64 (uint64_t a, uint64_t b)
{
  return vslid_n_u64 (a, b, 9);
}

/* { dg-final { scan-assembler-times "\\tsri\\td\[0-9\]+" 2 } } */

int64_t
test_vsrid_n_s64 (int64_t a, int64_t b)
{
  return vsrid_n_s64 (a, b, 9);
}

uint64_t
test_vsrid_n_u64 (uint64_t a, uint64_t b)
{
  return vsrid_n_u64 (a, b, 9);
}<|MERGE_RESOLUTION|>--- conflicted
+++ resolved
@@ -397,26 +397,16 @@
 
 /* { dg-final { scan-assembler-times "\\tsqdmlal\\td\[0-9\]+, s\[0-9\]+, s\[0-9\]+" 1 } } */
 
-<<<<<<< HEAD
-int64x1_t
-test_vqdmlals_s32 (int64x1_t a, int32_t b, int32_t c)
-=======
 int64_t
 test_vqdmlals_s32 (int64_t a, int32_t b, int32_t c)
->>>>>>> d5ad84b3
 {
   return vqdmlals_s32 (a, b, c);
 }
 
 /* { dg-final { scan-assembler-times "\\tsqdmlal\\td\[0-9\]+, s\[0-9\]+, v" 1 } } */
 
-<<<<<<< HEAD
-int64x1_t
-test_vqdmlals_lane_s32 (int64x1_t a, int32_t b, int32x2_t c)
-=======
 int64_t
 test_vqdmlals_lane_s32 (int64_t a, int32_t b, int32x2_t c)
->>>>>>> d5ad84b3
 {
   return vqdmlals_lane_s32 (a, b, c, 1);
 }
@@ -439,26 +429,16 @@
 
 /* { dg-final { scan-assembler-times "\\tsqdmlsl\\td\[0-9\]+, s\[0-9\]+, s\[0-9\]+" 1 } } */
 
-<<<<<<< HEAD
-int64x1_t
-test_vqdmlsls_s32 (int64x1_t a, int32_t b, int32_t c)
-=======
 int64_t
 test_vqdmlsls_s32 (int64_t a, int32_t b, int32_t c)
->>>>>>> d5ad84b3
 {
   return vqdmlsls_s32 (a, b, c);
 }
 
 /* { dg-final { scan-assembler-times "\\tsqdmlsl\\td\[0-9\]+, s\[0-9\]+, v" 1 } } */
 
-<<<<<<< HEAD
-int64x1_t
-test_vqdmlsls_lane_s32 (int64x1_t a, int32_t b, int32x2_t c)
-=======
 int64_t
 test_vqdmlsls_lane_s32 (int64_t a, int32_t b, int32x2_t c)
->>>>>>> d5ad84b3
 {
   return vqdmlsls_lane_s32 (a, b, c, 1);
 }
@@ -513,11 +493,7 @@
 
 /* { dg-final { scan-assembler-times "\\tsqdmull\\td\[0-9\]+, s\[0-9\]+, s\[0-9\]+" 1 } } */
 
-<<<<<<< HEAD
-int64x1_t
-=======
-int64_t
->>>>>>> d5ad84b3
+int64_t
 test_vqdmulls_s32 (int32_t a, int32_t b)
 {
   return vqdmulls_s32 (a, b);
@@ -525,11 +501,7 @@
 
 /* { dg-final { scan-assembler-times "\\tsqdmull\\td\[0-9\]+, s\[0-9\]+, v" 1 } } */
 
-<<<<<<< HEAD
-int64x1_t
-=======
-int64_t
->>>>>>> d5ad84b3
+int64_t
 test_vqdmulls_lane_s32 (int32_t a, int32x2_t b)
 {
   return vqdmulls_lane_s32 (a, b, 1);
@@ -593,13 +565,8 @@
 
 /* { dg-final { scan-assembler-times "\\tsuqadd\\td\[0-9\]+" 1 } } */
 
-<<<<<<< HEAD
-int64x1_t
-test_vuqaddd_s64 (int64x1_t a, int8_t b)
-=======
 int64_t
 test_vuqaddd_s64 (int64_t a, uint64_t b)
->>>>>>> d5ad84b3
 {
   return vuqaddd_s64 (a, b);
 }
@@ -630,13 +597,8 @@
 
 /* { dg-final { scan-assembler-times "\\tusqadd\\td\[0-9\]+" 1 } } */
 
-<<<<<<< HEAD
-uint64x1_t
-test_vsqaddd_u64 (uint64x1_t a, int8_t b)
-=======
 uint64_t
 test_vsqaddd_u64 (uint64_t a, int64_t b)
->>>>>>> d5ad84b3
 {
   return vsqaddd_u64 (a, b);
 }
@@ -708,11 +670,7 @@
 /* { dg-final { scan-assembler-times "\\tsqxtun\\ts\[0-9\]+" 1 } } */
 
 int32_t
-<<<<<<< HEAD
-test_vqmovund_s64 (int64x1_t a)
-=======
 test_vqmovund_s64 (int64_t a)
->>>>>>> d5ad84b3
 {
   return vqmovund_s64 (a);
 }
@@ -736,11 +694,7 @@
 /* { dg-final { scan-assembler-times "\\tsqxtn\\ts\[0-9\]+" 1 } } */
 
 int32_t
-<<<<<<< HEAD
-test_vqmovnd_s64 (int64x1_t a)
-=======
 test_vqmovnd_s64 (int64_t a)
->>>>>>> d5ad84b3
 {
   return vqmovnd_s64 (a);
 }
@@ -764,11 +718,7 @@
 /* { dg-final { scan-assembler-times "\\tuqxtn\\ts\[0-9\]+" 1 } } */
 
 uint32_t
-<<<<<<< HEAD
-test_vqmovnd_u64 (uint64x1_t a)
-=======
 test_vqmovnd_u64 (uint64_t a)
->>>>>>> d5ad84b3
 {
   return vqmovnd_u64 (a);
 }
@@ -1190,11 +1140,7 @@
 /* { dg-final { scan-assembler-times "\\tsqshrun\\ts\[0-9\]+" 1 } } */
 
 int32_t
-<<<<<<< HEAD
-test_vqshrund_n_s64 (int64x1_t a)
-=======
 test_vqshrund_n_s64 (int64_t a)
->>>>>>> d5ad84b3
 {
   return vqshrund_n_s64 (a, 4);
 }
@@ -1218,11 +1164,7 @@
 /* { dg-final { scan-assembler-times "\\tsqrshrun\\ts\[0-9\]+" 1 } } */
 
 int32_t
-<<<<<<< HEAD
-test_vqrshrund_n_s64 (int64x1_t a)
-=======
 test_vqrshrund_n_s64 (int64_t a)
->>>>>>> d5ad84b3
 {
   return vqrshrund_n_s64 (a, 4);
 }
@@ -1246,11 +1188,7 @@
 /* { dg-final { scan-assembler-times "\\tsqshrn\\ts\[0-9\]+" 1 } } */
 
 int32_t
-<<<<<<< HEAD
-test_vqshrnd_n_s64 (int64x1_t a)
-=======
 test_vqshrnd_n_s64 (int64_t a)
->>>>>>> d5ad84b3
 {
   return vqshrnd_n_s64 (a, 4);
 }
@@ -1274,11 +1212,7 @@
 /* { dg-final { scan-assembler-times "\\tuqshrn\\ts\[0-9\]+" 1 } } */
 
 uint32_t
-<<<<<<< HEAD
-test_vqshrnd_n_u64 (uint64x1_t a)
-=======
 test_vqshrnd_n_u64 (uint64_t a)
->>>>>>> d5ad84b3
 {
   return vqshrnd_n_u64 (a, 4);
 }
@@ -1302,11 +1236,7 @@
 /* { dg-final { scan-assembler-times "\\tsqrshrn\\ts\[0-9\]+" 1 } } */
 
 int32_t
-<<<<<<< HEAD
-test_vqrshrnd_n_s64 (int64x1_t a)
-=======
 test_vqrshrnd_n_s64 (int64_t a)
->>>>>>> d5ad84b3
 {
   return vqrshrnd_n_s64 (a, 4);
 }
@@ -1330,11 +1260,7 @@
 /* { dg-final { scan-assembler-times "\\tuqrshrn\\ts\[0-9\]+" 1 } } */
 
 uint32_t
-<<<<<<< HEAD
-test_vqrshrnd_n_u64 (uint64x1_t a)
-=======
 test_vqrshrnd_n_u64 (uint64_t a)
->>>>>>> d5ad84b3
 {
   return vqrshrnd_n_u64 (a, 4);
 }
