/* { dg-do compile { target { powerpc*-*-* } } } */
/* { dg-skip-if "" { powerpc*-*-darwin* } { "*" } { "" } } */
/* { dg-require-effective-target powerpc_vsx_ok } */
/* { dg-options "-O3 -ftree-vectorize -mrecip=all -ffast-math -mcpu=power7 -fno-unroll-loops" } */
/* { dg-final { scan-assembler-times "xvredp" 4 } } */
/* { dg-final { scan-assembler-times "xvresp" 5 } } */
/* { dg-final { scan-assembler-times "xsredp\|fre\ " 2 } } */
<<<<<<< HEAD
/* { dg-final { scan-assembler-times "xsresp\|fres" 2 } } */
/* { dg-final { scan-assembler-times "xsmulsp\|fmuls" 2 } } */
/* { dg-final { scan-assembler-times "xsnmsub.sp\|fnmsubs" 2 } } */
=======
/* { dg-final { scan-assembler-times "fres\|xsresp" 2 } } */
/* { dg-final { scan-assembler-times "fmuls\|xsmulsp" 2 } } */
/* { dg-final { scan-assembler-times "fnmsubs\|xsnmsub.sp" 2 } } */
>>>>>>> a7aa3838
/* { dg-final { scan-assembler-times "xsmuldp\|fmul\ " 2 } } */
/* { dg-final { scan-assembler-times "xsnmsub.dp\|fnmsub\ " 4 } } */
/* { dg-final { scan-assembler-times "xvmulsp" 7 } } */
/* { dg-final { scan-assembler-times "xvnmsub.sp" 5 } } */
/* { dg-final { scan-assembler-times "xvmuldp" 6 } } */
/* { dg-final { scan-assembler-times "xvnmsub.dp" 8 } } */

#include <altivec.h>

float f_recip (float a, float b) { return __builtin_recipdivf (a, b); }
double d_recip (double a, double b) { return __builtin_recipdiv (a, b); }

float f_div (float a, float b) { return a / b; }
double d_div (double a, double b) { return a / b; }

#define SIZE 1024

double d_a[SIZE] __attribute__((__aligned__(32)));
double d_b[SIZE] __attribute__((__aligned__(32)));
double d_c[SIZE] __attribute__((__aligned__(32)));

float f_a[SIZE] __attribute__((__aligned__(32)));
float f_b[SIZE] __attribute__((__aligned__(32)));
float f_c[SIZE] __attribute__((__aligned__(32)));

void vec_f_recip (void)
{
  int i;

  for (i = 0; i < SIZE; i++)
    f_a[i] = __builtin_recipdivf (f_b[i], f_c[i]);
}

void vec_d_recip (void)
{
  int i;

  for (i = 0; i < SIZE; i++)
    d_a[i] = __builtin_recipdiv (d_b[i], d_c[i]);
}

void vec_f_div (void)
{
  int i;

  for (i = 0; i < SIZE; i++)
    f_a[i] = f_b[i] / f_c[i];
}

void vec_f_div2 (void)
{
  int i;

  for (i = 0; i < SIZE; i++)
    f_a[i] = f_b[i] / 2.0f;
}

void vec_f_div53 (void)
{
  int i;

  for (i = 0; i < SIZE; i++)
    f_a[i] = f_b[i] / 53.0f;
}

void vec_d_div (void)
{
  int i;

  for (i = 0; i < SIZE; i++)
    d_a[i] = d_b[i] / d_c[i];
}

void vec_d_div2 (void)
{
  int i;

  for (i = 0; i < SIZE; i++)
    d_a[i] = d_b[i] / 2.0;
}

void vec_d_div53 (void)
{
  int i;

  for (i = 0; i < SIZE; i++)
    d_a[i] = d_b[i] / 53.0;
}

vector float v4sf_recip1 (vector float a, vector float b) { return vec_recipdiv (a, b); }
vector float v4sf_recip2 (vector float a, vector float b) { return __builtin_altivec_vrecipdivfp (a, b); }
vector double v2df_recip1 (vector double a, vector double b) { return vec_recipdiv (a, b); }
vector float v4sf_recip3 (vector float a, vector float b) { return __builtin_vsx_xvrecipdivsp (a, b); }
vector double v2df_recip2 (vector double a, vector double b) { return __builtin_vsx_xvrecipdivdp (a, b); }<|MERGE_RESOLUTION|>--- conflicted
+++ resolved
@@ -5,15 +5,9 @@
 /* { dg-final { scan-assembler-times "xvredp" 4 } } */
 /* { dg-final { scan-assembler-times "xvresp" 5 } } */
 /* { dg-final { scan-assembler-times "xsredp\|fre\ " 2 } } */
-<<<<<<< HEAD
-/* { dg-final { scan-assembler-times "xsresp\|fres" 2 } } */
-/* { dg-final { scan-assembler-times "xsmulsp\|fmuls" 2 } } */
-/* { dg-final { scan-assembler-times "xsnmsub.sp\|fnmsubs" 2 } } */
-=======
 /* { dg-final { scan-assembler-times "fres\|xsresp" 2 } } */
 /* { dg-final { scan-assembler-times "fmuls\|xsmulsp" 2 } } */
 /* { dg-final { scan-assembler-times "fnmsubs\|xsnmsub.sp" 2 } } */
->>>>>>> a7aa3838
 /* { dg-final { scan-assembler-times "xsmuldp\|fmul\ " 2 } } */
 /* { dg-final { scan-assembler-times "xsnmsub.dp\|fnmsub\ " 4 } } */
 /* { dg-final { scan-assembler-times "xvmulsp" 7 } } */
