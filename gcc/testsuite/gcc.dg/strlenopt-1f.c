/* This test needs runtime that provides __*_chk functions.  */
/* { dg-do run { target *-*-linux* *-*-gnu* } } */
/* { dg-options "-O2 -fdump-tree-strlen" } */

#define FORTIFY_SOURCE 2
#include "strlenopt-1.c"

/* { dg-final { scan-tree-dump-times "strlen \\(" 2 "strlen" } } */
/* { dg-final { scan-tree-dump-times "__memcpy_chk \\(" 0 "strlen" } } */
/* { dg-final { scan-tree-dump-times "__strcpy_chk \\(" 0 "strlen" } } */
/* { dg-final { scan-tree-dump-times "__strcat_chk \\(" 0 "strlen" } } */
/* { dg-final { scan-tree-dump-times "strchr \\(" 0 "strlen" } } */
/* { dg-final { scan-tree-dump-times "__stpcpy_chk \\(" 0 "strlen" } } */
<<<<<<< HEAD
/* { dg-final { scan-tree-dump-times "memcpy \\(" 3 "strlen" } } */
/* { dg-final { scan-tree-dump-times "strcpy \\(" 1 "strlen" } } */
=======
/* { dg-final { scan-tree-dump-times "memcpy \\(" 4 "strlen" } } */
/* { dg-final { scan-tree-dump-times "strcpy \\(" 0 "strlen" } } */
>>>>>>> a7aa3838
/* { dg-final { scan-tree-dump-times "strcat \\(" 0 "strlen" } } */
/* { dg-final { scan-tree-dump-times "stpcpy \\(" 0 "strlen" } } */
/* { dg-final { cleanup-tree-dump "strlen" } } */<|MERGE_RESOLUTION|>--- conflicted
+++ resolved
@@ -11,13 +11,8 @@
 /* { dg-final { scan-tree-dump-times "__strcat_chk \\(" 0 "strlen" } } */
 /* { dg-final { scan-tree-dump-times "strchr \\(" 0 "strlen" } } */
 /* { dg-final { scan-tree-dump-times "__stpcpy_chk \\(" 0 "strlen" } } */
-<<<<<<< HEAD
-/* { dg-final { scan-tree-dump-times "memcpy \\(" 3 "strlen" } } */
-/* { dg-final { scan-tree-dump-times "strcpy \\(" 1 "strlen" } } */
-=======
 /* { dg-final { scan-tree-dump-times "memcpy \\(" 4 "strlen" } } */
 /* { dg-final { scan-tree-dump-times "strcpy \\(" 0 "strlen" } } */
->>>>>>> a7aa3838
 /* { dg-final { scan-tree-dump-times "strcat \\(" 0 "strlen" } } */
 /* { dg-final { scan-tree-dump-times "stpcpy \\(" 0 "strlen" } } */
 /* { dg-final { cleanup-tree-dump "strlen" } } */