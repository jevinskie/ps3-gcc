--- conflicted
+++ resolved
@@ -42,11 +42,5 @@
   baz ();
   c + d;
 }
-<<<<<<< HEAD
-/* While inlining function called once we should devirtualize a new call to fn2
-   and two to fn3. While doing so the new symbol for fn2 needs to be
-   introduced.  */
-=======
->>>>>>> d5ad84b3
 /* { dg-final { scan-ipa-dump "Discovered a virtual call to a known target" "inline"  } } */
 /* { dg-final { cleanup-ipa-dump "inline" } } */