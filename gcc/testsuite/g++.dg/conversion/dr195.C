// Copyright (C) 2004 Free Software Foundation, Inc.
// Contributed by Nathan Sidwell 20 Oct 2004 <nathan@codesourcery.com>

// DR 195 was about allowing conversions between function and object
// pointers under some circumstances.  The issue got resolved for C++11,
// which, in 5.2.10 p8 says that: "Converting a function pointer to an
// object pointer type or vice versa is conditionally-supported."

<<<<<<< HEAD
// This checks we warn when being pedantic.
// { dg-options "-pedantic" }
=======
// This checks we don't warn anymore with -pedantic.
>>>>>>> a7aa3838

typedef void (*PF)(void);
typedef void *PV;
typedef int *PO;

void foo ()
{
  PF pf;
  PV pv;
  PO po;

  /* the following two will almost definitly be ok with 195.  */
  pf = reinterpret_cast <PF>(pv);
  pv = reinterpret_cast <PV>(pf);

  /* the following two might or might not be ok with 195.  */
  pf = reinterpret_cast <PF>(po);
  po = reinterpret_cast <PO>(pf);

  /* These will never be ok, as they are implicit.  */
  pv = pf; // { dg-error "invalid conversion" "" }
  pf = pv; // { dg-error "invalid conversion" "" }
}<|MERGE_RESOLUTION|>--- conflicted
+++ resolved
@@ -6,12 +6,7 @@
 // which, in 5.2.10 p8 says that: "Converting a function pointer to an
 // object pointer type or vice versa is conditionally-supported."
 
-<<<<<<< HEAD
-// This checks we warn when being pedantic.
-// { dg-options "-pedantic" }
-=======
 // This checks we don't warn anymore with -pedantic.
->>>>>>> a7aa3838
 
 typedef void (*PF)(void);
 typedef void *PV;
