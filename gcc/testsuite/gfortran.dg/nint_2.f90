! Test that NINT gives right results even in corner cases
!
! PR 31202
! http://gcc.gnu.org/ml/fortran/2005-04/msg00139.html
!
! { dg-do run }
<<<<<<< HEAD
! { dg-xfail-run-if "PR 33271, math library bug" { powerpc-ibm-aix powerpc-*-linux* powerpc64-*-linux* *-*-mingw* } { "-O0" } { "" } }
! Note that this doesn't fail on powerpc64le-*-linux*.
=======
! { dg-xfail-run-if "PR 33271, math library bug" { powerpc-ibm-aix* powerpc*-*-linux* *-*-mingw* } { "-O0" } { "" } }
>>>>>>> a7aa3838
  real(kind=8) :: a
  integer(kind=8) :: i1, i2
  real :: b
  integer :: j1, j2

  a = nearest(0.5_8,-1.0_8)
  i2 = nint(nearest(0.5_8,-1.0_8))
  i1 = nint(a)
  if (i1 /= 0 .or. i2 /= 0) call abort

  a = 0.5_8
  i2 = nint(0.5_8)
  i1 = nint(a)
  if (i1 /= 1 .or. i2 /= 1) call abort

  a = nearest(0.5_8,1.0_8)
  i2 = nint(nearest(0.5_8,1.0_8))
  i1 = nint(a)
  if (i1 /= 1 .or. i2 /= 1) call abort

  b = nearest(0.5,-1.0)
  j2 = nint(nearest(0.5,-1.0))
  j1 = nint(b)
  if (j1 /= 0 .or. j2 /= 0) call abort

  b = 0.5
  j2 = nint(0.5)
  j1 = nint(b)
  if (j1 /= 1 .or. j2 /= 1) call abort

  b = nearest(0.5,1.0)
  j2 = nint(nearest(0.5,1.0))
  j1 = nint(b)
  if (j1 /= 1 .or. j2 /= 1) call abort

  a = 4503599627370497.0_8
  i1 = nint(a,kind=8)
  i2 = nint(4503599627370497.0_8,kind=8)
  if (i1 /= i2 .or. i1 /= 4503599627370497_8) call abort

  a = -4503599627370497.0_8
  i1 = nint(a,kind=8)
  i2 = nint(-4503599627370497.0_8,kind=8)
  if (i1 /= i2 .or. i1 /= -4503599627370497_8) call abort
  end<|MERGE_RESOLUTION|>--- conflicted
+++ resolved
@@ -4,12 +4,7 @@
 ! http://gcc.gnu.org/ml/fortran/2005-04/msg00139.html
 !
 ! { dg-do run }
-<<<<<<< HEAD
-! { dg-xfail-run-if "PR 33271, math library bug" { powerpc-ibm-aix powerpc-*-linux* powerpc64-*-linux* *-*-mingw* } { "-O0" } { "" } }
-! Note that this doesn't fail on powerpc64le-*-linux*.
-=======
 ! { dg-xfail-run-if "PR 33271, math library bug" { powerpc-ibm-aix* powerpc*-*-linux* *-*-mingw* } { "-O0" } { "" } }
->>>>>>> a7aa3838
   real(kind=8) :: a
   integer(kind=8) :: i1, i2
   real :: b
