--- conflicted
+++ resolved
@@ -989,8 +989,7 @@
 disqualify_base_of_expr (tree t, const char *reason)
 {
   t = get_base_address (t);
-  if (t
-      && sra_mode == SRA_MODE_EARLY_IPA
+  if (sra_mode == SRA_MODE_EARLY_IPA
       && TREE_CODE (t) == MEM_REF)
     t = get_ssa_base_param (TREE_OPERAND (t, 0));
 
@@ -4838,19 +4837,10 @@
   free_dominance_info (CDI_DOMINATORS);
   pop_cfun ();
 
-<<<<<<< HEAD
-  new_node = cgraph_function_versioning (node, redirect_callers, NULL, NULL,
-					 false, NULL, NULL, "isra");
-  VEC_free (cgraph_edge_p, heap, redirect_callers);
-
-  current_function_decl = new_node->decl;
-  push_cfun (DECL_STRUCT_FUNCTION (new_node->decl));
-=======
   new_node = cgraph_function_versioning (node, redirect_callers,
 					 NULL,
 					 NULL, false, NULL, NULL, "isra");
   redirect_callers.release ();
->>>>>>> e9c762ec
 
   push_cfun (DECL_STRUCT_FUNCTION (new_node->symbol.decl));
   ipa_modify_formal_parameters (current_function_decl, adjustments, "ISRA");
