/* Collect static initialization info into data structures that can be
   traversed by C++ initialization and finalization routines.
   Copyright (C) 1992-2014 Free Software Foundation, Inc.
   Contributed by Chris Smith (csmith@convex.com).
   Heavily modified by Michael Meissner (meissner@cygnus.com),
   Per Bothner (bothner@cygnus.com), and John Gilmore (gnu@cygnus.com).

This file is part of GCC.

GCC is free software; you can redistribute it and/or modify it under
the terms of the GNU General Public License as published by the Free
Software Foundation; either version 3, or (at your option) any later
version.

GCC is distributed in the hope that it will be useful, but WITHOUT ANY
WARRANTY; without even the implied warranty of MERCHANTABILITY or
FITNESS FOR A PARTICULAR PURPOSE.  See the GNU General Public License
for more details.

You should have received a copy of the GNU General Public License
along with GCC; see the file COPYING3.  If not see
<http://www.gnu.org/licenses/>.  */


/* Build tables of static constructors and destructors and run ld.  */

#include "config.h"
#include "system.h"
#include "coretypes.h"
#include "tm.h"
#include "filenames.h"
#include "file-find.h"

/* TARGET_64BIT may be defined to use driver specific functionality. */
#undef TARGET_64BIT
#define TARGET_64BIT TARGET_64BIT_DEFAULT

#ifndef LIBRARY_PATH_ENV
#define LIBRARY_PATH_ENV "LIBRARY_PATH"
#endif

#define COLLECT

#include "collect2.h"
#include "collect2-aix.h"
#include "diagnostic.h"
#include "demangle.h"
#include "obstack.h"
#include "intl.h"
#include "version.h"

/* On certain systems, we have code that works by scanning the object file
   directly.  But this code uses system-specific header files and library
   functions, so turn it off in a cross-compiler.  Likewise, the names of
   the utilities are not correct for a cross-compiler; we have to hope that
   cross-versions are in the proper directories.  */

#ifdef CROSS_DIRECTORY_STRUCTURE
#ifndef CROSS_AIX_SUPPORT
#undef OBJECT_FORMAT_COFF
#endif
#undef MD_EXEC_PREFIX
#undef REAL_LD_FILE_NAME
#undef REAL_NM_FILE_NAME
#undef REAL_STRIP_FILE_NAME
#endif

/* If we cannot use a special method, use the ordinary one:
   run nm to find what symbols are present.
   In a cross-compiler, this means you need a cross nm,
   but that is not quite as unpleasant as special headers.  */

#if !defined (OBJECT_FORMAT_COFF)
#define OBJECT_FORMAT_NONE
#endif

#ifdef OBJECT_FORMAT_COFF

#ifndef CROSS_DIRECTORY_STRUCTURE
#include <a.out.h>
#include <ar.h>

#ifdef UMAX
#include <sgs.h>
#endif

/* Many versions of ldfcn.h define these.  */
#ifdef FREAD
#undef FREAD
#undef FWRITE
#endif

#include <ldfcn.h>
#endif

/* Some systems have an ISCOFF macro, but others do not.  In some cases
   the macro may be wrong.  MY_ISCOFF is defined in tm.h files for machines
   that either do not have an ISCOFF macro in /usr/include or for those
   where it is wrong.  */

#ifndef MY_ISCOFF
#define MY_ISCOFF(X) ISCOFF (X)
#endif

#endif /* OBJECT_FORMAT_COFF */

#ifdef OBJECT_FORMAT_NONE

/* Default flags to pass to nm.  */
#ifndef NM_FLAGS
#define NM_FLAGS "-n"
#endif

#endif /* OBJECT_FORMAT_NONE */

/* Some systems use __main in a way incompatible with its use in gcc, in these
   cases use the macros NAME__MAIN to give a quoted symbol and SYMBOL__MAIN to
   give the same symbol without quotes for an alternative entry point.  */
#ifndef NAME__MAIN
#define NAME__MAIN "__main"
#endif

/* This must match tree.h.  */
#define DEFAULT_INIT_PRIORITY 65535

#ifndef COLLECT_SHARED_INIT_FUNC
#define COLLECT_SHARED_INIT_FUNC(STREAM, FUNC) \
  fprintf ((STREAM), "void _GLOBAL__DI() {\n\t%s();\n}\n", (FUNC))
#endif
#ifndef COLLECT_SHARED_FINI_FUNC
#define COLLECT_SHARED_FINI_FUNC(STREAM, FUNC) \
  fprintf ((STREAM), "void _GLOBAL__DD() {\n\t%s();\n}\n", (FUNC))
#endif

#ifdef LDD_SUFFIX
#define SCAN_LIBRARIES
#endif

#ifndef SHLIB_SUFFIX
#define SHLIB_SUFFIX ".so"
#endif

#ifdef USE_COLLECT2
int do_collecting = 1;
#else
int do_collecting = 0;
#endif

/* Cook up an always defined indication of whether we proceed the
   "EXPORT_LIST" way.  */

#ifdef COLLECT_EXPORT_LIST
#define DO_COLLECT_EXPORT_LIST 1
#else
#define DO_COLLECT_EXPORT_LIST 0
#endif

/* Nonzero if we should suppress the automatic demangling of identifiers
   in linker error messages.  Set from COLLECT_NO_DEMANGLE.  */
int no_demangle;

/* Linked lists of constructor and destructor names.  */

struct id
{
  struct id *next;
  int sequence;
  char name[1];
};

struct head
{
  struct id *first;
  struct id *last;
  int number;
};

bool vflag;				/* true if -v or --version */ 
static int rflag;			/* true if -r */
static int strip_flag;			/* true if -s */
#ifdef COLLECT_EXPORT_LIST
static int export_flag;                 /* true if -bE */
static int aix64_flag;			/* true if -b64 */
static int aixrtl_flag;			/* true if -brtl */
static int aixlazy_flag;               /* true if -blazy */
#endif

enum lto_mode_d {
  LTO_MODE_NONE,			/* Not doing LTO.  */
  LTO_MODE_LTO,				/* Normal LTO.  */
  LTO_MODE_WHOPR			/* WHOPR.  */
};

/* Current LTO mode.  */
#ifdef ENABLE_LTO
static enum lto_mode_d lto_mode = LTO_MODE_WHOPR;
#else
static enum lto_mode_d lto_mode = LTO_MODE_NONE;
#endif

bool debug;				/* true if -debug */
bool helpflag;			/* true if --help */

static int shared_obj;			/* true if -shared */

static const char *c_file;		/* <xxx>.c for constructor/destructor list.  */
static const char *o_file;		/* <xxx>.o for constructor/destructor list.  */
#ifdef COLLECT_EXPORT_LIST
static const char *export_file;		/* <xxx>.x for AIX export list.  */
#endif
static char **lto_o_files;		/* Output files for LTO.  */
const char *ldout;			/* File for ld stdout.  */
const char *lderrout;			/* File for ld stderr.  */
static const char *output_file;		/* Output file for ld.  */
static const char *nm_file_name;	/* pathname of nm */
#ifdef LDD_SUFFIX
static const char *ldd_file_name;	/* pathname of ldd (or equivalent) */
#endif
static const char *strip_file_name;		/* pathname of strip */
const char *c_file_name;		/* pathname of gcc */
static char *initname, *fininame;	/* names of init and fini funcs */


#ifdef TARGET_AIX_VERSION
static char *aix_shared_initname;
static char *aix_shared_fininame;       /* init/fini names as per the scheme
					   described in config/rs6000/aix.h */
#endif

static struct head constructors;	/* list of constructors found */
static struct head destructors;		/* list of destructors found */
#ifdef COLLECT_EXPORT_LIST
static struct head exports;		/* list of exported symbols */
#endif
static struct head frame_tables;	/* list of frame unwind info tables */

static bool at_file_supplied;		/* Whether to use @file arguments */
static char *response_file;		/* Name of any current response file */

struct obstack temporary_obstack;
char * temporary_firstobj;

/* A string that must be prepended to a target OS path in order to find
   it on the host system.  */
#ifdef TARGET_SYSTEM_ROOT
static const char *target_system_root = TARGET_SYSTEM_ROOT;
#else
static const char *target_system_root = "";
#endif

/* Whether we may unlink the output file, which should be set as soon as we
   know we have successfully produced it.  This is typically useful to prevent
   blindly attempting to unlink a read-only output that the target linker
   would leave untouched.  */
bool may_unlink_output_file = false;

#ifdef COLLECT_EXPORT_LIST
/* Lists to keep libraries to be scanned for global constructors/destructors.  */
static struct head libs;                    /* list of libraries */
static struct path_prefix cmdline_lib_dirs; /* directories specified with -L */
static struct path_prefix libpath_lib_dirs; /* directories in LIBPATH */
static struct path_prefix *libpaths[3] = {&cmdline_lib_dirs,
					  &libpath_lib_dirs, NULL};
#endif

/* List of names of object files containing LTO information.
   These are a subset of the object file names appearing on the
   command line, and must be identical, in the sense of pointer
   equality, with the names passed to maybe_run_lto_and_relink().  */

struct lto_object
{
  const char *name;		/* Name of object file.  */
  struct lto_object *next;	/* Next in linked list.  */
};

struct lto_object_list
{
  struct lto_object *first;	/* First list element.  */
  struct lto_object *last;	/* Last list element.  */
};

static struct lto_object_list lto_objects;

/* Special kinds of symbols that a name may denote.  */

typedef enum {
  SYM_REGULAR = 0,  /* nothing special  */

  SYM_CTOR = 1,  /* constructor */
  SYM_DTOR = 2,  /* destructor  */
  SYM_INIT = 3,  /* shared object routine that calls all the ctors  */
  SYM_FINI = 4,  /* shared object routine that calls all the dtors  */
  SYM_DWEH = 5,  /* DWARF exception handling table  */
  SYM_AIXI = 6,
  SYM_AIXD = 7
} symkind;

static symkind is_ctor_dtor (const char *);

static void handler (int);
static void do_wait (const char *, struct pex_obj *);
static void fork_execute (const char *, char **);
static void maybe_unlink (const char *);
static void maybe_unlink_list (char **);
static void add_to_list (struct head *, const char *);
static int extract_init_priority (const char *);
static void sort_ids (struct head *);
static void write_list (FILE *, const char *, struct id *);
#ifdef COLLECT_EXPORT_LIST
static void dump_list (FILE *, const char *, struct id *);
#endif
#if 0
static void dump_prefix_list (FILE *, const char *, struct prefix_list *);
#endif
static void write_list_with_asm (FILE *, const char *, struct id *);
static void write_c_file (FILE *, const char *);
static void write_c_file_stat (FILE *, const char *);
#ifndef LD_INIT_SWITCH
static void write_c_file_glob (FILE *, const char *);
#endif
#ifdef SCAN_LIBRARIES
static void scan_libraries (const char *);
#endif
#ifdef COLLECT_EXPORT_LIST
#if 0
static int is_in_list (const char *, struct id *);
#endif
static void write_aix_file (FILE *, struct id *);
static char *resolve_lib_name (const char *);
#endif
static char *extract_string (const char **);
static void post_ld_pass (bool);
static void process_args (int *argcp, char **argv);

/* Enumerations describing which pass this is for scanning the
   program file ...  */

typedef enum {
  PASS_FIRST,				/* without constructors */
  PASS_OBJ,				/* individual objects */
  PASS_LIB,				/* looking for shared libraries */
  PASS_SECOND,				/* with constructors linked in */
  PASS_LTOINFO				/* looking for objects with LTO info */
} scanpass;

/* ... and which kinds of symbols are to be considered.  */

enum scanfilter_masks {
  SCAN_NOTHING = 0,

  SCAN_CTOR = 1 << SYM_CTOR,
  SCAN_DTOR = 1 << SYM_DTOR,
  SCAN_INIT = 1 << SYM_INIT,
  SCAN_FINI = 1 << SYM_FINI,
  SCAN_DWEH = 1 << SYM_DWEH,
  SCAN_AIXI = 1 << SYM_AIXI,
  SCAN_AIXD = 1 << SYM_AIXD,
  SCAN_ALL  = ~0
};

/* This type is used for parameters and variables which hold
   combinations of the flags in enum scanfilter_masks.  */
typedef int scanfilter;

/* Scan the name list of the loaded program for the symbols g++ uses for
   static constructors and destructors.

   The SCANPASS argument tells which collect processing pass this is for and
   the SCANFILTER argument tells which kinds of symbols to consider in this
   pass.  Symbols of a special kind not in the filter mask are considered as
   regular ones.

   The constructor table begins at __CTOR_LIST__ and contains a count of the
   number of pointers (or -1 if the constructors are built in a separate
   section by the linker), followed by the pointers to the constructor
   functions, terminated with a null pointer.  The destructor table has the
   same format, and begins at __DTOR_LIST__.  */

static void scan_prog_file (const char *, scanpass, scanfilter);


/* Delete tempfiles and exit function.  */

static void
collect_atexit (void)
{
  if (c_file != 0 && c_file[0])
    maybe_unlink (c_file);

  if (o_file != 0 && o_file[0])
    maybe_unlink (o_file);

#ifdef COLLECT_EXPORT_LIST
  if (export_file != 0 && export_file[0])
    maybe_unlink (export_file);
#endif

  if (lto_o_files)
    maybe_unlink_list (lto_o_files);

  if (ldout != 0 && ldout[0])
    {
      dump_ld_file (ldout, stdout);
      maybe_unlink (ldout);
    }

  if (lderrout != 0 && lderrout[0])
    {
      dump_ld_file (lderrout, stderr);
      maybe_unlink (lderrout);
    }

  if (response_file)
    maybe_unlink (response_file);
}


/* Notify user of a non-error.  */
void
notice (const char *cmsgid, ...)
{
  va_list ap;

  va_start (ap, cmsgid);
  vfprintf (stderr, _(cmsgid), ap);
  va_end (ap);
}

/* Notify user of a non-error, without translating the format string.  */
void
notice_translated (const char *cmsgid, ...)
{
  va_list ap;

  va_start (ap, cmsgid);
  vfprintf (stderr, cmsgid, ap);
  va_end (ap);
}

static void
handler (int signo)
{
  if (c_file != 0 && c_file[0])
    maybe_unlink (c_file);

  if (o_file != 0 && o_file[0])
    maybe_unlink (o_file);

  if (ldout != 0 && ldout[0])
    maybe_unlink (ldout);

  if (lderrout != 0 && lderrout[0])
    maybe_unlink (lderrout);

#ifdef COLLECT_EXPORT_LIST
  if (export_file != 0 && export_file[0])
    maybe_unlink (export_file);
#endif

  if (lto_o_files)
    maybe_unlink_list (lto_o_files);

  if (response_file)
    maybe_unlink (response_file);

  signal (signo, SIG_DFL);
  raise (signo);
}


int
file_exists (const char *name)
{
  return access (name, R_OK) == 0;
}

/* Parse a reasonable subset of shell quoting syntax.  */

static char *
extract_string (const char **pp)
{
  const char *p = *pp;
  int backquote = 0;
  int inside = 0;

  for (;;)
    {
      char c = *p;
      if (c == '\0')
	break;
      ++p;
      if (backquote)
	obstack_1grow (&temporary_obstack, c);
      else if (! inside && c == ' ')
	break;
      else if (! inside && c == '\\')
	backquote = 1;
      else if (c == '\'')
	inside = !inside;
      else
	obstack_1grow (&temporary_obstack, c);
    }

  obstack_1grow (&temporary_obstack, '\0');
  *pp = p;
  return XOBFINISH (&temporary_obstack, char *);
}

void
dump_ld_file (const char *name, FILE *to)
{
  FILE *stream = fopen (name, "r");

  if (stream == 0)
    return;
  while (1)
    {
      int c;
      while (c = getc (stream),
	     c != EOF && (ISIDNUM (c) || c == '$' || c == '.'))
	obstack_1grow (&temporary_obstack, c);
      if (obstack_object_size (&temporary_obstack) > 0)
	{
	  const char *word, *p;
	  char *result;
	  obstack_1grow (&temporary_obstack, '\0');
	  word = XOBFINISH (&temporary_obstack, const char *);

	  if (*word == '.')
	    ++word, putc ('.', to);
	  p = word;
	  if (!strncmp (p, USER_LABEL_PREFIX, strlen (USER_LABEL_PREFIX)))
	    p += strlen (USER_LABEL_PREFIX);

#ifdef HAVE_LD_DEMANGLE
	  result = 0;
#else
	  if (no_demangle)
	    result = 0;
	  else
	    result = cplus_demangle (p, DMGL_PARAMS | DMGL_ANSI | DMGL_VERBOSE);
#endif

	  if (result)
	    {
	      int diff;
	      fputs (result, to);

	      diff = strlen (word) - strlen (result);
	      while (diff > 0 && c == ' ')
		--diff, putc (' ', to);
	      if (diff < 0 && c == ' ')
		{
		  while (diff < 0 && c == ' ')
		    ++diff, c = getc (stream);
		  if (!ISSPACE (c))
		    {
		      /* Make sure we output at least one space, or
			 the demangled symbol name will run into
			 whatever text follows.  */
		      putc (' ', to);
		    }
		}

	      free (result);
	    }
	  else
	    fputs (word, to);

	  fflush (to);
	  obstack_free (&temporary_obstack, temporary_firstobj);
	}
      if (c == EOF)
	break;
      putc (c, to);
    }
  fclose (stream);
}

/* Return the kind of symbol denoted by name S.  */

static symkind
is_ctor_dtor (const char *s)
{
  struct names { const char *const name; const int len; symkind ret;
    const int two_underscores; };

  const struct names *p;
  int ch;
  const char *orig_s = s;

  static const struct names special[] = {
#ifndef NO_DOLLAR_IN_LABEL
    { "GLOBAL__I$", sizeof ("GLOBAL__I$")-1, SYM_CTOR, 0 },
    { "GLOBAL__D$", sizeof ("GLOBAL__D$")-1, SYM_DTOR, 0 },
#else
#ifndef NO_DOT_IN_LABEL
    { "GLOBAL__I.", sizeof ("GLOBAL__I.")-1, SYM_CTOR, 0 },
    { "GLOBAL__D.", sizeof ("GLOBAL__D.")-1, SYM_DTOR, 0 },
#endif /* NO_DOT_IN_LABEL */
#endif /* NO_DOLLAR_IN_LABEL */
    { "GLOBAL__I_", sizeof ("GLOBAL__I_")-1, SYM_CTOR, 0 },
    { "GLOBAL__D_", sizeof ("GLOBAL__D_")-1, SYM_DTOR, 0 },
    { "GLOBAL__F_", sizeof ("GLOBAL__F_")-1, SYM_DWEH, 0 },
    { "GLOBAL__FI_", sizeof ("GLOBAL__FI_")-1, SYM_INIT, 0 },
    { "GLOBAL__FD_", sizeof ("GLOBAL__FD_")-1, SYM_FINI, 0 },
#ifdef TARGET_AIX_VERSION
    { "GLOBAL__AIXI_", sizeof ("GLOBAL__AIXI_")-1, SYM_AIXI, 0 },
    { "GLOBAL__AIXD_", sizeof ("GLOBAL__AIXD_")-1, SYM_AIXD, 0 },
#endif
    { NULL, 0, SYM_REGULAR, 0 }
  };

  while ((ch = *s) == '_')
    ++s;

  if (s == orig_s)
    return SYM_REGULAR;

  for (p = &special[0]; p->len > 0; p++)
    {
      if (ch == p->name[0]
	  && (!p->two_underscores || ((s - orig_s) >= 2))
	  && strncmp (s, p->name, p->len) == 0)
	{
	  return p->ret;
	}
    }
  return SYM_REGULAR;
}

/* We maintain two prefix lists: one from COMPILER_PATH environment variable
   and one from the PATH variable.  */

static struct path_prefix cpath, path;

#ifdef CROSS_DIRECTORY_STRUCTURE
/* This is the name of the target machine.  We use it to form the name
   of the files to execute.  */

static const char *const target_machine = TARGET_MACHINE;
#endif

/* Search for NAME using prefix list PPREFIX.  We only look for executable
   files.

   Return 0 if not found, otherwise return its name, allocated with malloc.  */

#ifdef OBJECT_FORMAT_NONE

/* Add an entry for the object file NAME to object file list LIST.
   New entries are added at the end of the list. The original pointer
   value of NAME is preserved, i.e., no string copy is performed.  */

static void
add_lto_object (struct lto_object_list *list, const char *name)
{
  struct lto_object *n = XNEW (struct lto_object);
  n->name = name;
  n->next = NULL;

  if (list->last)
    list->last->next = n;
  else
    list->first = n;

  list->last = n;
}
#endif /* OBJECT_FORMAT_NONE */


/* Perform a link-time recompilation and relink if any of the object
   files contain LTO info.  The linker command line LTO_LD_ARGV
   represents the linker command that would produce a final executable
   without the use of LTO. OBJECT_LST is a vector of object file names
   appearing in LTO_LD_ARGV that are to be considered for link-time
   recompilation, where OBJECT is a pointer to the last valid element.
   (This awkward convention avoids an impedance mismatch with the
   usage of similarly-named variables in main().)  The elements of
   OBJECT_LST must be identical, i.e., pointer equal, to the
   corresponding arguments in LTO_LD_ARGV.

   Upon entry, at least one linker run has been performed without the
   use of any LTO info that might be present.  Any recompilations
   necessary for template instantiations have been performed, and
   initializer/finalizer tables have been created if needed and
   included in the linker command line LTO_LD_ARGV. If any of the
   object files contain LTO info, we run the LTO back end on all such
   files, and perform the final link with the LTO back end output
   substituted for the LTO-optimized files.  In some cases, a final
   link with all link-time generated code has already been performed,
   so there is no need to relink if no LTO info is found.  In other
   cases, our caller has not produced the final executable, and is
   relying on us to perform the required link whether LTO info is
   present or not.  In that case, the FORCE argument should be true.
   Note that the linker command line argument LTO_LD_ARGV passed into
   this function may be modified in place.  */

static void
maybe_run_lto_and_relink (char **lto_ld_argv, char **object_lst,
			  const char **object, bool force)
{
  const char **object_file = CONST_CAST2 (const char **, char **, object_lst);

  int num_lto_c_args = 1;    /* Allow space for the terminating NULL.  */

  while (object_file < object)
  {
    /* If file contains LTO info, add it to the list of LTO objects.  */
    scan_prog_file (*object_file++, PASS_LTOINFO, SCAN_ALL);

    /* Increment the argument count by the number of object file arguments
       we will add.  An upper bound suffices, so just count all of the
       object files regardless of whether they contain LTO info.  */
    num_lto_c_args++;
  }

  if (lto_objects.first)
    {
      char **lto_c_argv;
      const char **lto_c_ptr;
      char **p;
      char **lto_o_ptr;
      struct lto_object *list;
      char *lto_wrapper = getenv ("COLLECT_LTO_WRAPPER");
      struct pex_obj *pex;
      const char *prog = "lto-wrapper";
      int lto_ld_argv_size = 0;
      char **out_lto_ld_argv;
      int out_lto_ld_argv_size;
      size_t num_files;

      if (!lto_wrapper)
	fatal_error ("COLLECT_LTO_WRAPPER must be set");

      num_lto_c_args++;

      /* There is at least one object file containing LTO info,
         so we need to run the LTO back end and relink.

	 To do so we build updated ld arguments with first
	 LTO object replaced by all partitions and other LTO
	 objects removed.  */

      lto_c_argv = (char **) xcalloc (sizeof (char *), num_lto_c_args);
      lto_c_ptr = CONST_CAST2 (const char **, char **, lto_c_argv);

      *lto_c_ptr++ = lto_wrapper;

      /* Add LTO objects to the wrapper command line.  */
      for (list = lto_objects.first; list; list = list->next)
	*lto_c_ptr++ = list->name;

      *lto_c_ptr = NULL;

      /* Run the LTO back end.  */
      pex = collect_execute (prog, lto_c_argv, NULL, NULL, PEX_SEARCH);
      {
	int c;
	FILE *stream;
	size_t i;
	char *start, *end;

	stream = pex_read_output (pex, 0);
	gcc_assert (stream);

	num_files = 0;
	while ((c = getc (stream)) != EOF)
	  {
	    obstack_1grow (&temporary_obstack, c);
	    if (c == '\n')
	      ++num_files;
	  }

	lto_o_files = XNEWVEC (char *, num_files + 1);
	lto_o_files[num_files] = NULL;
	start = XOBFINISH (&temporary_obstack, char *);
	for (i = 0; i < num_files; ++i)
	  {
	    end = start;
	    while (*end != '\n')
	      ++end;
	    *end = '\0';

	    lto_o_files[i] = xstrdup (start);

	    start = end + 1;
	  }

	obstack_free (&temporary_obstack, temporary_firstobj);
      }
      do_wait (prog, pex);
      pex = NULL;

      /* Compute memory needed for new LD arguments.  At most number of original arguemtns
	 plus number of partitions.  */
      for (lto_ld_argv_size = 0; lto_ld_argv[lto_ld_argv_size]; lto_ld_argv_size++)
	;
      out_lto_ld_argv = XCNEWVEC (char *, num_files + lto_ld_argv_size + 1);
      out_lto_ld_argv_size = 0;

      /* After running the LTO back end, we will relink, substituting
	 the LTO output for the object files that we submitted to the
	 LTO. Here, we modify the linker command line for the relink.  */

      /* Copy all arguments until we find first LTO file.  */
      p = lto_ld_argv;
      while (*p != NULL)
        {
          for (list = lto_objects.first; list; list = list->next)
            if (*p == list->name) /* Note test for pointer equality!  */
	      break;
	  if (list)
	    break;
	  out_lto_ld_argv[out_lto_ld_argv_size++] = *p++;
        }

      /* Now insert all LTO partitions.  */
      lto_o_ptr = lto_o_files;
      while (*lto_o_ptr)
	out_lto_ld_argv[out_lto_ld_argv_size++] = *lto_o_ptr++;

      /* ... and copy the rest.  */
      while (*p != NULL)
        {
          for (list = lto_objects.first; list; list = list->next)
            if (*p == list->name) /* Note test for pointer equality!  */
	      break;
	  if (!list)
	    out_lto_ld_argv[out_lto_ld_argv_size++] = *p;
	  p++;
        }
      out_lto_ld_argv[out_lto_ld_argv_size++] = 0;

      /* Run the linker again, this time replacing the object files
         optimized by the LTO with the temporary file generated by the LTO.  */
      fork_execute ("ld", out_lto_ld_argv);
      post_ld_pass (true);
      free (lto_ld_argv);

      maybe_unlink_list (lto_o_files);
    }
  else if (force)
    {
      /* Our caller is relying on us to do the link
         even though there is no LTO back end work to be done.  */
      fork_execute ("ld", lto_ld_argv);
      post_ld_pass (false);
    }
}

/* Main program.  */

int
main (int argc, char **argv)
{
  enum linker_select
    {
      USE_DEFAULT_LD,
      USE_PLUGIN_LD,
      USE_GOLD_LD,
      USE_BFD_LD,
      USE_LD_MAX
    } selected_linker = USE_DEFAULT_LD;
  static const char *const ld_suffixes[USE_LD_MAX] =
    {
      "ld",
      PLUGIN_LD_SUFFIX,
      "ld.gold",
      "ld.bfd"
    };
  static const char *const real_ld_suffix = "real-ld";
  static const char *const collect_ld_suffix = "collect-ld";
  static const char *const nm_suffix	= "nm";
  static const char *const gnm_suffix	= "gnm";
#ifdef LDD_SUFFIX
  static const char *const ldd_suffix	= LDD_SUFFIX;
#endif
  static const char *const strip_suffix = "strip";
  static const char *const gstrip_suffix = "gstrip";

  const char *full_ld_suffixes[USE_LD_MAX];
#ifdef CROSS_DIRECTORY_STRUCTURE
  /* If we look for a program in the compiler directories, we just use
     the short name, since these directories are already system-specific.
     But it we look for a program in the system directories, we need to
     qualify the program name with the target machine.  */

  const char *const full_nm_suffix =
    concat (target_machine, "-", nm_suffix, NULL);
  const char *const full_gnm_suffix =
    concat (target_machine, "-", gnm_suffix, NULL);
#ifdef LDD_SUFFIX
  const char *const full_ldd_suffix =
    concat (target_machine, "-", ldd_suffix, NULL);
#endif
  const char *const full_strip_suffix =
    concat (target_machine, "-", strip_suffix, NULL);
  const char *const full_gstrip_suffix =
    concat (target_machine, "-", gstrip_suffix, NULL);
#else
#ifdef LDD_SUFFIX
  const char *const full_ldd_suffix	= ldd_suffix;
#endif
  const char *const full_nm_suffix	= nm_suffix;
  const char *const full_gnm_suffix	= gnm_suffix;
  const char *const full_strip_suffix	= strip_suffix;
  const char *const full_gstrip_suffix	= gstrip_suffix;
#endif /* CROSS_DIRECTORY_STRUCTURE */

  const char *arg;
  FILE *outf;
#ifdef COLLECT_EXPORT_LIST
  FILE *exportf;
#endif
  const char *ld_file_name;
  const char *p;
  char **c_argv;
  const char **c_ptr;
  char **ld1_argv;
  const char **ld1;
  bool use_plugin = false;
  bool use_collect_ld = false;

  /* The kinds of symbols we will have to consider when scanning the
     outcome of a first pass link.  This is ALL to start with, then might
     be adjusted before getting to the first pass link per se, typically on
     AIX where we perform an early scan of objects and libraries to fetch
     the list of global ctors/dtors and make sure they are not garbage
     collected.  */
  scanfilter ld1_filter = SCAN_ALL;

  char **ld2_argv;
  const char **ld2;
  char **object_lst;
  const char **object;
#ifdef TARGET_AIX_VERSION
  int object_nbr = argc;
#endif
  int first_file;
  int num_c_args;
  char **old_argv;
  int i;

  for (i = 0; i < USE_LD_MAX; i++)
    full_ld_suffixes[i]
#ifdef CROSS_DIRECTORY_STRUCTURE
      = concat (target_machine, "-", ld_suffixes[i], NULL);
#else
      = ld_suffixes[i];
#endif

  p = argv[0] + strlen (argv[0]);
  while (p != argv[0] && !IS_DIR_SEPARATOR (p[-1]))
    --p;
  progname = p;

  xmalloc_set_program_name (progname);

  old_argv = argv;
  expandargv (&argc, &argv);
  if (argv != old_argv)
    at_file_supplied = 1;

  process_args (&argc, argv);

  num_c_args = argc + 9;

#ifndef HAVE_LD_DEMANGLE
  no_demangle = !! getenv ("COLLECT_NO_DEMANGLE");

  /* Suppress demangling by the real linker, which may be broken.  */
  putenv (xstrdup ("COLLECT_NO_DEMANGLE=1"));
#endif

#if defined (COLLECT2_HOST_INITIALIZATION)
  /* Perform system dependent initialization, if necessary.  */
  COLLECT2_HOST_INITIALIZATION;
#endif

#ifdef SIGCHLD
  /* We *MUST* set SIGCHLD to SIG_DFL so that the wait4() call will
     receive the signal.  A different setting is inheritable */
  signal (SIGCHLD, SIG_DFL);
#endif

  if (atexit (collect_atexit) != 0)
    fatal_error ("atexit failed");

  /* Unlock the stdio streams.  */
  unlock_std_streams ();

  gcc_init_libintl ();

  diagnostic_initialize (global_dc, 0);

  /* Do not invoke xcalloc before this point, since locale needs to be
     set first, in case a diagnostic is issued.  */

  ld1_argv = XCNEWVEC (char *, argc + 4);
  ld1 = CONST_CAST2 (const char **, char **, ld1_argv);
  ld2_argv = XCNEWVEC (char *, argc + 11);
  ld2 = CONST_CAST2 (const char **, char **, ld2_argv);
  object_lst = XCNEWVEC (char *, argc);
  object = CONST_CAST2 (const char **, char **, object_lst);

#ifdef DEBUG
  debug = 1;
#endif

  /* Parse command line early for instances of -debug.  This allows
     the debug flag to be set before functions like find_a_file()
     are called.  We also look for the -flto or -flto-partition=none flag to know
     what LTO mode we are in.  */
  {
    bool no_partition = false;

    for (i = 1; argv[i] != NULL; i ++)
      {
	if (! strcmp (argv[i], "-debug"))
	  debug = true;
        else if (! strcmp (argv[i], "-flto-partition=none"))
	  no_partition = true;
	else if (!strncmp (argv[i], "-fno-lto", 8))
	  lto_mode = LTO_MODE_NONE;
        else if (! strcmp (argv[i], "-plugin"))
	  {
	    use_plugin = true;
	    if (selected_linker == USE_DEFAULT_LD)
	      selected_linker = USE_PLUGIN_LD;
	  }
	else if (strcmp (argv[i], "-fuse-ld=bfd") == 0)
	  selected_linker = USE_BFD_LD;
	else if (strcmp (argv[i], "-fuse-ld=gold") == 0)
	  selected_linker = USE_GOLD_LD;

#ifdef COLLECT_EXPORT_LIST
	/* These flags are position independent, although their order
	   is important - subsequent flags override earlier ones. */
	else if (strcmp (argv[i], "-b64") == 0)
	    aix64_flag = 1;
	/* -bexport:filename always needs the :filename */
	else if (strncmp (argv[i], "-bE:", 4) == 0
	      || strncmp (argv[i], "-bexport:", 9) == 0)
	    export_flag = 1;
	else if (strcmp (argv[i], "-brtl") == 0
	      || strcmp (argv[i], "-bsvr4") == 0
	      || strcmp (argv[i], "-G") == 0)
	    aixrtl_flag = 1;
	else if (strcmp (argv[i], "-bnortl") == 0)
	    aixrtl_flag = 0;
	else if (strcmp (argv[i], "-blazy") == 0)
	    aixlazy_flag = 1;
#endif
      }
    vflag = debug;
    find_file_set_debug (debug);
    if (use_plugin)
      lto_mode = LTO_MODE_NONE;
    if (no_partition && lto_mode == LTO_MODE_WHOPR)
      lto_mode = LTO_MODE_LTO;
  }

#ifndef DEFAULT_A_OUT_NAME
  output_file = "a.out";
#else
  output_file = DEFAULT_A_OUT_NAME;
#endif

  obstack_begin (&temporary_obstack, 0);
  temporary_firstobj = (char *) obstack_alloc (&temporary_obstack, 0);

#ifndef HAVE_LD_DEMANGLE
  current_demangling_style = auto_demangling;
#endif
  p = getenv ("COLLECT_GCC_OPTIONS");
  while (p && *p)
    {
      const char *q = extract_string (&p);
      if (*q == '-' && (q[1] == 'm' || q[1] == 'f'))
	num_c_args++;
    }
  obstack_free (&temporary_obstack, temporary_firstobj);

  /* -fno-profile-arcs -fno-test-coverage -fno-branch-probabilities
     -fno-exceptions -w -fno-whole-program */
  num_c_args += 6;

  c_argv = XCNEWVEC (char *, num_c_args);
  c_ptr = CONST_CAST2 (const char **, char **, c_argv);

  if (argc < 2)
    fatal_error ("no arguments");

#ifdef SIGQUIT
  if (signal (SIGQUIT, SIG_IGN) != SIG_IGN)
    signal (SIGQUIT, handler);
#endif
  if (signal (SIGINT, SIG_IGN) != SIG_IGN)
    signal (SIGINT, handler);
#ifdef SIGALRM
  if (signal (SIGALRM, SIG_IGN) != SIG_IGN)
    signal (SIGALRM, handler);
#endif
#ifdef SIGHUP
  if (signal (SIGHUP, SIG_IGN) != SIG_IGN)
    signal (SIGHUP, handler);
#endif
  if (signal (SIGSEGV, SIG_IGN) != SIG_IGN)
    signal (SIGSEGV, handler);
#ifdef SIGBUS
  if (signal (SIGBUS, SIG_IGN) != SIG_IGN)
    signal (SIGBUS, handler);
#endif

  /* Extract COMPILER_PATH and PATH into our prefix list.  */
  prefix_from_env ("COMPILER_PATH", &cpath);
  prefix_from_env ("PATH", &path);

  /* Try to discover a valid linker/nm/strip to use.  */

  /* Maybe we know the right file to use (if not cross).  */
  ld_file_name = 0;
#ifdef DEFAULT_LINKER
  if (selected_linker == USE_BFD_LD || selected_linker == USE_GOLD_LD)
    {
      char *linker_name;
# ifdef HOST_EXECUTABLE_SUFFIX
      int len = (sizeof (DEFAULT_LINKER)
		 - sizeof (HOST_EXECUTABLE_SUFFIX));
      linker_name = NULL;
      if (len > 0)
	{
	  char *default_linker = xstrdup (DEFAULT_LINKER);
	  /* Strip HOST_EXECUTABLE_SUFFIX if DEFAULT_LINKER contains
	     HOST_EXECUTABLE_SUFFIX.  */
	  if (! strcmp (&default_linker[len], HOST_EXECUTABLE_SUFFIX))
	    {
	      default_linker[len] = '\0';
	      linker_name = concat (default_linker,
				    &ld_suffixes[selected_linker][2],
				    HOST_EXECUTABLE_SUFFIX, NULL);
	    }
	}
      if (linker_name == NULL)
# endif
      linker_name = concat (DEFAULT_LINKER,
			    &ld_suffixes[selected_linker][2],
			    NULL);
      if (access (linker_name, X_OK) == 0)
	ld_file_name = linker_name;
    }
  if (ld_file_name == 0 && access (DEFAULT_LINKER, X_OK) == 0)
    ld_file_name = DEFAULT_LINKER;
  if (ld_file_name == 0)
#endif
#ifdef REAL_LD_FILE_NAME
  ld_file_name = find_a_file (&path, REAL_LD_FILE_NAME, X_OK);
  if (ld_file_name == 0)
#endif
  /* Search the (target-specific) compiler dirs for ld'.  */
  ld_file_name = find_a_file (&cpath, real_ld_suffix, X_OK);
  /* Likewise for `collect-ld'.  */
  if (ld_file_name == 0)
    {
      ld_file_name = find_a_file (&cpath, collect_ld_suffix, X_OK);
      use_collect_ld = ld_file_name != 0;
    }
  /* Search the compiler directories for `ld'.  We have protection against
     recursive calls in find_a_file.  */
  if (ld_file_name == 0)
    ld_file_name = find_a_file (&cpath, ld_suffixes[selected_linker], X_OK);
  /* Search the ordinary system bin directories
     for `ld' (if native linking) or `TARGET-ld' (if cross).  */
  if (ld_file_name == 0)
    ld_file_name = find_a_file (&path, full_ld_suffixes[selected_linker], X_OK);

#ifdef REAL_NM_FILE_NAME
  nm_file_name = find_a_file (&path, REAL_NM_FILE_NAME, X_OK);
  if (nm_file_name == 0)
#endif
  nm_file_name = find_a_file (&cpath, gnm_suffix, X_OK);
  if (nm_file_name == 0)
    nm_file_name = find_a_file (&path, full_gnm_suffix, X_OK);
  if (nm_file_name == 0)
    nm_file_name = find_a_file (&cpath, nm_suffix, X_OK);
  if (nm_file_name == 0)
    nm_file_name = find_a_file (&path, full_nm_suffix, X_OK);

#ifdef LDD_SUFFIX
  ldd_file_name = find_a_file (&cpath, ldd_suffix, X_OK);
  if (ldd_file_name == 0)
    ldd_file_name = find_a_file (&path, full_ldd_suffix, X_OK);
#endif

#ifdef REAL_STRIP_FILE_NAME
  strip_file_name = find_a_file (&path, REAL_STRIP_FILE_NAME, X_OK);
  if (strip_file_name == 0)
#endif
  strip_file_name = find_a_file (&cpath, gstrip_suffix, X_OK);
  if (strip_file_name == 0)
    strip_file_name = find_a_file (&path, full_gstrip_suffix, X_OK);
  if (strip_file_name == 0)
    strip_file_name = find_a_file (&cpath, strip_suffix, X_OK);
  if (strip_file_name == 0)
    strip_file_name = find_a_file (&path, full_strip_suffix, X_OK);

  /* Determine the full path name of the C compiler to use.  */
  c_file_name = getenv ("COLLECT_GCC");
  if (c_file_name == 0)
    {
#ifdef CROSS_DIRECTORY_STRUCTURE
      c_file_name = concat (target_machine, "-gcc", NULL);
#else
      c_file_name = "gcc";
#endif
    }

  p = find_a_file (&cpath, c_file_name, X_OK);

  /* Here it should be safe to use the system search path since we should have
     already qualified the name of the compiler when it is needed.  */
  if (p == 0)
    p = find_a_file (&path, c_file_name, X_OK);

  if (p)
    c_file_name = p;

  *ld1++ = *ld2++ = ld_file_name;

  /* Make temp file names.  */
  c_file = make_temp_file (".c");
  o_file = make_temp_file (".o");
#ifdef COLLECT_EXPORT_LIST
  export_file = make_temp_file (".x");
#endif
  if (!debug)
    {
      ldout = make_temp_file (".ld");
      lderrout = make_temp_file (".le");
    }
  *c_ptr++ = c_file_name;
  *c_ptr++ = "-x";
  *c_ptr++ = "c";
  *c_ptr++ = "-c";
  *c_ptr++ = "-o";
  *c_ptr++ = o_file;

#ifdef COLLECT_EXPORT_LIST
  /* Generate a list of directories from LIBPATH.  */
  prefix_from_env ("LIBPATH", &libpath_lib_dirs);
  /* Add to this list also two standard directories where
     AIX loader always searches for libraries.  */
  add_prefix (&libpath_lib_dirs, "/lib");
  add_prefix (&libpath_lib_dirs, "/usr/lib");
#endif

  /* Get any options that the upper GCC wants to pass to the sub-GCC.

     AIX support needs to know if -shared has been specified before
     parsing commandline arguments.  */

  p = getenv ("COLLECT_GCC_OPTIONS");
  while (p && *p)
    {
      const char *q = extract_string (&p);
      if (*q == '-' && (q[1] == 'm' || q[1] == 'f'))
	*c_ptr++ = xstrdup (q);
      if (strcmp (q, "-EL") == 0 || strcmp (q, "-EB") == 0)
	*c_ptr++ = xstrdup (q);
      if (strcmp (q, "-shared") == 0)
	shared_obj = 1;
      if (*q == '-' && q[1] == 'B')
	{
	  *c_ptr++ = xstrdup (q);
	  if (q[2] == 0)
	    {
	      q = extract_string (&p);
	      *c_ptr++ = xstrdup (q);
	    }
	}
    }
  obstack_free (&temporary_obstack, temporary_firstobj);
  *c_ptr++ = "-fno-profile-arcs";
  *c_ptr++ = "-fno-test-coverage";
  *c_ptr++ = "-fno-branch-probabilities";
  *c_ptr++ = "-fno-exceptions";
  *c_ptr++ = "-w";
  *c_ptr++ = "-fno-whole-program";

  /* !!! When GCC calls collect2,
     it does not know whether it is calling collect2 or ld.
     So collect2 cannot meaningfully understand any options
     except those ld understands.
     If you propose to make GCC pass some other option,
     just imagine what will happen if ld is really ld!!!  */

  /* Parse arguments.  Remember output file spec, pass the rest to ld.  */
  /* After the first file, put in the c++ rt0.  */

  first_file = 1;
  while ((arg = *++argv) != (char *) 0)
    {
      *ld1++ = *ld2++ = arg;

      if (arg[0] == '-')
	{
	  switch (arg[1])
	    {
	    case 'd':
	      if (!strcmp (arg, "-debug"))
		{
		  /* Already parsed.  */
		  ld1--;
		  ld2--;
		}
	      if (!strcmp (arg, "-dynamic-linker") && argv[1])
		{
		  ++argv;
		  *ld1++ = *ld2++ = *argv;
		}
	      break;

            case 'f':
	      if (strncmp (arg, "-flto", 5) == 0)
		{
#ifdef ENABLE_LTO
		  /* Do not pass LTO flag to the linker. */
		  ld1--;
		  ld2--;
#else
		  error ("LTO support has not been enabled in this "
			 "configuration");
#endif
		}
	      else if (!use_collect_ld
		       && strncmp (arg, "-fuse-ld=", 9) == 0)
		{
		  /* Do not pass -fuse-ld={bfd|gold} to the linker. */
		  ld1--;
		  ld2--;
		}
#ifdef TARGET_AIX_VERSION
	      else
		{
		  /* File containing a list of input files to process.  */

		  FILE *stream;
                  char buf[MAXPATHLEN + 2];
		  /* Number of additionnal object files.  */
		  int add_nbr = 0;
		  /* Maximum of additionnal object files before vector
		     expansion.  */
		  int add_max = 0;
		  const char *list_filename = arg + 2;

		  /* Accept -fFILENAME and -f FILENAME.  */
		  if (*list_filename == '\0' && argv[1])
		    {
		      ++argv;
		      list_filename = *argv;
		      *ld1++ = *ld2++ = *argv;
		    }

		  stream = fopen (list_filename, "r");
		  if (stream == NULL)
		    fatal_error ("can't open %s: %m", list_filename);

		  while (fgets (buf, sizeof buf, stream) != NULL)
		    {
		      /* Remove end of line.  */
		      int len = strlen (buf);
		      if (len >= 1 && buf[len - 1] =='\n')
			buf[len - 1] = '\0';

		      /* Put on object vector.
			 Note: we only expanse vector here, so we must keep
			 extra space for remaining arguments.  */
		      if (add_nbr >= add_max)
			{
			  int pos =
			    object - CONST_CAST2 (const char **, char **,
						  object_lst);
			  add_max = (add_max == 0) ? 16 : add_max * 2;
			  object_lst = XRESIZEVEC (char *, object_lst,
                                                   object_nbr + add_max);
			  object = CONST_CAST2 (const char **, char **,
						object_lst) + pos;
			  object_nbr += add_max;
			}
		      *object++ = xstrdup (buf);
		      add_nbr++;
		    }
		  fclose (stream);
		}
#endif
              break;

	    case 'l':
	      if (first_file)
		{
		  /* place o_file BEFORE this argument! */
		  first_file = 0;
		  ld2--;
		  *ld2++ = o_file;
		  *ld2++ = arg;
		}
#ifdef COLLECT_EXPORT_LIST
	      {
		/* Resolving full library name.  */
		const char *s = resolve_lib_name (arg+2);

		/* Saving a full library name.  */
		add_to_list (&libs, s);
	      }
#endif
	      break;

#ifdef COLLECT_EXPORT_LIST
	    /* Saving directories where to search for libraries.  */
	    case 'L':
	      add_prefix (&cmdline_lib_dirs, arg+2);
	      break;
#endif

	    case 'o':
	      if (arg[2] == '\0')
		output_file = *ld1++ = *ld2++ = *++argv;
	      else
		output_file = &arg[2];
	      break;

	    case 'r':
	      if (arg[2] == '\0')
		rflag = 1;
	      break;

	    case 's':
	      if (arg[2] == '\0' && do_collecting)
		{
		  /* We must strip after the nm run, otherwise C++ linking
		     will not work.  Thus we strip in the second ld run, or
		     else with strip if there is no second ld run.  */
		  strip_flag = 1;
		  ld1--;
		}
	      break;

	    case 'v':
	      if (arg[2] == '\0')
		vflag = true;
	      break;

	    case '-':
	      if (strcmp (arg, "--no-demangle") == 0)
		{
#ifndef HAVE_LD_DEMANGLE
		  no_demangle = 1;
		  ld1--;
		  ld2--;
#endif
		}
	      else if (strncmp (arg, "--demangle", 10) == 0)
		{
#ifndef HAVE_LD_DEMANGLE
		  no_demangle = 0;
		  if (arg[10] == '=')
		    {
		      enum demangling_styles style
			= cplus_demangle_name_to_style (arg+11);
		      if (style == unknown_demangling)
			error ("unknown demangling style '%s'", arg+11);
		      else
			current_demangling_style = style;
		    }
		  ld1--;
		  ld2--;
#endif
		}
	      else if (strncmp (arg, "--sysroot=", 10) == 0)
		target_system_root = arg + 10;
	      else if (strcmp (arg, "--version") == 0)
		vflag = true;
	      else if (strcmp (arg, "--help") == 0)
		helpflag = true;
	      break;
	    }
	}
      else if ((p = strrchr (arg, '.')) != (char *) 0
	       && (strcmp (p, ".o") == 0 || strcmp (p, ".a") == 0
		   || strcmp (p, ".so") == 0 || strcmp (p, ".lo") == 0
		   || strcmp (p, ".obj") == 0))
	{
	  if (first_file)
	    {
	      first_file = 0;
	      if (p[1] == 'o')
		*ld2++ = o_file;
	      else
		{
		  /* place o_file BEFORE this argument! */
		  ld2--;
		  *ld2++ = o_file;
		  *ld2++ = arg;
		}
	    }
	  if (p[1] == 'o' || p[1] == 'l')
	    *object++ = arg;
#ifdef COLLECT_EXPORT_LIST
	  /* libraries can be specified directly, i.e. without -l flag.  */
	  else
	    {
	      /* Saving a full library name.  */
	      add_to_list (&libs, arg);
	    }
#endif
	}
    }

#ifdef COLLECT_EXPORT_LIST
  /* This is added only for debugging purposes.  */
  if (debug)
    {
      fprintf (stderr, "List of libraries:\n");
      dump_list (stderr, "\t", libs.first);
    }

  /* The AIX linker will discard static constructors in object files if
     nothing else in the file is referenced, so look at them first.  Unless
     we are building a shared object, ignore the eh frame tables, as we
     would otherwise reference them all, hence drag all the corresponding
     objects even if nothing else is referenced.  */
  {
    const char **export_object_lst
      = CONST_CAST2 (const char **, char **, object_lst);

    struct id *list = libs.first;

    /* Compute the filter to use from the current one, do scan, then adjust
       the "current" filter to remove what we just included here.  This will
       control whether we need a first pass link later on or not, and what
       will remain to be scanned there.  */

    scanfilter this_filter = ld1_filter;
#if HAVE_AS_REF
    if (!shared_obj)
      this_filter &= ~SCAN_DWEH;
#endif

    while (export_object_lst < object)
      scan_prog_file (*export_object_lst++, PASS_OBJ, this_filter);

    for (; list; list = list->next)
      scan_prog_file (list->name, PASS_FIRST, this_filter);

    ld1_filter = ld1_filter & ~this_filter;
  }

  if (exports.first)
    {
      char *buf = concat ("-bE:", export_file, NULL);

      *ld1++ = buf;
      *ld2++ = buf;

      exportf = fopen (export_file, "w");
      if (exportf == (FILE *) 0)
	fatal_error ("fopen %s: %m", export_file);
      write_aix_file (exportf, exports.first);
      if (fclose (exportf))
	fatal_error ("fclose %s: %m", export_file);
    }
#endif

  *c_ptr++ = c_file;
  *c_ptr = *ld1 = *object = (char *) 0;

  if (vflag)
    notice ("collect2 version %s\n", version_string);

  if (helpflag)
    {
      printf ("Usage: collect2 [options]\n");
      printf (" Wrap linker and generate constructor code if needed.\n");
      printf (" Options:\n");
      printf ("  -debug          Enable debug output\n");
      printf ("  --help          Display this information\n");
      printf ("  -v, --version   Display this program's version number\n");
      printf ("\n");
      printf ("Overview: http://gcc.gnu.org/onlinedocs/gccint/Collect2.html\n");
      printf ("Report bugs: %s\n", bug_report_url);
      printf ("\n");
    }

  if (debug)
    {
      const char *ptr;
      fprintf (stderr, "ld_file_name        = %s\n",
	       (ld_file_name ? ld_file_name : "not found"));
      fprintf (stderr, "c_file_name         = %s\n",
	       (c_file_name ? c_file_name : "not found"));
      fprintf (stderr, "nm_file_name        = %s\n",
	       (nm_file_name ? nm_file_name : "not found"));
#ifdef LDD_SUFFIX
      fprintf (stderr, "ldd_file_name       = %s\n",
	       (ldd_file_name ? ldd_file_name : "not found"));
#endif
      fprintf (stderr, "strip_file_name     = %s\n",
	       (strip_file_name ? strip_file_name : "not found"));
      fprintf (stderr, "c_file              = %s\n",
	       (c_file ? c_file : "not found"));
      fprintf (stderr, "o_file              = %s\n",
	       (o_file ? o_file : "not found"));

      ptr = getenv ("COLLECT_GCC_OPTIONS");
      if (ptr)
	fprintf (stderr, "COLLECT_GCC_OPTIONS = %s\n", ptr);

      ptr = getenv ("COLLECT_GCC");
      if (ptr)
	fprintf (stderr, "COLLECT_GCC         = %s\n", ptr);

      ptr = getenv ("COMPILER_PATH");
      if (ptr)
	fprintf (stderr, "COMPILER_PATH       = %s\n", ptr);

      ptr = getenv (LIBRARY_PATH_ENV);
      if (ptr)
	fprintf (stderr, "%-20s= %s\n", LIBRARY_PATH_ENV, ptr);

      fprintf (stderr, "\n");
    }

  /* Load the program, searching all libraries and attempting to provide
     undefined symbols from repository information.

     If -r or they will be run via some other method, do not build the
     constructor or destructor list, just return now.  */
  {
    bool early_exit
      = rflag || (! DO_COLLECT_EXPORT_LIST && ! do_collecting);

    /* Perform the first pass link now, if we're about to exit or if we need
       to scan for things we haven't collected yet before pursuing further.

       On AIX, the latter typically includes nothing for shared objects or
       frame tables for an executable, out of what the required early scan on
       objects and libraries has performed above.  In the !shared_obj case, we
       expect the relevant tables to be dragged together with their associated
       functions from precise cross reference insertions by the compiler.  */

    if (early_exit || ld1_filter != SCAN_NOTHING)
      do_tlink (ld1_argv, object_lst);

    if (early_exit)
      {
#ifdef COLLECT_EXPORT_LIST
	/* Make sure we delete the export file we may have created.  */
	if (export_file != 0 && export_file[0])
	  maybe_unlink (export_file);
#endif
	if (lto_mode != LTO_MODE_NONE)
	  maybe_run_lto_and_relink (ld1_argv, object_lst, object, false);
	else
	  post_ld_pass (false);

	maybe_unlink (c_file);
	maybe_unlink (o_file);
	return 0;
      }
  }

  /* Unless we have done it all already, examine the namelist and search for
     static constructors and destructors to call.  Write the constructor and
     destructor tables to a .s file and reload.  */

  if (ld1_filter != SCAN_NOTHING)
    scan_prog_file (output_file, PASS_FIRST, ld1_filter);

#ifdef SCAN_LIBRARIES
  scan_libraries (output_file);
#endif

  if (debug)
    {
      notice_translated (ngettext ("%d constructor found\n",
                                   "%d constructors found\n",
                                   constructors.number),
                         constructors.number);
      notice_translated (ngettext ("%d destructor found\n",
                                   "%d destructors found\n",
                                   destructors.number),
                         destructors.number);
      notice_translated (ngettext ("%d frame table found\n",
                                   "%d frame tables found\n",
				   frame_tables.number),
                         frame_tables.number);
    }

  /* If the scan exposed nothing of special interest, there's no need to
     generate the glue code and relink so return now.  */

  if (constructors.number == 0 && destructors.number == 0
      && frame_tables.number == 0
#if defined (SCAN_LIBRARIES) || defined (COLLECT_EXPORT_LIST)
      /* If we will be running these functions ourselves, we want to emit
	 stubs into the shared library so that we do not have to relink
	 dependent programs when we add static objects.  */
      && ! shared_obj
#endif
      )
    {
      /* Do tlink without additional code generation now if we didn't
	 do it earlier for scanning purposes.  */
      if (ld1_filter == SCAN_NOTHING)
	do_tlink (ld1_argv, object_lst);

      if (lto_mode)
        maybe_run_lto_and_relink (ld1_argv, object_lst, object, false);

      /* Strip now if it was requested on the command line.  */
      if (strip_flag)
	{
	  char **real_strip_argv = XCNEWVEC (char *, 3);
	  const char ** strip_argv = CONST_CAST2 (const char **, char **,
						  real_strip_argv);

	  strip_argv[0] = strip_file_name;
	  strip_argv[1] = output_file;
	  strip_argv[2] = (char *) 0;
	  fork_execute ("strip", real_strip_argv);
	}

#ifdef COLLECT_EXPORT_LIST
      maybe_unlink (export_file);
#endif
      post_ld_pass (false);

      maybe_unlink (c_file);
      maybe_unlink (o_file);
      return 0;
    }

  /* Sort ctor and dtor lists by priority.  */
  sort_ids (&constructors);
  sort_ids (&destructors);

  maybe_unlink (output_file);
  outf = fopen (c_file, "w");
  if (outf == (FILE *) 0)
    fatal_error ("fopen %s: %m", c_file);

  write_c_file (outf, c_file);

  if (fclose (outf))
    fatal_error ("fclose %s: %m", c_file);

  /* Tell the linker that we have initializer and finalizer functions.  */
#ifdef LD_INIT_SWITCH
#ifdef COLLECT_EXPORT_LIST
  *ld2++ = concat (LD_INIT_SWITCH, ":", initname, ":", fininame, NULL);
#else
  *ld2++ = LD_INIT_SWITCH;
  *ld2++ = initname;
  *ld2++ = LD_FINI_SWITCH;
  *ld2++ = fininame;
#endif
#endif

#ifdef COLLECT_EXPORT_LIST
  if (shared_obj)
    {
      /* If we did not add export flag to link arguments before, add it to
	 second link phase now.  No new exports should have been added.  */
      if (! exports.first)
	*ld2++ = concat ("-bE:", export_file, NULL);

#ifdef TARGET_AIX_VERSION
      add_to_list (&exports, aix_shared_initname);
      add_to_list (&exports, aix_shared_fininame);
#endif

#ifndef LD_INIT_SWITCH
      add_to_list (&exports, initname);
      add_to_list (&exports, fininame);
      add_to_list (&exports, "_GLOBAL__DI");
      add_to_list (&exports, "_GLOBAL__DD");
#endif
      exportf = fopen (export_file, "w");
      if (exportf == (FILE *) 0)
	fatal_error ("fopen %s: %m", export_file);
      write_aix_file (exportf, exports.first);
      if (fclose (exportf))
	fatal_error ("fclose %s: %m", export_file);
    }
#endif

  /* End of arguments to second link phase.  */
  *ld2 = (char*) 0;

  if (debug)
    {
      fprintf (stderr, "\n========== output_file = %s, c_file = %s\n",
	       output_file, c_file);
      write_c_file (stderr, "stderr");
      fprintf (stderr, "========== end of c_file\n\n");
#ifdef COLLECT_EXPORT_LIST
      fprintf (stderr, "\n========== export_file = %s\n", export_file);
      write_aix_file (stderr, exports.first);
      fprintf (stderr, "========== end of export_file\n\n");
#endif
    }

  /* Assemble the constructor and destructor tables.
     Link the tables in with the rest of the program.  */

  fork_execute ("gcc",  c_argv);
#ifdef COLLECT_EXPORT_LIST
  /* On AIX we must call tlink because of possible templates resolution.  */
  do_tlink (ld2_argv, object_lst);

  if (lto_mode)
    maybe_run_lto_and_relink (ld2_argv, object_lst, object, false);
#else
  /* Otherwise, simply call ld because tlink is already done.  */
  if (lto_mode)
    maybe_run_lto_and_relink (ld2_argv, object_lst, object, true);
  else
    {
      fork_execute ("ld", ld2_argv);
      post_ld_pass (false);
    }

  /* Let scan_prog_file do any final mods (OSF/rose needs this for
     constructors/destructors in shared libraries.  */
  scan_prog_file (output_file, PASS_SECOND, SCAN_ALL);
#endif

  maybe_unlink (c_file);
  maybe_unlink (o_file);

#ifdef COLLECT_EXPORT_LIST
  maybe_unlink (export_file);
#endif

  return 0;
}


/* Wait for a process to finish, and exit if a nonzero status is found.  */

int
collect_wait (const char *prog, struct pex_obj *pex)
{
  int status;

  if (!pex_get_status (pex, 1, &status))
    fatal_error ("can't get program status: %m");
  pex_free (pex);

  if (status)
    {
      if (WIFSIGNALED (status))
	{
	  int sig = WTERMSIG (status);
	  error ("%s terminated with signal %d [%s]%s",
<<<<<<< HEAD
		 prog, sig, strsignal(sig),
		 WCOREDUMP(status) ? ", core dumped" : "");
=======
		 prog, sig, strsignal (sig),
		 WCOREDUMP (status) ? ", core dumped" : "");
>>>>>>> a7aa3838
	  exit (FATAL_EXIT_CODE);
	}

      if (WIFEXITED (status))
	return WEXITSTATUS (status);
    }
  return 0;
}

static void
do_wait (const char *prog, struct pex_obj *pex)
{
  int ret = collect_wait (prog, pex);
  if (ret != 0)
    {
      error ("%s returned %d exit status", prog, ret);
      exit (ret);
    }

  if (response_file)
    {
      unlink (response_file);
      response_file = NULL;
    }
}


/* Execute a program, and wait for the reply.  */

struct pex_obj *
collect_execute (const char *prog, char **argv, const char *outname,
		 const char *errname, int flags)
{
  struct pex_obj *pex;
  const char *errmsg;
  int err;
  char *response_arg = NULL;
  char *response_argv[3] ATTRIBUTE_UNUSED;

  if (HAVE_GNU_LD && at_file_supplied && argv[0] != NULL)
    {
      /* If using @file arguments, create a temporary file and put the
         contents of argv into it.  Then change argv to an array corresponding
         to a single argument @FILE, where FILE is the temporary filename.  */

      char **current_argv = argv + 1;
      char *argv0 = argv[0];
      int status;
      FILE *f;

      /* Note: we assume argv contains at least one element; this is
         checked above.  */

      response_file = make_temp_file ("");

      f = fopen (response_file, "w");

      if (f == NULL)
        fatal_error ("could not open response file %s", response_file);

      status = writeargv (current_argv, f);

      if (status)
        fatal_error ("could not write to response file %s", response_file);

      status = fclose (f);

      if (EOF == status)
        fatal_error ("could not close response file %s", response_file);

      response_arg = concat ("@", response_file, NULL);
      response_argv[0] = argv0;
      response_argv[1] = response_arg;
      response_argv[2] = NULL;

      argv = response_argv;
    }

  if (vflag || debug)
    {
      char **p_argv;
      const char *str;

      if (argv[0])
	fprintf (stderr, "%s", argv[0]);
      else
	notice ("[cannot find %s]", prog);

      for (p_argv = &argv[1]; (str = *p_argv) != (char *) 0; p_argv++)
	fprintf (stderr, " %s", str);

      fprintf (stderr, "\n");
    }

  fflush (stdout);
  fflush (stderr);

  /* If we cannot find a program we need, complain error.  Do this here
     since we might not end up needing something that we could not find.  */

  if (argv[0] == 0)
    fatal_error ("cannot find '%s'", prog);

  pex = pex_init (0, "collect2", NULL);
  if (pex == NULL)
    fatal_error ("pex_init failed: %m");

  errmsg = pex_run (pex, flags, argv[0], argv, outname,
		    errname, &err);
  if (errmsg != NULL)
    {
      if (err != 0)
	{
	  errno = err;
	  fatal_error ("%s: %m", _(errmsg));
	}
      else
	fatal_error (errmsg);
    }

  free (response_arg);

  return pex;
}

static void
fork_execute (const char *prog, char **argv)
{
  struct pex_obj *pex;

  pex = collect_execute (prog, argv, NULL, NULL, PEX_LAST | PEX_SEARCH);
  do_wait (prog, pex);
}

/* Unlink FILE unless we are debugging or this is the output_file
   and we may not unlink it.  */

static void
maybe_unlink (const char *file)
{
  if (debug)
    {
      notice ("[Leaving %s]\n", file);
      return;
    }

  if (file == output_file && !may_unlink_output_file)
    return;

  unlink_if_ordinary (file);
}

/* Call maybe_unlink on the NULL-terminated list, FILE_LIST.  */

static void
maybe_unlink_list (char **file_list)
{
  char **tmp = file_list;

  while (*tmp)
    maybe_unlink (*(tmp++));
}


static long sequence_number = 0;

/* Add a name to a linked list.  */

static void
add_to_list (struct head *head_ptr, const char *name)
{
  struct id *newid
    = (struct id *) xcalloc (sizeof (struct id) + strlen (name), 1);
  struct id *p;
  strcpy (newid->name, name);

  if (head_ptr->first)
    head_ptr->last->next = newid;
  else
    head_ptr->first = newid;

  /* Check for duplicate symbols.  */
  for (p = head_ptr->first;
       strcmp (name, p->name) != 0;
       p = p->next)
    ;
  if (p != newid)
    {
      head_ptr->last->next = 0;
      free (newid);
      return;
    }

  newid->sequence = ++sequence_number;
  head_ptr->last = newid;
  head_ptr->number++;
}

/* Grab the init priority number from an init function name that
   looks like "_GLOBAL_.I.12345.foo".  */

static int
extract_init_priority (const char *name)
{
  int pos = 0, pri;

#ifdef TARGET_AIX_VERSION
  /* Run dependent module initializers before any constructors in this
     module.  */
  switch (is_ctor_dtor (name))
    {
    case SYM_AIXI:
    case SYM_AIXD:
      return INT_MIN;
    default:
      break;
    }
#endif

  while (name[pos] == '_')
    ++pos;
  pos += 10; /* strlen ("GLOBAL__X_") */

  /* Extract init_p number from ctor/dtor name.  */
  pri = atoi (name + pos);
  return pri ? pri : DEFAULT_INIT_PRIORITY;
}

/* Insertion sort the ids from ctor/dtor list HEAD_PTR in descending order.
   ctors will be run from right to left, dtors from left to right.  */

static void
sort_ids (struct head *head_ptr)
{
  /* id holds the current element to insert.  id_next holds the next
     element to insert.  id_ptr iterates through the already sorted elements
     looking for the place to insert id.  */
  struct id *id, *id_next, **id_ptr;

  id = head_ptr->first;

  /* We don't have any sorted elements yet.  */
  head_ptr->first = NULL;

  for (; id; id = id_next)
    {
      id_next = id->next;
      id->sequence = extract_init_priority (id->name);

      for (id_ptr = &(head_ptr->first); ; id_ptr = &((*id_ptr)->next))
	if (*id_ptr == NULL
	    /* If the sequence numbers are the same, we put the id from the
	       file later on the command line later in the list.  */
	    || id->sequence > (*id_ptr)->sequence
	    /* Hack: do lexical compare, too.
	    || (id->sequence == (*id_ptr)->sequence
		&& strcmp (id->name, (*id_ptr)->name) > 0) */
	    )
	  {
	    id->next = *id_ptr;
	    *id_ptr = id;
	    break;
	  }
    }

  /* Now set the sequence numbers properly so write_c_file works.  */
  for (id = head_ptr->first; id; id = id->next)
    id->sequence = ++sequence_number;
}

/* Write: `prefix', the names on list LIST, `suffix'.  */

static void
write_list (FILE *stream, const char *prefix, struct id *list)
{
  while (list)
    {
      fprintf (stream, "%sx%d,\n", prefix, list->sequence);
      list = list->next;
    }
}

#ifdef COLLECT_EXPORT_LIST
/* This function is really used only on AIX, but may be useful.  */
#if 0
static int
is_in_list (const char *prefix, struct id *list)
{
  while (list)
    {
      if (!strcmp (prefix, list->name)) return 1;
      list = list->next;
    }
    return 0;
}
#endif
#endif /* COLLECT_EXPORT_LIST */

/* Added for debugging purpose.  */
#ifdef COLLECT_EXPORT_LIST
static void
dump_list (FILE *stream, const char *prefix, struct id *list)
{
  while (list)
    {
      fprintf (stream, "%s%s,\n", prefix, list->name);
      list = list->next;
    }
}
#endif

#if 0
static void
dump_prefix_list (FILE *stream, const char *prefix, struct prefix_list *list)
{
  while (list)
    {
      fprintf (stream, "%s%s,\n", prefix, list->prefix);
      list = list->next;
    }
}
#endif

static void
write_list_with_asm (FILE *stream, const char *prefix, struct id *list)
{
  while (list)
    {
      fprintf (stream, "%sx%d __asm__ (\"%s\");\n",
	       prefix, list->sequence, list->name);
      list = list->next;
    }
}

/* Write out the constructor and destructor tables statically (for a shared
   object), along with the functions to execute them.  */

static void
write_c_file_stat (FILE *stream, const char *name ATTRIBUTE_UNUSED)
{
  const char *p, *q;
  char *prefix, *r;
  int frames = (frame_tables.number > 0);

  /* Figure out name of output_file, stripping off .so version.  */
  q = p = lbasename (output_file);

  while (q)
    {
      q = strchr (q,'.');
      if (q == 0)
	{
	  q = p + strlen (p);
	  break;
	}
      else
	{
	  if (filename_ncmp (q, SHLIB_SUFFIX, strlen (SHLIB_SUFFIX)) == 0)
	    {
	      q += strlen (SHLIB_SUFFIX);
	      break;
	    }
	  else
	    q++;
	}
    }
  /* q points to null at end of the string (or . of the .so version) */
  prefix = XNEWVEC (char, q - p + 1);
  strncpy (prefix, p, q - p);
  prefix[q - p] = 0;
  for (r = prefix; *r; r++)
    if (!ISALNUM ((unsigned char)*r))
      *r = '_';
  if (debug)
    notice ("\nwrite_c_file - output name is %s, prefix is %s\n",
	    output_file, prefix);

  initname = concat ("_GLOBAL__FI_", prefix, NULL);
  fininame = concat ("_GLOBAL__FD_", prefix, NULL);
#ifdef TARGET_AIX_VERSION
  aix_shared_initname = concat ("_GLOBAL__AIXI_", prefix, NULL);
  aix_shared_fininame = concat ("_GLOBAL__AIXD_", prefix, NULL);
#endif

  free (prefix);

  /* Write the tables as C code.  */

  /* This count variable is used to prevent multiple calls to the
     constructors/destructors.
     This guard against multiple calls is important on AIX as the initfini
     functions are deliberately invoked multiple times as part of the
     mechanisms GCC uses to order constructors across different dependent
     shared libraries (see config/rs6000/aix.h).
   */
  fprintf (stream, "static int count;\n");
  fprintf (stream, "typedef void entry_pt();\n");
  write_list_with_asm (stream, "extern entry_pt ", constructors.first);

  if (frames)
    {
      write_list_with_asm (stream, "extern void *", frame_tables.first);

      fprintf (stream, "\tstatic void *frame_table[] = {\n");
      write_list (stream, "\t\t&", frame_tables.first);
      fprintf (stream, "\t0\n};\n");

      /* This must match what's in frame.h.  */
      fprintf (stream, "struct object {\n");
      fprintf (stream, "  void *pc_begin;\n");
      fprintf (stream, "  void *pc_end;\n");
      fprintf (stream, "  void *fde_begin;\n");
      fprintf (stream, "  void *fde_array;\n");
      fprintf (stream, "  __SIZE_TYPE__ count;\n");
      fprintf (stream, "  struct object *next;\n");
      fprintf (stream, "};\n");

      fprintf (stream, "extern void __register_frame_info_table (void *, struct object *);\n");
      fprintf (stream, "extern void *__deregister_frame_info (void *);\n");

      fprintf (stream, "static void reg_frame () {\n");
      fprintf (stream, "\tstatic struct object ob;\n");
      fprintf (stream, "\t__register_frame_info_table (frame_table, &ob);\n");
      fprintf (stream, "\t}\n");

      fprintf (stream, "static void dereg_frame () {\n");
      fprintf (stream, "\t__deregister_frame_info (frame_table);\n");
      fprintf (stream, "\t}\n");
    }

  fprintf (stream, "void %s() {\n", initname);
  if (constructors.number > 0 || frames)
    {
      fprintf (stream, "\tstatic entry_pt *ctors[] = {\n");
      write_list (stream, "\t\t", constructors.first);
      if (frames)
	fprintf (stream, "\treg_frame,\n");
      fprintf (stream, "\t};\n");
      fprintf (stream, "\tentry_pt **p;\n");
      fprintf (stream, "\tif (count++ != 0) return;\n");
      fprintf (stream, "\tp = ctors + %d;\n", constructors.number + frames);
      fprintf (stream, "\twhile (p > ctors) (*--p)();\n");
    }
  else
    fprintf (stream, "\t++count;\n");
  fprintf (stream, "}\n");
  write_list_with_asm (stream, "extern entry_pt ", destructors.first);
  fprintf (stream, "void %s() {\n", fininame);
  if (destructors.number > 0 || frames)
    {
      fprintf (stream, "\tstatic entry_pt *dtors[] = {\n");
      write_list (stream, "\t\t", destructors.first);
      if (frames)
	fprintf (stream, "\tdereg_frame,\n");
      fprintf (stream, "\t};\n");
      fprintf (stream, "\tentry_pt **p;\n");
      fprintf (stream, "\tif (--count != 0) return;\n");
      fprintf (stream, "\tp = dtors;\n");
      fprintf (stream, "\twhile (p < dtors + %d) (*p++)();\n",
	       destructors.number + frames);
    }
  fprintf (stream, "}\n");

  if (shared_obj)
    {
      COLLECT_SHARED_INIT_FUNC (stream, initname);
      COLLECT_SHARED_FINI_FUNC (stream, fininame);
    }
}

/* Write the constructor/destructor tables.  */

#ifndef LD_INIT_SWITCH
static void
write_c_file_glob (FILE *stream, const char *name ATTRIBUTE_UNUSED)
{
  /* Write the tables as C code.  */

  int frames = (frame_tables.number > 0);

  fprintf (stream, "typedef void entry_pt();\n\n");

  write_list_with_asm (stream, "extern entry_pt ", constructors.first);

  if (frames)
    {
      write_list_with_asm (stream, "extern void *", frame_tables.first);

      fprintf (stream, "\tstatic void *frame_table[] = {\n");
      write_list (stream, "\t\t&", frame_tables.first);
      fprintf (stream, "\t0\n};\n");

      /* This must match what's in frame.h.  */
      fprintf (stream, "struct object {\n");
      fprintf (stream, "  void *pc_begin;\n");
      fprintf (stream, "  void *pc_end;\n");
      fprintf (stream, "  void *fde_begin;\n");
      fprintf (stream, "  void *fde_array;\n");
      fprintf (stream, "  __SIZE_TYPE__ count;\n");
      fprintf (stream, "  struct object *next;\n");
      fprintf (stream, "};\n");

      fprintf (stream, "extern void __register_frame_info_table (void *, struct object *);\n");
      fprintf (stream, "extern void *__deregister_frame_info (void *);\n");

      fprintf (stream, "static void reg_frame () {\n");
      fprintf (stream, "\tstatic struct object ob;\n");
      fprintf (stream, "\t__register_frame_info_table (frame_table, &ob);\n");
      fprintf (stream, "\t}\n");

      fprintf (stream, "static void dereg_frame () {\n");
      fprintf (stream, "\t__deregister_frame_info (frame_table);\n");
      fprintf (stream, "\t}\n");
    }

  fprintf (stream, "\nentry_pt * __CTOR_LIST__[] = {\n");
  fprintf (stream, "\t(entry_pt *) %d,\n", constructors.number + frames);
  write_list (stream, "\t", constructors.first);
  if (frames)
    fprintf (stream, "\treg_frame,\n");
  fprintf (stream, "\t0\n};\n\n");

  write_list_with_asm (stream, "extern entry_pt ", destructors.first);

  fprintf (stream, "\nentry_pt * __DTOR_LIST__[] = {\n");
  fprintf (stream, "\t(entry_pt *) %d,\n", destructors.number + frames);
  write_list (stream, "\t", destructors.first);
  if (frames)
    fprintf (stream, "\tdereg_frame,\n");
  fprintf (stream, "\t0\n};\n\n");

  fprintf (stream, "extern entry_pt %s;\n", NAME__MAIN);
  fprintf (stream, "entry_pt *__main_reference = %s;\n\n", NAME__MAIN);
}
#endif /* ! LD_INIT_SWITCH */

static void
write_c_file (FILE *stream, const char *name)
{
#ifndef LD_INIT_SWITCH
  if (! shared_obj)
    write_c_file_glob (stream, name);
  else
#endif
    write_c_file_stat (stream, name);
}

#ifdef COLLECT_EXPORT_LIST
static void
write_aix_file (FILE *stream, struct id *list)
{
  for (; list; list = list->next)
    {
      fputs (list->name, stream);
      putc ('\n', stream);
    }
}
#endif

#ifdef OBJECT_FORMAT_NONE

/* Check to make sure the file is an LTO object file.  */

static bool
maybe_lto_object_file (const char *prog_name)
{
  FILE *f;
  unsigned char buf[4];
  int i;

  static unsigned char elfmagic[4] = { 0x7f, 'E', 'L', 'F' };
  static unsigned char coffmagic[2] = { 0x4c, 0x01 };
  static unsigned char coffmagic_x64[2] = { 0x64, 0x86 };
  static unsigned char machomagic[4][4] = {
    { 0xcf, 0xfa, 0xed, 0xfe },
    { 0xce, 0xfa, 0xed, 0xfe },
    { 0xfe, 0xed, 0xfa, 0xcf },
    { 0xfe, 0xed, 0xfa, 0xce }
  };

  f = fopen (prog_name, "rb");
  if (f == NULL)
    return false;
  if (fread (buf, sizeof (buf), 1, f) != 1)
    buf[0] = 0;
  fclose (f);

  if (memcmp (buf, elfmagic, sizeof (elfmagic)) == 0
      || memcmp (buf, coffmagic, sizeof (coffmagic)) == 0
      || memcmp (buf, coffmagic_x64, sizeof (coffmagic_x64)) == 0)
    return true;
  for (i = 0; i < 4; i++)
    if (memcmp (buf, machomagic[i], sizeof (machomagic[i])) == 0)
      return true;

  return false;
}

/* Generic version to scan the name list of the loaded program for
   the symbols g++ uses for static constructors and destructors.  */

static void
scan_prog_file (const char *prog_name, scanpass which_pass,
		scanfilter filter)
{
  void (*int_handler) (int);
#ifdef SIGQUIT
  void (*quit_handler) (int);
#endif
  char *real_nm_argv[4];
  const char **nm_argv = CONST_CAST2 (const char **, char**, real_nm_argv);
  int argc = 0;
  struct pex_obj *pex;
  const char *errmsg;
  int err;
  char *p, buf[1024];
  FILE *inf;
  int found_lto = 0;

  if (which_pass == PASS_SECOND)
    return;

  /* LTO objects must be in a known format.  This check prevents
     us from accepting an archive containing LTO objects, which
     gcc cannot currently handle.  */
  if (which_pass == PASS_LTOINFO && !maybe_lto_object_file (prog_name))
    return;

  /* If we do not have an `nm', complain.  */
  if (nm_file_name == 0)
    fatal_error ("cannot find 'nm'");

  nm_argv[argc++] = nm_file_name;
  if (NM_FLAGS[0] != '\0')
    nm_argv[argc++] = NM_FLAGS;

  nm_argv[argc++] = prog_name;
  nm_argv[argc++] = (char *) 0;

  /* Trace if needed.  */
  if (vflag)
    {
      const char **p_argv;
      const char *str;

      for (p_argv = &nm_argv[0]; (str = *p_argv) != (char *) 0; p_argv++)
	fprintf (stderr, " %s", str);

      fprintf (stderr, "\n");
    }

  fflush (stdout);
  fflush (stderr);

  pex = pex_init (PEX_USE_PIPES, "collect2", NULL);
  if (pex == NULL)
    fatal_error ("pex_init failed: %m");

  errmsg = pex_run (pex, 0, nm_file_name, real_nm_argv, NULL, HOST_BIT_BUCKET,
		    &err);
  if (errmsg != NULL)
    {
      if (err != 0)
	{
	  errno = err;
	  fatal_error ("%s: %m", _(errmsg));
	}
      else
	fatal_error (errmsg);
    }

  int_handler  = (void (*) (int)) signal (SIGINT,  SIG_IGN);
#ifdef SIGQUIT
  quit_handler = (void (*) (int)) signal (SIGQUIT, SIG_IGN);
#endif

  inf = pex_read_output (pex, 0);
  if (inf == NULL)
    fatal_error ("can't open nm output: %m");

  if (debug)
    {
      if (which_pass == PASS_LTOINFO)
        fprintf (stderr, "\nnm output with LTO info marker symbol.\n");
      else
        fprintf (stderr, "\nnm output with constructors/destructors.\n");
    }

  /* Read each line of nm output.  */
  while (fgets (buf, sizeof buf, inf) != (char *) 0)
    {
      int ch, ch2;
      char *name, *end;

      if (debug)
        fprintf (stderr, "\t%s\n", buf);

      if (which_pass == PASS_LTOINFO)
        {
          if (found_lto)
            continue;

          /* Look for the LTO info marker symbol, and add filename to
             the LTO objects list if found.  */
          for (p = buf; (ch = *p) != '\0' && ch != '\n'; p++)
            if (ch == ' '  && p[1] == '_' && p[2] == '_'
		&& (strncmp (p + (p[3] == '_' ? 2 : 1), "__gnu_lto_v1", 12) == 0)
		&& ISSPACE (p[p[3] == '_' ? 14 : 13]))
              {
                add_lto_object (&lto_objects, prog_name);

                /* We need to read all the input, so we can't just
                   return here.  But we can avoid useless work.  */
                found_lto = 1;

                break;
              }

	  continue;
        }

      /* If it contains a constructor or destructor name, add the name
	 to the appropriate list unless this is a kind of symbol we're
	 not supposed to even consider.  */

      for (p = buf; (ch = *p) != '\0' && ch != '\n' && ch != '_'; p++)
	if (ch == ' ' && p[1] == 'U' && p[2] == ' ')
	  break;

      if (ch != '_')
	continue;

      name = p;
      /* Find the end of the symbol name.
	 Do not include `|', because Encore nm can tack that on the end.  */
      for (end = p; (ch2 = *end) != '\0' && !ISSPACE (ch2) && ch2 != '|';
	   end++)
	continue;


      *end = '\0';

      switch (is_ctor_dtor (name))
	{
	case SYM_CTOR:
	  if (! (filter & SCAN_CTOR))
	    break;
	  if (which_pass != PASS_LIB)
	    add_to_list (&constructors, name);
	  break;

	case SYM_DTOR:
	  if (! (filter & SCAN_DTOR))
	    break;
	  if (which_pass != PASS_LIB)
	    add_to_list (&destructors, name);
	  break;

	case SYM_INIT:
	  if (! (filter & SCAN_INIT))
	    break;
	  if (which_pass != PASS_LIB)
	    fatal_error ("init function found in object %s", prog_name);
#ifndef LD_INIT_SWITCH
	  add_to_list (&constructors, name);
#endif
	  break;

	case SYM_FINI:
	  if (! (filter & SCAN_FINI))
	    break;
	  if (which_pass != PASS_LIB)
	    fatal_error ("fini function found in object %s", prog_name);
#ifndef LD_FINI_SWITCH
	  add_to_list (&destructors, name);
#endif
	  break;

	case SYM_DWEH:
	  if (! (filter & SCAN_DWEH))
	    break;
	  if (which_pass != PASS_LIB)
	    add_to_list (&frame_tables, name);
	  break;

	default:		/* not a constructor or destructor */
	  continue;
	}
    }

  if (debug)
    fprintf (stderr, "\n");

  do_wait (nm_file_name, pex);

  signal (SIGINT,  int_handler);
#ifdef SIGQUIT
  signal (SIGQUIT, quit_handler);
#endif
}

#ifdef LDD_SUFFIX

/* Use the List Dynamic Dependencies program to find shared libraries that
   the output file depends upon and their initialization/finalization
   routines, if any.  */

static void
scan_libraries (const char *prog_name)
{
  static struct head libraries;		/* list of shared libraries found */
  struct id *list;
  void (*int_handler) (int);
#ifdef SIGQUIT
  void (*quit_handler) (int);
#endif
  char *real_ldd_argv[4];
  const char **ldd_argv = CONST_CAST2 (const char **, char **, real_ldd_argv);
  int argc = 0;
  struct pex_obj *pex;
  const char *errmsg;
  int err;
  char buf[1024];
  FILE *inf;

  /* If we do not have an `ldd', complain.  */
  if (ldd_file_name == 0)
    {
      error ("cannot find 'ldd'");
      return;
    }

  ldd_argv[argc++] = ldd_file_name;
  ldd_argv[argc++] = prog_name;
  ldd_argv[argc++] = (char *) 0;

  /* Trace if needed.  */
  if (vflag)
    {
      const char **p_argv;
      const char *str;

      for (p_argv = &ldd_argv[0]; (str = *p_argv) != (char *) 0; p_argv++)
	fprintf (stderr, " %s", str);

      fprintf (stderr, "\n");
    }

  fflush (stdout);
  fflush (stderr);

  pex = pex_init (PEX_USE_PIPES, "collect2", NULL);
  if (pex == NULL)
    fatal_error ("pex_init failed: %m");

  errmsg = pex_run (pex, 0, ldd_file_name, real_ldd_argv, NULL, NULL, &err);
  if (errmsg != NULL)
    {
      if (err != 0)
	{
	  errno = err;
	  fatal_error ("%s: %m", _(errmsg));
	}
      else
	fatal_error (errmsg);
    }

  int_handler  = (void (*) (int)) signal (SIGINT,  SIG_IGN);
#ifdef SIGQUIT
  quit_handler = (void (*) (int)) signal (SIGQUIT, SIG_IGN);
#endif

  inf = pex_read_output (pex, 0);
  if (inf == NULL)
    fatal_error ("can't open ldd output: %m");

  if (debug)
    notice ("\nldd output with constructors/destructors.\n");

  /* Read each line of ldd output.  */
  while (fgets (buf, sizeof buf, inf) != (char *) 0)
    {
      int ch2;
      char *name, *end, *p = buf;

      /* Extract names of libraries and add to list.  */
      PARSE_LDD_OUTPUT (p);
      if (p == 0)
	continue;

      name = p;
      if (strncmp (name, "not found", sizeof ("not found") - 1) == 0)
	fatal_error ("dynamic dependency %s not found", buf);

      /* Find the end of the symbol name.  */
      for (end = p;
	   (ch2 = *end) != '\0' && ch2 != '\n' && !ISSPACE (ch2) && ch2 != '|';
	   end++)
	continue;
      *end = '\0';

      if (access (name, R_OK) == 0)
	add_to_list (&libraries, name);
      else
	fatal_error ("unable to open dynamic dependency '%s'", buf);

      if (debug)
	fprintf (stderr, "\t%s\n", buf);
    }
  if (debug)
    fprintf (stderr, "\n");

  do_wait (ldd_file_name, pex);

  signal (SIGINT,  int_handler);
#ifdef SIGQUIT
  signal (SIGQUIT, quit_handler);
#endif

  /* Now iterate through the library list adding their symbols to
     the list.  */
  for (list = libraries.first; list; list = list->next)
    scan_prog_file (list->name, PASS_LIB, SCAN_ALL);
}

#endif /* LDD_SUFFIX */

#endif /* OBJECT_FORMAT_NONE */


/*
 * COFF specific stuff.
 */

#ifdef OBJECT_FORMAT_COFF

#if defined (EXTENDED_COFF)

#   define GCC_SYMBOLS(X)	(SYMHEADER (X).isymMax + SYMHEADER (X).iextMax)
#   define GCC_SYMENT		SYMR
#   define GCC_OK_SYMBOL(X)	((X).st == stProc || (X).st == stGlobal)
#   define GCC_SYMINC(X)	(1)
#   define GCC_SYMZERO(X)	(SYMHEADER (X).isymMax)
#   define GCC_CHECK_HDR(X)	(PSYMTAB (X) != 0)

#else

#   define GCC_SYMBOLS(X)	(HEADER (ldptr).f_nsyms)
#   define GCC_SYMENT		SYMENT
#   if defined (C_WEAKEXT)
#     define GCC_OK_SYMBOL(X) \
       (((X).n_sclass == C_EXT || (X).n_sclass == C_WEAKEXT) && \
	((X).n_scnum > N_UNDEF) && \
	(aix64_flag \
	 || (((X).n_type & N_TMASK) == (DT_NON << N_BTSHFT) \
	     || ((X).n_type & N_TMASK) == (DT_FCN << N_BTSHFT))))
#     define GCC_UNDEF_SYMBOL(X) \
       (((X).n_sclass == C_EXT || (X).n_sclass == C_WEAKEXT) && \
	((X).n_scnum == N_UNDEF))
#   else
#     define GCC_OK_SYMBOL(X) \
       (((X).n_sclass == C_EXT) && \
	((X).n_scnum > N_UNDEF) && \
	(aix64_flag \
	 || (((X).n_type & N_TMASK) == (DT_NON << N_BTSHFT) \
	     || ((X).n_type & N_TMASK) == (DT_FCN << N_BTSHFT))))
#     define GCC_UNDEF_SYMBOL(X) \
       (((X).n_sclass == C_EXT) && ((X).n_scnum == N_UNDEF))
#   endif
#   define GCC_SYMINC(X)	((X).n_numaux+1)
#   define GCC_SYMZERO(X)	0

/* 0757 = U803XTOCMAGIC (AIX 4.3) and 0767 = U64_TOCMAGIC (AIX V5) */
#if TARGET_AIX_VERSION >= 51
#   define GCC_CHECK_HDR(X) \
     (((HEADER (X).f_magic == U802TOCMAGIC && ! aix64_flag) \
       || (HEADER (X).f_magic == 0767 && aix64_flag)) \
      && !(HEADER (X).f_flags & F_LOADONLY))
#else
#   define GCC_CHECK_HDR(X) \
     (((HEADER (X).f_magic == U802TOCMAGIC && ! aix64_flag) \
       || (HEADER (X).f_magic == 0757 && aix64_flag)) \
      && !(HEADER (X).f_flags & F_LOADONLY))
#endif

#endif

#ifdef COLLECT_EXPORT_LIST
/* Array of standard AIX libraries which should not
   be scanned for ctors/dtors.  */
static const char *const aix_std_libs[] = {
  "/unix",
  "/lib/libc.a",
  "/lib/libm.a",
  "/lib/libc_r.a",
  "/lib/libm_r.a",
  "/usr/lib/libc.a",
  "/usr/lib/libm.a",
  "/usr/lib/libc_r.a",
  "/usr/lib/libm_r.a",
  "/usr/lib/threads/libc.a",
  "/usr/ccs/lib/libc.a",
  "/usr/ccs/lib/libm.a",
  "/usr/ccs/lib/libc_r.a",
  "/usr/ccs/lib/libm_r.a",
  NULL
};

/* This function checks the filename and returns 1
   if this name matches the location of a standard AIX library.  */
static int ignore_library (const char *);
static int
ignore_library (const char *name)
{
  const char *const *p;
  size_t length;

  if (target_system_root[0] != '\0')
    {
      length = strlen (target_system_root);
      if (strncmp (name, target_system_root, length) != 0)
	return 0;
      name += length;
    }
  for (p = &aix_std_libs[0]; *p != NULL; ++p)
    if (strcmp (name, *p) == 0)
      return 1;
  return 0;
}
#endif /* COLLECT_EXPORT_LIST */

#if defined (HAVE_DECL_LDGETNAME) && !HAVE_DECL_LDGETNAME
extern char *ldgetname (LDFILE *, GCC_SYMENT *);
#endif

/* COFF version to scan the name list of the loaded program for
   the symbols g++ uses for static constructors and destructors.  */

static void
scan_prog_file (const char *prog_name, scanpass which_pass,
		scanfilter filter)
{
  LDFILE *ldptr = NULL;
  int sym_index, sym_count;
  int is_shared = 0;

  if (which_pass != PASS_FIRST && which_pass != PASS_OBJ)
    return;

#ifdef COLLECT_EXPORT_LIST
  /* We do not need scanning for some standard C libraries.  */
  if (which_pass == PASS_FIRST && ignore_library (prog_name))
    return;

  /* On AIX we have a loop, because there is not much difference
     between an object and an archive. This trick allows us to
     eliminate scan_libraries() function.  */
  do
    {
#endif
      /* Some platforms (e.g. OSF4) declare ldopen as taking a
	 non-const char * filename parameter, even though it will not
	 modify that string.  So we must cast away const-ness here,
	 using CONST_CAST to prevent complaints from -Wcast-qual.  */
      if ((ldptr = ldopen (CONST_CAST (char *, prog_name), ldptr)) != NULL)
	{
	  if (! MY_ISCOFF (HEADER (ldptr).f_magic))
	    fatal_error ("%s: not a COFF file", prog_name);

	  if (GCC_CHECK_HDR (ldptr))
	    {
	      sym_count = GCC_SYMBOLS (ldptr);
	      sym_index = GCC_SYMZERO (ldptr);

#ifdef COLLECT_EXPORT_LIST
	      /* Is current archive member a shared object?  */
	      is_shared = HEADER (ldptr).f_flags & F_SHROBJ;
#endif

	      while (sym_index < sym_count)
		{
		  GCC_SYMENT symbol;

		  if (ldtbread (ldptr, sym_index, &symbol) <= 0)
		    break;
		  sym_index += GCC_SYMINC (symbol);

		  if (GCC_OK_SYMBOL (symbol))
		    {
		      char *name;

		      if ((name = ldgetname (ldptr, &symbol)) == NULL)
			continue;		/* Should never happen.  */

#ifdef XCOFF_DEBUGGING_INFO
		      /* All AIX function names have a duplicate entry
			 beginning with a dot.  */
		      if (*name == '.')
			++name;
#endif

		      switch (is_ctor_dtor (name))
			{
#if TARGET_AIX_VERSION
		      /* Add AIX shared library initalisers/finalisers
			 to the constructors/destructors list of the
			 current module.  */
			case SYM_AIXI:
			  if (! (filter & SCAN_CTOR))
			    break;
			  if (is_shared && !aixlazy_flag)
			    add_to_list (&constructors, name);
			  break;

			case SYM_AIXD:
			  if (! (filter & SCAN_DTOR))
			    break;
			  if (is_shared && !aixlazy_flag)
			    add_to_list (&destructors, name);
			  break;
#endif

			case SYM_CTOR:
			  if (! (filter & SCAN_CTOR))
			    break;
			  if (! is_shared)
			    add_to_list (&constructors, name);
#if defined (COLLECT_EXPORT_LIST) && !defined (LD_INIT_SWITCH)
			  if (which_pass == PASS_OBJ)
			    add_to_list (&exports, name);
#endif
			  break;

			case SYM_DTOR:
			  if (! (filter & SCAN_DTOR))
			    break;
			  if (! is_shared)
			    add_to_list (&destructors, name);
#if defined (COLLECT_EXPORT_LIST) && !defined (LD_INIT_SWITCH)
			  if (which_pass == PASS_OBJ)
			    add_to_list (&exports, name);
#endif
			  break;

#ifdef COLLECT_EXPORT_LIST
			case SYM_INIT:
			  if (! (filter & SCAN_INIT))
			    break;
#ifndef LD_INIT_SWITCH
			  if (is_shared)
			    add_to_list (&constructors, name);
#endif
			  break;

			case SYM_FINI:
			  if (! (filter & SCAN_FINI))
			    break;
#ifndef LD_INIT_SWITCH
			  if (is_shared)
			    add_to_list (&destructors, name);
#endif
			  break;
#endif

			case SYM_DWEH:
			  if (! (filter & SCAN_DWEH))
			    break;
			  if (! is_shared)
			    add_to_list (&frame_tables, name);
#if defined (COLLECT_EXPORT_LIST) && !defined (LD_INIT_SWITCH)
			  if (which_pass == PASS_OBJ)
			    add_to_list (&exports, name);
#endif
			  break;

			default:	/* not a constructor or destructor */
#ifdef COLLECT_EXPORT_LIST
			  /* Explicitly export all global symbols when
			     building a shared object on AIX, but do not
			     re-export symbols from another shared object
			     and do not export symbols if the user
			     provides an explicit export list.  */
			  if (shared_obj && !is_shared
			      && which_pass == PASS_OBJ && !export_flag)
			    add_to_list (&exports, name);
#endif
			  continue;
			}

		      if (debug)
#if !defined(EXTENDED_COFF)
			fprintf (stderr, "\tsec=%d class=%d type=%s%o %s\n",
				 symbol.n_scnum, symbol.n_sclass,
				 (symbol.n_type ? "0" : ""), symbol.n_type,
				 name);
#else
			fprintf (stderr,
				 "\tiss = %5d, value = %5ld, index = %5d, name = %s\n",
				 symbol.iss, (long) symbol.value, symbol.index, name);
#endif
		    }
		}
	    }
#ifdef COLLECT_EXPORT_LIST
	  else
	    {
	      /* If archive contains both 32-bit and 64-bit objects,
		 we want to skip objects in other mode so mismatch normal.  */
	      if (debug)
		fprintf (stderr, "%s : magic=%o aix64=%d mismatch\n",
			 prog_name, HEADER (ldptr).f_magic, aix64_flag);
	    }
#endif
	}
      else
	{
	  fatal_error ("%s: cannot open as COFF file", prog_name);
	}
#ifdef COLLECT_EXPORT_LIST
      /* On AIX loop continues while there are more members in archive.  */
    }
  while (ldclose (ldptr) == FAILURE);
#else
  /* Otherwise we simply close ldptr.  */
  (void) ldclose (ldptr);
#endif
}
#endif /* OBJECT_FORMAT_COFF */

#ifdef COLLECT_EXPORT_LIST
/* Given a library name without "lib" prefix, this function
   returns a full library name including a path.  */
static char *
resolve_lib_name (const char *name)
{
  char *lib_buf;
  int i, j, l = 0;
  /* Library extensions for AIX dynamic linking.  */
  const char * const libexts[2] = {"a", "so"};

  for (i = 0; libpaths[i]; i++)
    if (libpaths[i]->max_len > l)
      l = libpaths[i]->max_len;

  lib_buf = XNEWVEC (char, l + strlen (name) + 10);

  for (i = 0; libpaths[i]; i++)
    {
      struct prefix_list *list = libpaths[i]->plist;
      for (; list; list = list->next)
	{
	  /* The following lines are needed because path_prefix list
	     may contain directories both with trailing DIR_SEPARATOR and
	     without it.  */
	  const char *p = "";
	  if (!IS_DIR_SEPARATOR (list->prefix[strlen (list->prefix)-1]))
	    p = "/";
	  for (j = 0; j < 2; j++)
	    {
	      sprintf (lib_buf, "%s%slib%s.%s",
		       list->prefix, p, name,
		       libexts[(j + aixrtl_flag) % 2]);
	      if (debug) fprintf (stderr, "searching for: %s\n", lib_buf);
	      if (file_exists (lib_buf))
		{
		  if (debug) fprintf (stderr, "found: %s\n", lib_buf);
		  return (lib_buf);
		}
	    }
	}
    }
  if (debug)
    fprintf (stderr, "not found\n");
  else
    fatal_error ("library lib%s not found", name);
  return (NULL);
}
#endif /* COLLECT_EXPORT_LIST */

#ifdef COLLECT_RUN_DSYMUTIL
static int flag_dsym = false;
static int flag_idsym = false;

static void
process_args (int *argcp, char **argv) {
  int i, j;
  int argc = *argcp;
  for (i=0; i<argc; ++i)
    {
      if (strcmp (argv[i], "-dsym") == 0)
	{
	  flag_dsym = true;
	  /* Remove the flag, as we handle all processing for it.  */
	  j = i;
	  do
	    argv[j] = argv[j+1];
	  while (++j < argc);
	  --i;
	  argc = --(*argcp);
	}
      else if (strcmp (argv[i], "-idsym") == 0)
	{
	  flag_idsym = true;
	  /* Remove the flag, as we handle all processing for it.  */
	  j = i;
	  do
	    argv[j] = argv[j+1];
	  while (++j < argc);
	  --i;
	  argc = --(*argcp);
	}
    }
}

static void
do_dsymutil (const char *output_file) {
  const char *dsymutil = DSYMUTIL + 1;
  struct pex_obj *pex;
  char **real_argv = XCNEWVEC (char *, 3);
  const char ** argv = CONST_CAST2 (const char **, char **,
				    real_argv);

  argv[0] = dsymutil;
  argv[1] = output_file;
  argv[2] = (char *) 0;

  pex = collect_execute (dsymutil, real_argv, NULL, NULL, PEX_LAST | PEX_SEARCH);
  do_wait (dsymutil, pex);
}

static void
post_ld_pass (bool temp_file) {
  if (!(temp_file && flag_idsym) && !flag_dsym)
    return;
      
  do_dsymutil (output_file);
}
#else
static void
process_args (int *argcp ATTRIBUTE_UNUSED, char **argv ATTRIBUTE_UNUSED) { }
static void post_ld_pass (bool temp_file ATTRIBUTE_UNUSED) { }
#endif<|MERGE_RESOLUTION|>--- conflicted
+++ resolved
@@ -1876,13 +1876,8 @@
 	{
 	  int sig = WTERMSIG (status);
 	  error ("%s terminated with signal %d [%s]%s",
-<<<<<<< HEAD
-		 prog, sig, strsignal(sig),
-		 WCOREDUMP(status) ? ", core dumped" : "");
-=======
 		 prog, sig, strsignal (sig),
 		 WCOREDUMP (status) ? ", core dumped" : "");
->>>>>>> a7aa3838
 	  exit (FATAL_EXIT_CODE);
 	}
 
