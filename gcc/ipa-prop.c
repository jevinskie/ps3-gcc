--- conflicted
+++ resolved
@@ -2952,11 +2952,7 @@
 		 ie->caller->name (), ie->caller->order);
     }
   tree new_target = builtin_decl_implicit (BUILT_IN_UNREACHABLE);
-<<<<<<< HEAD
-  cgraph_get_create_node (new_target);
-=======
   cgraph_node::get_create (new_target);
->>>>>>> d5ad84b3
   return new_target;
 }
 
@@ -2997,11 +2993,6 @@
 	      if ((TREE_CODE (TREE_TYPE (t)) == FUNCTION_TYPE
 		   && DECL_FUNCTION_CODE (t) == BUILT_IN_UNREACHABLE)
 		  || !possible_polymorphic_call_target_p
-<<<<<<< HEAD
-		       (ie, cgraph_get_node (target)))
-		target = ipa_impossible_devirt_target (ie, target);
-	      return ipa_make_edge_direct_to_target (ie, target);
-=======
 		       (ie, cgraph_node::get (t)))
 		{
 		  /* Do not speculate builtin_unreachable, it is stupid!  */
@@ -3013,7 +3004,6 @@
 		  target = t;
 		  speculative = ie->indirect_info->vptr_changed;
 		}
->>>>>>> d5ad84b3
 	    }
 	}
     }
@@ -3055,11 +3045,6 @@
 
   if (target)
     {
-<<<<<<< HEAD
-      if (!possible_polymorphic_call_target_p (ie, cgraph_get_node (target)))
-	target = ipa_impossible_devirt_target (ie, target);
-      return ipa_make_edge_direct_to_target (ie, target);
-=======
       if (!possible_polymorphic_call_target_p
 	  (ie, cgraph_node::get_create (target)))
 	{
@@ -3068,7 +3053,6 @@
 	  target = ipa_impossible_devirt_target (ie, target);
 	}
       return ipa_make_edge_direct_to_target (ie, target, speculative);
->>>>>>> d5ad84b3
     }
   else
     return NULL;
@@ -3169,16 +3153,9 @@
       if (jfunc->type == IPA_JF_PASS_THROUGH
           && ipa_get_jf_pass_through_operation (jfunc) == NOP_EXPR)
 	{
-<<<<<<< HEAD
-	  if ((ici->agg_contents
-	       && !ipa_get_jf_pass_through_agg_preserved (jfunc))
-	      || (ici->polymorphic
-		  && !ipa_get_jf_pass_through_type_preserved (jfunc)))
-=======
 	  if (ici->agg_contents
 	      && !ipa_get_jf_pass_through_agg_preserved (jfunc)
 	      && !ici->polymorphic)
->>>>>>> d5ad84b3
 	    ici->param_index = -1;
 	  else
 	    {
@@ -3190,16 +3167,9 @@
 	}
       else if (jfunc->type == IPA_JF_ANCESTOR)
 	{
-<<<<<<< HEAD
-	  if ((ici->agg_contents
-	       && !ipa_get_jf_ancestor_agg_preserved (jfunc))
-	      || (ici->polymorphic
-		  && !ipa_get_jf_ancestor_type_preserved (jfunc)))
-=======
 	  if (ici->agg_contents
 	      && !ipa_get_jf_ancestor_agg_preserved (jfunc)
 	      && !ici->polymorphic)
->>>>>>> d5ad84b3
 	    ici->param_index = -1;
 	  else
 	    {
