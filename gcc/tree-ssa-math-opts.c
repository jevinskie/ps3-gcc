--- conflicted
+++ resolved
@@ -1,10 +1,5 @@
 /* Global, SSA-based optimizations using mathematical identities.
-<<<<<<< HEAD
-   Copyright (C) 2005, 2006, 2007, 2008, 2009, 2010, 2011, 2012
-   Free Software Foundation, Inc.
-=======
    Copyright (C) 2005-2013 Free Software Foundation, Inc.
->>>>>>> e9c762ec
 
 This file is part of GCC.
 
@@ -1442,11 +1437,8 @@
 		      unlink_stmt_vdef (stmt);
 		      gsi_replace (&gsi, new_stmt, true);
 		      cleanup_eh = true;
-<<<<<<< HEAD
-=======
 		      if (gimple_vdef (stmt))
 			release_ssa_name (gimple_vdef (stmt));
->>>>>>> e9c762ec
 		    }
 		  break;
 
@@ -1468,11 +1460,8 @@
 		      unlink_stmt_vdef (stmt);
 		      gsi_replace (&gsi, new_stmt, true);
 		      cleanup_eh = true;
-<<<<<<< HEAD
-=======
 		      if (gimple_vdef (stmt))
 			release_ssa_name (gimple_vdef (stmt));
->>>>>>> e9c762ec
 		    }
 		  break;
 
@@ -1489,11 +1478,8 @@
 		      unlink_stmt_vdef (stmt);
 		      gsi_replace (&gsi, new_stmt, true);
 		      cleanup_eh = true;
-<<<<<<< HEAD
-=======
 		      if (gimple_vdef (stmt))
 			release_ssa_name (gimple_vdef (stmt));
->>>>>>> e9c762ec
 		    }
 		  break;
 
