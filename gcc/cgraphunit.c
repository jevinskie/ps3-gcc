--- conflicted
+++ resolved
@@ -1170,13 +1170,8 @@
 	  /* We use local aliases for C++ thunks to force the tailcall
 	     to bind locally.  This is a hack - to keep it working do
 	     the following (which is not strictly correct).  */
-<<<<<<< HEAD
-	  && (TREE_CODE (target_node->symbol.decl) != FUNCTION_DECL
-	      || ! DECL_VIRTUAL_P (target_node->symbol.decl))
-=======
 	  && (! TREE_CODE (target_node->decl) == FUNCTION_DECL
 	      || ! DECL_VIRTUAL_P (target_node->decl))
->>>>>>> a7aa3838
 	  && ! lookup_attribute ("weakref", DECL_ATTRIBUTES (p->decl)))
 	{
 	  error ("%q+D aliased to external symbol %qE",
