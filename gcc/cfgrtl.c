--- conflicted
+++ resolved
@@ -1991,11 +1991,7 @@
      the basic block.  */
   else if ((e->flags & EDGE_ABNORMAL) == 0
 	   && single_succ_p (e->src)
-<<<<<<< HEAD
-	   && e->src != ENTRY_BLOCK_PTR
-=======
 	   && e->src != ENTRY_BLOCK_PTR_FOR_FN (cfun)
->>>>>>> a7aa3838
 	   && (!JUMP_P (BB_END (e->src))
 	       || simplejump_p (BB_END (e->src))))
     {
