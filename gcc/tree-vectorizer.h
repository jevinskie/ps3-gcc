/* Vectorizer
   Copyright (C) 2003-2014 Free Software Foundation, Inc.
   Contributed by Dorit Naishlos <dorit@il.ibm.com>

This file is part of GCC.

GCC is free software; you can redistribute it and/or modify it under
the terms of the GNU General Public License as published by the Free
Software Foundation; either version 3, or (at your option) any later
version.

GCC is distributed in the hope that it will be useful, but WITHOUT ANY
WARRANTY; without even the implied warranty of MERCHANTABILITY or
FITNESS FOR A PARTICULAR PURPOSE.  See the GNU General Public License
for more details.

You should have received a copy of the GNU General Public License
along with GCC; see the file COPYING3.  If not see
<http://www.gnu.org/licenses/>.  */

#ifndef GCC_TREE_VECTORIZER_H
#define GCC_TREE_VECTORIZER_H

#include "tree-data-ref.h"
#include "target.h"
#include "hash-table.h"

/* Used for naming of new temporaries.  */
enum vect_var_kind {
  vect_simple_var,
  vect_pointer_var,
  vect_scalar_var
};

/* Defines type of operation.  */
enum operation_type {
  unary_op = 1,
  binary_op,
  ternary_op
};

/* Define type of available alignment support.  */
enum dr_alignment_support {
  dr_unaligned_unsupported,
  dr_unaligned_supported,
  dr_explicit_realign,
  dr_explicit_realign_optimized,
  dr_aligned
};

/* Define type of def-use cross-iteration cycle.  */
enum vect_def_type {
  vect_uninitialized_def = 0,
  vect_constant_def = 1,
  vect_external_def,
  vect_internal_def,
  vect_induction_def,
  vect_reduction_def,
  vect_double_reduction_def,
  vect_nested_cycle,
  vect_unknown_def_type
};

#define VECTORIZABLE_CYCLE_DEF(D) (((D) == vect_reduction_def)           \
                                   || ((D) == vect_double_reduction_def) \
                                   || ((D) == vect_nested_cycle))

/* Structure to encapsulate information about a group of like
   instructions to be presented to the target cost model.  */
typedef struct _stmt_info_for_cost {
  int count;
  enum vect_cost_for_stmt kind;
  gimple stmt;
  int misalign;
} stmt_info_for_cost;


typedef vec<stmt_info_for_cost> stmt_vector_for_cost;

static inline void
add_stmt_info_to_vec (stmt_vector_for_cost *stmt_cost_vec, int count,
		      enum vect_cost_for_stmt kind, gimple stmt, int misalign)
{
  stmt_info_for_cost si;
  si.count = count;
  si.kind = kind;
  si.stmt = stmt;
  si.misalign = misalign;
  stmt_cost_vec->safe_push (si);
}

/************************************************************************
  SLP
 ************************************************************************/
typedef struct _slp_tree *slp_tree;

/* A computation tree of an SLP instance.  Each node corresponds to a group of
   stmts to be packed in a SIMD stmt.  */
struct _slp_tree {
  /* Nodes that contain def-stmts of this node statements operands.  */
  vec<slp_tree> children;
  /* A group of scalar stmts to be vectorized together.  */
  vec<gimple> stmts;
  /* Load permutation relative to the stores, NULL if there is no
     permutation.  */
  vec<unsigned> load_permutation;
  /* Vectorized stmt/s.  */
  vec<gimple> vec_stmts;
  /* Number of vector stmts that are created to replace the group of scalar
     stmts. It is calculated during the transformation phase as the number of
     scalar elements in one scalar iteration (GROUP_SIZE) multiplied by VF
     divided by vector size.  */
  unsigned int vec_stmts_size;
};


/* SLP instance is a sequence of stmts in a loop that can be packed into
   SIMD stmts.  */
typedef struct _slp_instance {
  /* The root of SLP tree.  */
  slp_tree root;

  /* Size of groups of scalar stmts that will be replaced by SIMD stmt/s.  */
  unsigned int group_size;

  /* The unrolling factor required to vectorized this SLP instance.  */
  unsigned int unrolling_factor;

  /* Vectorization costs associated with SLP instance.  */
  stmt_vector_for_cost body_cost_vec;

  /* The group of nodes that contain loads of this SLP instance.  */
  vec<slp_tree> loads;

  /* The first scalar load of the instance. The created vector loads will be
     inserted before this statement.  */
  gimple first_load;
} *slp_instance;


/* Access Functions.  */
#define SLP_INSTANCE_TREE(S)                     (S)->root
#define SLP_INSTANCE_GROUP_SIZE(S)               (S)->group_size
#define SLP_INSTANCE_UNROLLING_FACTOR(S)         (S)->unrolling_factor
#define SLP_INSTANCE_BODY_COST_VEC(S)            (S)->body_cost_vec
#define SLP_INSTANCE_LOADS(S)                    (S)->loads
#define SLP_INSTANCE_FIRST_LOAD_STMT(S)          (S)->first_load

#define SLP_TREE_CHILDREN(S)                     (S)->children
#define SLP_TREE_SCALAR_STMTS(S)                 (S)->stmts
#define SLP_TREE_VEC_STMTS(S)                    (S)->vec_stmts
#define SLP_TREE_NUMBER_OF_VEC_STMTS(S)          (S)->vec_stmts_size
#define SLP_TREE_LOAD_PERMUTATION(S)             (S)->load_permutation

/* This structure is used in creation of an SLP tree.  Each instance
   corresponds to the same operand in a group of scalar stmts in an SLP
   node.  */
typedef struct _slp_oprnd_info
{
  /* Def-stmts for the operands.  */
  vec<gimple> def_stmts;
  /* Information about the first statement, its vector def-type, type, the
     operand itself in case it's constant, and an indication if it's a pattern
     stmt.  */
  enum vect_def_type first_dt;
  tree first_op_type;
  bool first_pattern;
} *slp_oprnd_info;



/* This struct is used to store the information of a data reference,
   including the data ref itself, the access offset (calculated by summing its
   offset and init) and the segment length for aliasing checks.
   This is used to merge alias checks.  */

struct dr_with_seg_len
{
  dr_with_seg_len (data_reference_p d, tree len)
    : dr (d),
      offset (size_binop (PLUS_EXPR, DR_OFFSET (d), DR_INIT (d))),
      seg_len (len) {}

  data_reference_p dr;
  tree offset;
  tree seg_len;
};

/* This struct contains two dr_with_seg_len objects with aliasing data
   refs.  Two comparisons are generated from them.  */

struct dr_with_seg_len_pair_t
{
  dr_with_seg_len_pair_t (const dr_with_seg_len& d1,
			       const dr_with_seg_len& d2)
    : first (d1), second (d2) {}

  dr_with_seg_len first;
  dr_with_seg_len second;
};


typedef struct _vect_peel_info
{
  int npeel;
  struct data_reference *dr;
  unsigned int count;
} *vect_peel_info;

typedef struct _vect_peel_extended_info
{
  struct _vect_peel_info peel_info;
  unsigned int inside_cost;
  unsigned int outside_cost;
  stmt_vector_for_cost body_cost_vec;
} *vect_peel_extended_info;


/* Peeling hashtable helpers.  */

struct peel_info_hasher : typed_free_remove <_vect_peel_info>
{
  typedef _vect_peel_info value_type;
  typedef _vect_peel_info compare_type;
  static inline hashval_t hash (const value_type *);
  static inline bool equal (const value_type *, const compare_type *);
};

inline hashval_t
peel_info_hasher::hash (const value_type *peel_info)
{
  return (hashval_t) peel_info->npeel;
}

inline bool
peel_info_hasher::equal (const value_type *a, const compare_type *b)
{
  return (a->npeel == b->npeel);
}


/*-----------------------------------------------------------------*/
/* Info on vectorized loops.                                       */
/*-----------------------------------------------------------------*/
typedef struct _loop_vec_info {

  /* The loop to which this info struct refers to.  */
  struct loop *loop;

  /* The loop basic blocks.  */
  basic_block *bbs;

  /* Number of latch executions.  */
  tree num_itersm1;
  /* Number of iterations.  */
  tree num_iters;
  /* Number of iterations of the original loop.  */
  tree num_iters_unchanged;

  /* Minimum number of iterations below which vectorization is expected to
     not be profitable (as estimated by the cost model).
     -1 indicates that vectorization will not be profitable.
     FORNOW: This field is an int. Will be a tree in the future, to represent
	     values unknown at compile time.  */
  int min_profitable_iters;

  /* Threshold of number of iterations below which vectorzation will not be
     performed. It is calculated from MIN_PROFITABLE_ITERS and
     PARAM_MIN_VECT_LOOP_BOUND.  */
  unsigned int th;

  /* Is the loop vectorizable? */
  bool vectorizable;

  /* Unrolling factor  */
  int vectorization_factor;

  /* Unknown DRs according to which loop was peeled.  */
  struct data_reference *unaligned_dr;

  /* peeling_for_alignment indicates whether peeling for alignment will take
     place, and what the peeling factor should be:
     peeling_for_alignment = X means:
        If X=0: Peeling for alignment will not be applied.
        If X>0: Peel first X iterations.
        If X=-1: Generate a runtime test to calculate the number of iterations
                 to be peeled, using the dataref recorded in the field
                 unaligned_dr.  */
  int peeling_for_alignment;

  /* The mask used to check the alignment of pointers or arrays.  */
  int ptr_mask;

  /* The loop nest in which the data dependences are computed.  */
  vec<loop_p> loop_nest;

  /* All data references in the loop.  */
  vec<data_reference_p> datarefs;

  /* All data dependences in the loop.  */
  vec<ddr_p> ddrs;

  /* Data Dependence Relations defining address ranges that are candidates
     for a run-time aliasing check.  */
  vec<ddr_p> may_alias_ddrs;

  /* Data Dependence Relations defining address ranges together with segment
     lengths from which the run-time aliasing check is built.  */
  vec<dr_with_seg_len_pair_t> comp_alias_ddrs;

  /* Statements in the loop that have data references that are candidates for a
     runtime (loop versioning) misalignment check.  */
  vec<gimple> may_misalign_stmts;

  /* All interleaving chains of stores in the loop, represented by the first
     stmt in the chain.  */
  vec<gimple> grouped_stores;

  /* All SLP instances in the loop. This is a subset of the set of GROUP_STORES
     of the loop.  */
  vec<slp_instance> slp_instances;

  /* The unrolling factor needed to SLP the loop. In case of that pure SLP is
     applied to the loop, i.e., no unrolling is needed, this is 1.  */
  unsigned slp_unrolling_factor;

  /* Reduction cycles detected in the loop. Used in loop-aware SLP.  */
  vec<gimple> reductions;

  /* All reduction chains in the loop, represented by the first
     stmt in the chain.  */
  vec<gimple> reduction_chains;

  /* Hash table used to choose the best peeling option.  */
  hash_table <peel_info_hasher> peeling_htab;

  /* Cost data used by the target cost model.  */
  void *target_cost_data;

  /* When we have grouped data accesses with gaps, we may introduce invalid
     memory accesses.  We peel the last iteration of the loop to prevent
     this.  */
  bool peeling_for_gaps;

  /* When the number of iterations is not a multiple of the vector size
     we need to peel off iterations at the end to form an epilogue loop.  */
  bool peeling_for_niter;

  /* Reductions are canonicalized so that the last operand is the reduction
     operand.  If this places a constant into RHS1, this decanonicalizes
     GIMPLE for other phases, so we must track when this has occurred and
     fix it up.  */
  bool operands_swapped;

  /* True if there are no loop carried data dependencies in the loop.
     If loop->safelen <= 1, then this is always true, either the loop
     didn't have any loop carried data dependencies, or the loop is being
     vectorized guarded with some runtime alias checks, or couldn't
     be vectorized at all, but then this field shouldn't be used.
     For loop->safelen >= 2, the user has asserted that there are no
     backward dependencies, but there still could be loop carried forward
     dependencies in such loops.  This flag will be false if normal
     vectorizer data dependency analysis would fail or require versioning
     for alias, but because of loop->safelen >= 2 it has been vectorized
     even without versioning for alias.  E.g. in:
     #pragma omp simd
     for (int i = 0; i < m; i++)
       a[i] = a[i + k] * c;
     (or #pragma simd or #pragma ivdep) we can vectorize this and it will
     DTRT even for k > 0 && k < m, but without safelen we would not
     vectorize this, so this field would be false.  */
  bool no_data_dependencies;

  /* If if-conversion versioned this loop before conversion, this is the
     loop version without if-conversion.  */
  struct loop *scalar_loop;

} *loop_vec_info;

/* Access Functions.  */
#define LOOP_VINFO_LOOP(L)                 (L)->loop
#define LOOP_VINFO_BBS(L)                  (L)->bbs
#define LOOP_VINFO_NITERSM1(L)             (L)->num_itersm1
#define LOOP_VINFO_NITERS(L)               (L)->num_iters
/* Since LOOP_VINFO_NITERS and LOOP_VINFO_NITERSM1 can change after
   prologue peeling retain total unchanged scalar loop iterations for
   cost model.  */
#define LOOP_VINFO_NITERS_UNCHANGED(L)     (L)->num_iters_unchanged
#define LOOP_VINFO_COST_MODEL_MIN_ITERS(L) (L)->min_profitable_iters
#define LOOP_VINFO_COST_MODEL_THRESHOLD(L) (L)->th
#define LOOP_VINFO_VECTORIZABLE_P(L)       (L)->vectorizable
#define LOOP_VINFO_VECT_FACTOR(L)          (L)->vectorization_factor
#define LOOP_VINFO_PTR_MASK(L)             (L)->ptr_mask
#define LOOP_VINFO_LOOP_NEST(L)            (L)->loop_nest
#define LOOP_VINFO_DATAREFS(L)             (L)->datarefs
#define LOOP_VINFO_DDRS(L)                 (L)->ddrs
#define LOOP_VINFO_INT_NITERS(L)           (TREE_INT_CST_LOW ((L)->num_iters))
#define LOOP_VINFO_PEELING_FOR_ALIGNMENT(L) (L)->peeling_for_alignment
#define LOOP_VINFO_UNALIGNED_DR(L)         (L)->unaligned_dr
#define LOOP_VINFO_MAY_MISALIGN_STMTS(L)   (L)->may_misalign_stmts
#define LOOP_VINFO_MAY_ALIAS_DDRS(L)       (L)->may_alias_ddrs
#define LOOP_VINFO_COMP_ALIAS_DDRS(L)      (L)->comp_alias_ddrs
#define LOOP_VINFO_GROUPED_STORES(L)       (L)->grouped_stores
#define LOOP_VINFO_SLP_INSTANCES(L)        (L)->slp_instances
#define LOOP_VINFO_SLP_UNROLLING_FACTOR(L) (L)->slp_unrolling_factor
#define LOOP_VINFO_REDUCTIONS(L)           (L)->reductions
#define LOOP_VINFO_REDUCTION_CHAINS(L)     (L)->reduction_chains
#define LOOP_VINFO_PEELING_HTAB(L)         (L)->peeling_htab
#define LOOP_VINFO_TARGET_COST_DATA(L)     (L)->target_cost_data
#define LOOP_VINFO_PEELING_FOR_GAPS(L)     (L)->peeling_for_gaps
#define LOOP_VINFO_OPERANDS_SWAPPED(L)     (L)->operands_swapped
#define LOOP_VINFO_PEELING_FOR_NITER(L)    (L)->peeling_for_niter
#define LOOP_VINFO_NO_DATA_DEPENDENCIES(L) (L)->no_data_dependencies
#define LOOP_VINFO_SCALAR_LOOP(L)	   (L)->scalar_loop

#define LOOP_REQUIRES_VERSIONING_FOR_ALIGNMENT(L) \
<<<<<<< HEAD
((L)->may_misalign_stmts.length () > 0)
#define LOOP_REQUIRES_VERSIONING_FOR_ALIAS(L)     \
((L)->may_alias_ddrs.length () > 0)

#define NITERS_KNOWN_P(n)                     \
(host_integerp ((n),0)                        \
&& TREE_INT_CST_LOW ((n)) > 0)
=======
  (L)->may_misalign_stmts.length () > 0
#define LOOP_REQUIRES_VERSIONING_FOR_ALIAS(L)     \
  (L)->may_alias_ddrs.length () > 0
>>>>>>> a7aa3838

#define LOOP_VINFO_NITERS_KNOWN_P(L)          \
  (tree_fits_shwi_p ((L)->num_iters) && tree_to_shwi ((L)->num_iters) > 0)

static inline loop_vec_info
loop_vec_info_for_loop (struct loop *loop)
{
  return (loop_vec_info) loop->aux;
}

static inline bool
nested_in_vect_loop_p (struct loop *loop, gimple stmt)
{
  return (loop->inner
          && (loop->inner == (gimple_bb (stmt))->loop_father));
}

typedef struct _bb_vec_info {

  basic_block bb;
  /* All interleaving chains of stores in the basic block, represented by the
     first stmt in the chain.  */
  vec<gimple> grouped_stores;

  /* All SLP instances in the basic block. This is a subset of the set of
     GROUP_STORES of the basic block.  */
  vec<slp_instance> slp_instances;

  /* All data references in the basic block.  */
  vec<data_reference_p> datarefs;

  /* All data dependences in the basic block.  */
  vec<ddr_p> ddrs;

  /* Cost data used by the target cost model.  */
  void *target_cost_data;

} *bb_vec_info;

#define BB_VINFO_BB(B)               (B)->bb
#define BB_VINFO_GROUPED_STORES(B)   (B)->grouped_stores
#define BB_VINFO_SLP_INSTANCES(B)    (B)->slp_instances
#define BB_VINFO_DATAREFS(B)         (B)->datarefs
#define BB_VINFO_DDRS(B)             (B)->ddrs
#define BB_VINFO_TARGET_COST_DATA(B) (B)->target_cost_data

static inline bb_vec_info
vec_info_for_bb (basic_block bb)
{
  return (bb_vec_info) bb->aux;
}

/*-----------------------------------------------------------------*/
/* Info on vectorized defs.                                        */
/*-----------------------------------------------------------------*/
enum stmt_vec_info_type {
  undef_vec_info_type = 0,
  load_vec_info_type,
  store_vec_info_type,
  shift_vec_info_type,
  op_vec_info_type,
  call_vec_info_type,
  call_simd_clone_vec_info_type,
  assignment_vec_info_type,
  condition_vec_info_type,
  reduc_vec_info_type,
  induc_vec_info_type,
  type_promotion_vec_info_type,
  type_demotion_vec_info_type,
  type_conversion_vec_info_type,
  loop_exit_ctrl_vec_info_type
};

/* Indicates whether/how a variable is used in the scope of loop/basic
   block.  */
enum vect_relevant {
  vect_unused_in_scope = 0,
  /* The def is in the inner loop, and the use is in the outer loop, and the
     use is a reduction stmt.  */
  vect_used_in_outer_by_reduction,
  /* The def is in the inner loop, and the use is in the outer loop (and is
     not part of reduction).  */
  vect_used_in_outer,

  /* defs that feed computations that end up (only) in a reduction. These
     defs may be used by non-reduction stmts, but eventually, any
     computations/values that are affected by these defs are used to compute
     a reduction (i.e. don't get stored to memory, for example). We use this
     to identify computations that we can change the order in which they are
     computed.  */
  vect_used_by_reduction,

  vect_used_in_scope
};

/* The type of vectorization that can be applied to the stmt: regular loop-based
   vectorization; pure SLP - the stmt is a part of SLP instances and does not
   have uses outside SLP instances; or hybrid SLP and loop-based - the stmt is
   a part of SLP instance and also must be loop-based vectorized, since it has
   uses outside SLP sequences.

   In the loop context the meanings of pure and hybrid SLP are slightly
   different. By saying that pure SLP is applied to the loop, we mean that we
   exploit only intra-iteration parallelism in the loop; i.e., the loop can be
   vectorized without doing any conceptual unrolling, cause we don't pack
   together stmts from different iterations, only within a single iteration.
   Loop hybrid SLP means that we exploit both intra-iteration and
   inter-iteration parallelism (e.g., number of elements in the vector is 4
   and the slp-group-size is 2, in which case we don't have enough parallelism
   within an iteration, so we obtain the rest of the parallelism from subsequent
   iterations by unrolling the loop by 2).  */
enum slp_vect_type {
  loop_vect = 0,
  pure_slp,
  hybrid
};


typedef struct data_reference *dr_p;

typedef struct _stmt_vec_info {

  enum stmt_vec_info_type type;

  /* Indicates whether this stmts is part of a computation whose result is
     used outside the loop.  */
  bool live;

  /* Stmt is part of some pattern (computation idiom)  */
  bool in_pattern_p;

  /* The stmt to which this info struct refers to.  */
  gimple stmt;

  /* The loop_vec_info with respect to which STMT is vectorized.  */
  loop_vec_info loop_vinfo;

  /* The vector type to be used for the LHS of this statement.  */
  tree vectype;

  /* The vectorized version of the stmt.  */
  gimple vectorized_stmt;


  /** The following is relevant only for stmts that contain a non-scalar
     data-ref (array/pointer/struct access). A GIMPLE stmt is expected to have
     at most one such data-ref.  **/

  /* Information about the data-ref (access function, etc),
     relative to the inner-most containing loop.  */
  struct data_reference *data_ref_info;

  /* Information about the data-ref relative to this loop
     nest (the loop that is being considered for vectorization).  */
  tree dr_base_address;
  tree dr_init;
  tree dr_offset;
  tree dr_step;
  tree dr_aligned_to;

  /* For loop PHI nodes, the evolution part of it.  This makes sure
     this information is still available in vect_update_ivs_after_vectorizer
     where we may not be able to re-analyze the PHI nodes evolution as
     peeling for the prologue loop can make it unanalyzable.  The evolution
     part is still correct though.  */
  tree loop_phi_evolution_part;

  /* Used for various bookkeeping purposes, generally holding a pointer to
     some other stmt S that is in some way "related" to this stmt.
     Current use of this field is:
        If this stmt is part of a pattern (i.e. the field 'in_pattern_p' is
        true): S is the "pattern stmt" that represents (and replaces) the
        sequence of stmts that constitutes the pattern.  Similarly, the
        related_stmt of the "pattern stmt" points back to this stmt (which is
        the last stmt in the original sequence of stmts that constitutes the
        pattern).  */
  gimple related_stmt;

  /* Used to keep a sequence of def stmts of a pattern stmt if such exists.  */
  gimple_seq pattern_def_seq;

  /* List of datarefs that are known to have the same alignment as the dataref
     of this stmt.  */
  vec<dr_p> same_align_refs;

  /* Selected SIMD clone's function decl.  */
  tree simd_clone_fndecl;

  /* Classify the def of this stmt.  */
  enum vect_def_type def_type;

  /*  Whether the stmt is SLPed, loop-based vectorized, or both.  */
  enum slp_vect_type slp_type;

  /* Interleaving and reduction chains info.  */
  /* First element in the group.  */
  gimple first_element;
  /* Pointer to the next element in the group.  */
  gimple next_element;
  /* For data-refs, in case that two or more stmts share data-ref, this is the
     pointer to the previously detected stmt with the same dr.  */
  gimple same_dr_stmt;
  /* The size of the group.  */
  unsigned int size;
  /* For stores, number of stores from this group seen. We vectorize the last
     one.  */
  unsigned int store_count;
  /* For loads only, the gap from the previous load. For consecutive loads, GAP
     is 1.  */
  unsigned int gap;

  /* The minimum negative dependence distance this stmt participates in
     or zero if none.  */
  unsigned int min_neg_dist;

  /* Not all stmts in the loop need to be vectorized. e.g, the increment
     of the loop induction variable and computation of array indexes. relevant
     indicates whether the stmt needs to be vectorized.  */
  enum vect_relevant relevant;

  /* The bb_vec_info with respect to which STMT is vectorized.  */
  bb_vec_info bb_vinfo;

  /* Is this statement vectorizable or should it be skipped in (partial)
     vectorization.  */
  bool vectorizable;

  /* For loads only, true if this is a gather load.  */
  bool gather_p;
  bool stride_load_p;

  /* For both loads and stores.  */
  bool simd_lane_access_p;
} *stmt_vec_info;

/* Access Functions.  */
#define STMT_VINFO_TYPE(S)                 (S)->type
#define STMT_VINFO_STMT(S)                 (S)->stmt
#define STMT_VINFO_LOOP_VINFO(S)           (S)->loop_vinfo
#define STMT_VINFO_BB_VINFO(S)             (S)->bb_vinfo
#define STMT_VINFO_RELEVANT(S)             (S)->relevant
#define STMT_VINFO_LIVE_P(S)               (S)->live
#define STMT_VINFO_VECTYPE(S)              (S)->vectype
#define STMT_VINFO_VEC_STMT(S)             (S)->vectorized_stmt
#define STMT_VINFO_VECTORIZABLE(S)         (S)->vectorizable
#define STMT_VINFO_DATA_REF(S)             (S)->data_ref_info
#define STMT_VINFO_GATHER_P(S)		   (S)->gather_p
#define STMT_VINFO_STRIDE_LOAD_P(S)	   (S)->stride_load_p
#define STMT_VINFO_SIMD_LANE_ACCESS_P(S)   (S)->simd_lane_access_p

#define STMT_VINFO_DR_BASE_ADDRESS(S)      (S)->dr_base_address
#define STMT_VINFO_DR_INIT(S)              (S)->dr_init
#define STMT_VINFO_DR_OFFSET(S)            (S)->dr_offset
#define STMT_VINFO_DR_STEP(S)              (S)->dr_step
#define STMT_VINFO_DR_ALIGNED_TO(S)        (S)->dr_aligned_to

#define STMT_VINFO_IN_PATTERN_P(S)         (S)->in_pattern_p
#define STMT_VINFO_RELATED_STMT(S)         (S)->related_stmt
#define STMT_VINFO_PATTERN_DEF_SEQ(S)      (S)->pattern_def_seq
#define STMT_VINFO_SAME_ALIGN_REFS(S)      (S)->same_align_refs
#define STMT_VINFO_SIMD_CLONE_FNDECL(S)	   (S)->simd_clone_fndecl
#define STMT_VINFO_DEF_TYPE(S)             (S)->def_type
#define STMT_VINFO_GROUP_FIRST_ELEMENT(S)  (S)->first_element
#define STMT_VINFO_GROUP_NEXT_ELEMENT(S)   (S)->next_element
#define STMT_VINFO_GROUP_SIZE(S)           (S)->size
#define STMT_VINFO_GROUP_STORE_COUNT(S)    (S)->store_count
#define STMT_VINFO_GROUP_GAP(S)            (S)->gap
#define STMT_VINFO_GROUP_SAME_DR_STMT(S)   (S)->same_dr_stmt
#define STMT_VINFO_GROUPED_ACCESS(S)      ((S)->first_element != NULL && (S)->data_ref_info)
#define STMT_VINFO_LOOP_PHI_EVOLUTION_PART(S) (S)->loop_phi_evolution_part
#define STMT_VINFO_MIN_NEG_DIST(S)	(S)->min_neg_dist

#define GROUP_FIRST_ELEMENT(S)          (S)->first_element
#define GROUP_NEXT_ELEMENT(S)           (S)->next_element
#define GROUP_SIZE(S)                   (S)->size
#define GROUP_STORE_COUNT(S)            (S)->store_count
#define GROUP_GAP(S)                    (S)->gap
#define GROUP_SAME_DR_STMT(S)           (S)->same_dr_stmt

#define STMT_VINFO_RELEVANT_P(S)          ((S)->relevant != vect_unused_in_scope)

#define HYBRID_SLP_STMT(S)                ((S)->slp_type == hybrid)
#define PURE_SLP_STMT(S)                  ((S)->slp_type == pure_slp)
#define STMT_SLP_TYPE(S)                   (S)->slp_type

struct dataref_aux {
  tree base_decl;
  bool base_misaligned;
  int misalignment;
};

#define VECT_MAX_COST 1000

/* The maximum number of intermediate steps required in multi-step type
   conversion.  */
#define MAX_INTERM_CVT_STEPS         3

/* The maximum vectorization factor supported by any target (V64QI).  */
#define MAX_VECTORIZATION_FACTOR 64

/* Avoid GTY(()) on stmt_vec_info.  */
typedef void *vec_void_p;

extern vec<vec_void_p> stmt_vec_info_vec;

void init_stmt_vec_info_vec (void);
void free_stmt_vec_info_vec (void);

/* Return a stmt_vec_info corresponding to STMT.  */

static inline stmt_vec_info
vinfo_for_stmt (gimple stmt)
{
  unsigned int uid = gimple_uid (stmt);
  if (uid == 0)
    return NULL;

  return (stmt_vec_info) stmt_vec_info_vec[uid - 1];
}

/* Set vectorizer information INFO for STMT.  */

static inline void
set_vinfo_for_stmt (gimple stmt, stmt_vec_info info)
{
  unsigned int uid = gimple_uid (stmt);
  if (uid == 0)
    {
      gcc_checking_assert (info);
      uid = stmt_vec_info_vec.length () + 1;
      gimple_set_uid (stmt, uid);
      stmt_vec_info_vec.safe_push ((vec_void_p) info);
    }
  else
    stmt_vec_info_vec[uid - 1] = (vec_void_p) info;
}

/* Return the earlier statement between STMT1 and STMT2.  */

static inline gimple
get_earlier_stmt (gimple stmt1, gimple stmt2)
{
  unsigned int uid1, uid2;

  if (stmt1 == NULL)
    return stmt2;

  if (stmt2 == NULL)
    return stmt1;

  uid1 = gimple_uid (stmt1);
  uid2 = gimple_uid (stmt2);

  if (uid1 == 0 || uid2 == 0)
    return NULL;

  gcc_checking_assert (uid1 <= stmt_vec_info_vec.length ()
		       && uid2 <= stmt_vec_info_vec.length ());

  if (uid1 < uid2)
    return stmt1;
  else
    return stmt2;
}

/* Return the later statement between STMT1 and STMT2.  */

static inline gimple
get_later_stmt (gimple stmt1, gimple stmt2)
{
  unsigned int uid1, uid2;

  if (stmt1 == NULL)
    return stmt2;

  if (stmt2 == NULL)
    return stmt1;

  uid1 = gimple_uid (stmt1);
  uid2 = gimple_uid (stmt2);

  if (uid1 == 0 || uid2 == 0)
    return NULL;

  gcc_assert (uid1 <= stmt_vec_info_vec.length ());
  gcc_assert (uid2 <= stmt_vec_info_vec.length ());

  if (uid1 > uid2)
    return stmt1;
  else
    return stmt2;
}

/* Return TRUE if a statement represented by STMT_INFO is a part of a
   pattern.  */

static inline bool
is_pattern_stmt_p (stmt_vec_info stmt_info)
{
  gimple related_stmt;
  stmt_vec_info related_stmt_info;

  related_stmt = STMT_VINFO_RELATED_STMT (stmt_info);
  if (related_stmt
      && (related_stmt_info = vinfo_for_stmt (related_stmt))
      && STMT_VINFO_IN_PATTERN_P (related_stmt_info))
    return true;

  return false;
}

/* Return true if BB is a loop header.  */

static inline bool
is_loop_header_bb_p (basic_block bb)
{
  if (bb == (bb->loop_father)->header)
    return true;
  gcc_checking_assert (EDGE_COUNT (bb->preds) == 1);
  return false;
}

/* Return pow2 (X).  */

static inline int
vect_pow2 (int x)
{
  int i, res = 1;

  for (i = 0; i < x; i++)
    res *= 2;

  return res;
}

/* Alias targetm.vectorize.builtin_vectorization_cost.  */

static inline int
builtin_vectorization_cost (enum vect_cost_for_stmt type_of_cost,
			    tree vectype, int misalign)
{
  return targetm.vectorize.builtin_vectorization_cost (type_of_cost,
						       vectype, misalign);
}

/* Get cost by calling cost target builtin.  */

static inline
int vect_get_stmt_cost (enum vect_cost_for_stmt type_of_cost)
{
  return builtin_vectorization_cost (type_of_cost, NULL, 0);
}

/* Alias targetm.vectorize.init_cost.  */

static inline void *
init_cost (struct loop *loop_info)
{
  return targetm.vectorize.init_cost (loop_info);
}

/* Alias targetm.vectorize.add_stmt_cost.  */

static inline unsigned
add_stmt_cost (void *data, int count, enum vect_cost_for_stmt kind,
	       stmt_vec_info stmt_info, int misalign,
	       enum vect_cost_model_location where)
{
  return targetm.vectorize.add_stmt_cost (data, count, kind,
					  stmt_info, misalign, where);
}

/* Alias targetm.vectorize.finish_cost.  */

static inline void
finish_cost (void *data, unsigned *prologue_cost,
	     unsigned *body_cost, unsigned *epilogue_cost)
{
  targetm.vectorize.finish_cost (data, prologue_cost, body_cost, epilogue_cost);
}

/* Alias targetm.vectorize.destroy_cost_data.  */

static inline void
destroy_cost_data (void *data)
{
  targetm.vectorize.destroy_cost_data (data);
}


/*-----------------------------------------------------------------*/
/* Info on data references alignment.                              */
/*-----------------------------------------------------------------*/
inline void
set_dr_misalignment (struct data_reference *dr, int val)
{
  dataref_aux *data_aux = (dataref_aux *) dr->aux;

  if (!data_aux)
    {
      data_aux = XCNEW (dataref_aux);
      dr->aux = data_aux;
    }

  data_aux->misalignment = val;
}

inline int
dr_misalignment (struct data_reference *dr)
{
  gcc_assert (dr->aux);
  return ((dataref_aux *) dr->aux)->misalignment;
}

/* Reflects actual alignment of first access in the vectorized loop,
   taking into account peeling/versioning if applied.  */
#define DR_MISALIGNMENT(DR) dr_misalignment (DR)
#define SET_DR_MISALIGNMENT(DR, VAL) set_dr_misalignment (DR, VAL)

/* Return TRUE if the data access is aligned, and FALSE otherwise.  */

static inline bool
aligned_access_p (struct data_reference *data_ref_info)
{
  return (DR_MISALIGNMENT (data_ref_info) == 0);
}

/* Return TRUE if the alignment of the data access is known, and FALSE
   otherwise.  */

static inline bool
known_alignment_for_access_p (struct data_reference *data_ref_info)
{
  return (DR_MISALIGNMENT (data_ref_info) != -1);
}


/* Return true if the vect cost model is unlimited.  */
static inline bool
unlimited_cost_model (loop_p loop)
{
  if (loop != NULL && loop->force_vect
      && flag_simd_cost_model != VECT_COST_MODEL_DEFAULT)
    return flag_simd_cost_model == VECT_COST_MODEL_UNLIMITED;
  return (flag_vect_cost_model == VECT_COST_MODEL_UNLIMITED);
}

/* Source location */
extern source_location vect_location;

/*-----------------------------------------------------------------*/
/* Function prototypes.                                            */
/*-----------------------------------------------------------------*/

/* Simple loop peeling and versioning utilities for vectorizer's purposes -
   in tree-vect-loop-manip.c.  */
extern void slpeel_make_loop_iterate_ntimes (struct loop *, tree);
extern bool slpeel_can_duplicate_loop_p (const struct loop *, const_edge);
struct loop *slpeel_tree_duplicate_loop_to_edge_cfg (struct loop *,
						     struct loop *, edge);
extern void vect_loop_versioning (loop_vec_info, unsigned int, bool);
extern void vect_do_peeling_for_loop_bound (loop_vec_info, tree, tree,
					    unsigned int, bool);
extern void vect_do_peeling_for_alignment (loop_vec_info, tree,
					   unsigned int, bool);
extern source_location find_loop_location (struct loop *);
extern bool vect_can_advance_ivs_p (loop_vec_info);

/* In tree-vect-stmts.c.  */
extern unsigned int current_vector_size;
extern tree get_vectype_for_scalar_type (tree);
extern tree get_same_sized_vectype (tree, tree);
extern bool vect_is_simple_use (tree, gimple, loop_vec_info,
			        bb_vec_info, gimple *,
                                tree *,  enum vect_def_type *);
extern bool vect_is_simple_use_1 (tree, gimple, loop_vec_info,
				  bb_vec_info, gimple *,
				  tree *,  enum vect_def_type *, tree *);
extern bool supportable_widening_operation (enum tree_code, gimple, tree, tree,
                                            enum tree_code *, enum tree_code *,
					    int *, vec<tree> *);
extern bool supportable_narrowing_operation (enum tree_code, tree, tree,
					     enum tree_code *,
					     int *, vec<tree> *);
extern stmt_vec_info new_stmt_vec_info (gimple stmt, loop_vec_info,
                                        bb_vec_info);
extern void free_stmt_vec_info (gimple stmt);
extern tree vectorizable_function (gimple, tree, tree);
extern void vect_model_simple_cost (stmt_vec_info, int, enum vect_def_type *,
                                    stmt_vector_for_cost *,
				    stmt_vector_for_cost *);
extern void vect_model_store_cost (stmt_vec_info, int, bool,
				   enum vect_def_type, slp_tree,
				   stmt_vector_for_cost *,
				   stmt_vector_for_cost *);
extern void vect_model_load_cost (stmt_vec_info, int, bool, slp_tree,
				  stmt_vector_for_cost *,
				  stmt_vector_for_cost *);
extern unsigned record_stmt_cost (stmt_vector_for_cost *, int,
				  enum vect_cost_for_stmt, stmt_vec_info,
				  int, enum vect_cost_model_location);
extern void vect_finish_stmt_generation (gimple, gimple,
                                         gimple_stmt_iterator *);
extern bool vect_mark_stmts_to_be_vectorized (loop_vec_info);
extern tree vect_get_vec_def_for_operand (tree, gimple, tree *);
extern tree vect_init_vector (gimple, tree, tree,
                              gimple_stmt_iterator *);
extern tree vect_get_vec_def_for_stmt_copy (enum vect_def_type, tree);
extern bool vect_transform_stmt (gimple, gimple_stmt_iterator *,
                                 bool *, slp_tree, slp_instance);
extern void vect_remove_stores (gimple);
extern bool vect_analyze_stmt (gimple, bool *, slp_tree);
extern bool vectorizable_condition (gimple, gimple_stmt_iterator *, gimple *,
                                    tree, int, slp_tree);
extern void vect_get_load_cost (struct data_reference *, int, bool,
				unsigned int *, unsigned int *,
				stmt_vector_for_cost *,
				stmt_vector_for_cost *, bool);
extern void vect_get_store_cost (struct data_reference *, int,
				 unsigned int *, stmt_vector_for_cost *);
extern bool vect_supportable_shift (enum tree_code, tree);
extern void vect_get_vec_defs (tree, tree, gimple, vec<tree> *,
			       vec<tree> *, slp_tree, int);
extern tree vect_gen_perm_mask (tree, unsigned char *);

/* In tree-vect-data-refs.c.  */
extern bool vect_can_force_dr_alignment_p (const_tree, unsigned int);
extern enum dr_alignment_support vect_supportable_dr_alignment
                                           (struct data_reference *, bool);
extern tree vect_get_smallest_scalar_type (gimple, HOST_WIDE_INT *,
                                           HOST_WIDE_INT *);
extern bool vect_analyze_data_ref_dependences (loop_vec_info, int *);
extern bool vect_slp_analyze_data_ref_dependences (bb_vec_info);
extern bool vect_enhance_data_refs_alignment (loop_vec_info);
extern bool vect_analyze_data_refs_alignment (loop_vec_info, bb_vec_info);
extern bool vect_verify_datarefs_alignment (loop_vec_info, bb_vec_info);
extern bool vect_analyze_data_ref_accesses (loop_vec_info, bb_vec_info);
extern bool vect_prune_runtime_alias_test_list (loop_vec_info);
extern tree vect_check_gather (gimple, loop_vec_info, tree *, tree *,
			       int *);
extern bool vect_analyze_data_refs (loop_vec_info, bb_vec_info, int *);
extern tree vect_create_data_ref_ptr (gimple, tree, struct loop *, tree,
				      tree *, gimple_stmt_iterator *,
				      gimple *, bool, bool *,
				      tree = NULL_TREE);
extern tree bump_vector_ptr (tree, gimple, gimple_stmt_iterator *, gimple, tree);
extern tree vect_create_destination_var (tree, tree);
extern bool vect_grouped_store_supported (tree, unsigned HOST_WIDE_INT);
extern bool vect_store_lanes_supported (tree, unsigned HOST_WIDE_INT);
extern bool vect_grouped_load_supported (tree, unsigned HOST_WIDE_INT);
extern bool vect_load_lanes_supported (tree, unsigned HOST_WIDE_INT);
extern void vect_permute_store_chain (vec<tree> ,unsigned int, gimple,
                                    gimple_stmt_iterator *, vec<tree> *);
extern tree vect_setup_realignment (gimple, gimple_stmt_iterator *, tree *,
                                    enum dr_alignment_support, tree,
                                    struct loop **);
extern void vect_transform_grouped_load (gimple, vec<tree> , int,
                                         gimple_stmt_iterator *);
extern void vect_record_grouped_load_vectors (gimple, vec<tree> );
extern tree vect_get_new_vect_var (tree, enum vect_var_kind, const char *);
extern tree vect_create_addr_base_for_vector_ref (gimple, gimple_seq *,
						  tree, struct loop *,
						  tree = NULL_TREE);

/* In tree-vect-loop.c.  */
/* FORNOW: Used in tree-parloops.c.  */
extern void destroy_loop_vec_info (loop_vec_info, bool);
extern gimple vect_force_simple_reduction (loop_vec_info, gimple, bool, bool *);
/* Drive for loop analysis stage.  */
extern loop_vec_info vect_analyze_loop (struct loop *);
/* Drive for loop transformation stage.  */
extern void vect_transform_loop (loop_vec_info);
extern loop_vec_info vect_analyze_loop_form (struct loop *);
extern bool vectorizable_live_operation (gimple, gimple_stmt_iterator *,
                                         gimple *);
extern bool vectorizable_reduction (gimple, gimple_stmt_iterator *, gimple *,
                                    slp_tree);
extern bool vectorizable_induction (gimple, gimple_stmt_iterator *, gimple *);
extern tree get_initial_def_for_reduction (gimple, tree, tree *);
extern int vect_min_worthwhile_factor (enum tree_code);
extern int vect_get_known_peeling_cost (loop_vec_info, int, int *, int,
					stmt_vector_for_cost *,
					stmt_vector_for_cost *);
extern int vect_get_single_scalar_iteration_cost (loop_vec_info);

/* In tree-vect-slp.c.  */
extern void vect_free_slp_instance (slp_instance);
extern bool vect_transform_slp_perm_load (slp_tree, vec<tree> ,
                                          gimple_stmt_iterator *, int,
                                          slp_instance, bool);
extern bool vect_schedule_slp (loop_vec_info, bb_vec_info);
extern void vect_update_slp_costs_according_to_vf (loop_vec_info);
extern bool vect_analyze_slp (loop_vec_info, bb_vec_info);
extern bool vect_make_slp_decision (loop_vec_info);
extern void vect_detect_hybrid_slp (loop_vec_info);
extern void vect_get_slp_defs (vec<tree> , slp_tree,
			       vec<vec<tree> > *, int);

extern source_location find_bb_location (basic_block);
extern bb_vec_info vect_slp_analyze_bb (basic_block);
extern void vect_slp_transform_bb (basic_block);

/* In tree-vect-patterns.c.  */
/* Pattern recognition functions.
   Additional pattern recognition functions can (and will) be added
   in the future.  */
typedef gimple (* vect_recog_func_ptr) (vec<gimple> *, tree *, tree *);
#define NUM_PATTERNS 11
void vect_pattern_recog (loop_vec_info, bb_vec_info);

/* In tree-vectorizer.c.  */
unsigned vectorize_loops (void);
void vect_destroy_datarefs (loop_vec_info, bb_vec_info);

#endif  /* GCC_TREE_VECTORIZER_H  */<|MERGE_RESOLUTION|>--- conflicted
+++ resolved
@@ -414,19 +414,9 @@
 #define LOOP_VINFO_SCALAR_LOOP(L)	   (L)->scalar_loop
 
 #define LOOP_REQUIRES_VERSIONING_FOR_ALIGNMENT(L) \
-<<<<<<< HEAD
-((L)->may_misalign_stmts.length () > 0)
-#define LOOP_REQUIRES_VERSIONING_FOR_ALIAS(L)     \
-((L)->may_alias_ddrs.length () > 0)
-
-#define NITERS_KNOWN_P(n)                     \
-(host_integerp ((n),0)                        \
-&& TREE_INT_CST_LOW ((n)) > 0)
-=======
   (L)->may_misalign_stmts.length () > 0
 #define LOOP_REQUIRES_VERSIONING_FOR_ALIAS(L)     \
   (L)->may_alias_ddrs.length () > 0
->>>>>>> a7aa3838
 
 #define LOOP_VINFO_NITERS_KNOWN_P(L)          \
   (tree_fits_shwi_p ((L)->num_iters) && tree_to_shwi ((L)->num_iters) > 0)
@@ -1070,8 +1060,7 @@
 extern bool vect_analyze_data_refs (loop_vec_info, bb_vec_info, int *);
 extern tree vect_create_data_ref_ptr (gimple, tree, struct loop *, tree,
 				      tree *, gimple_stmt_iterator *,
-				      gimple *, bool, bool *,
-				      tree = NULL_TREE);
+				      gimple *, bool, bool *);
 extern tree bump_vector_ptr (tree, gimple, gimple_stmt_iterator *, gimple, tree);
 extern tree vect_create_destination_var (tree, tree);
 extern bool vect_grouped_store_supported (tree, unsigned HOST_WIDE_INT);
@@ -1088,8 +1077,7 @@
 extern void vect_record_grouped_load_vectors (gimple, vec<tree> );
 extern tree vect_get_new_vect_var (tree, enum vect_var_kind, const char *);
 extern tree vect_create_addr_base_for_vector_ref (gimple, gimple_seq *,
-						  tree, struct loop *,
-						  tree = NULL_TREE);
+                                                  tree, struct loop *);
 
 /* In tree-vect-loop.c.  */
 /* FORNOW: Used in tree-parloops.c.  */
