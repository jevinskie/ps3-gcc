--- conflicted
+++ resolved
@@ -591,11 +591,7 @@
 #define STMT_VINFO_GROUP_GAP(S)            (S)->gap
 #define STMT_VINFO_GROUP_SAME_DR_STMT(S)   (S)->same_dr_stmt
 #define STMT_VINFO_GROUP_READ_WRITE_DEPENDENCE(S)  (S)->read_write_dep
-<<<<<<< HEAD
-#define STMT_VINFO_STRIDED_ACCESS(S)      ((S)->first_element != NULL && (S)->data_ref_info)
-=======
 #define STMT_VINFO_GROUPED_ACCESS(S)      ((S)->first_element != NULL && (S)->data_ref_info)
->>>>>>> e9c762ec
 #define STMT_VINFO_LOOP_PHI_EVOLUTION_PART(S) (S)->loop_phi_evolution_part
 
 #define GROUP_FIRST_ELEMENT(S)          (S)->first_element
@@ -966,13 +962,9 @@
 extern bool vectorizable_induction (gimple, gimple_stmt_iterator *, gimple *);
 extern tree get_initial_def_for_reduction (gimple, tree, tree *);
 extern int vect_min_worthwhile_factor (enum tree_code);
-<<<<<<< HEAD
-extern int vect_get_known_peeling_cost (loop_vec_info, int, int *, int);
-=======
 extern int vect_get_known_peeling_cost (loop_vec_info, int, int *, int,
 					stmt_vector_for_cost *,
 					stmt_vector_for_cost *);
->>>>>>> e9c762ec
 extern int vect_get_single_scalar_iteration_cost (loop_vec_info);
 
 /* In tree-vect-slp.c.  */
