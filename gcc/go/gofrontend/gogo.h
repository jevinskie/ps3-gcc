// gogo.h -- Go frontend parsed representation.     -*- C++ -*-

// Copyright 2009 The Go Authors. All rights reserved.
// Use of this source code is governed by a BSD-style
// license that can be found in the LICENSE file.

#ifndef GO_GOGO_H
#define GO_GOGO_H

#include "go-linemap.h"

class Traverse;
class Statement_inserter;
class Type;
class Type_hash_identical;
class Type_equal;
class Type_identical;
class Typed_identifier;
class Typed_identifier_list;
class Function_type;
class Expression;
class Statement;
class Temporary_statement;
class Block;
class Function;
class Bindings;
class Bindings_snapshot;
class Package;
class Variable;
class Pointer_type;
class Struct_type;
class Struct_field;
class Struct_field_list;
class Array_type;
class Map_type;
class Channel_type;
class Interface_type;
class Named_type;
class Forward_declaration_type;
class Named_object;
class Label;
class Translate_context;
class Backend;
class Export;
class Import;
class Bexpression;
class Bstatement;
class Bblock;
class Bvariable;
class Blabel;
class Bfunction;

// This file declares the basic classes used to hold the internal
// representation of Go which is built by the parser.

// An initialization function for an imported package.  This is a
// magic function which initializes variables and runs the "init"
// function.

class Import_init
{
 public:
  Import_init(const std::string& package_name, const std::string& init_name,
	      int priority)
    : package_name_(package_name), init_name_(init_name), priority_(priority)
  { }

  // The name of the package being imported.
  const std::string&
  package_name() const
  { return this->package_name_; }

  // The name of the package's init function.
  const std::string&
  init_name() const
  { return this->init_name_; }

  // The priority of the initialization function.  Functions with a
  // lower priority number must be run first.
  int
  priority() const
  { return this->priority_; }

 private:
  // The name of the package being imported.
  std::string package_name_;
  // The name of the package's init function.
  std::string init_name_;
  // The priority.
  int priority_;
};

// For sorting purposes.

inline bool
operator<(const Import_init& i1, const Import_init& i2)
{
  if (i1.priority() < i2.priority())
    return true;
  if (i1.priority() > i2.priority())
    return false;
  if (i1.package_name() != i2.package_name())
    return i1.package_name() < i2.package_name();
  return i1.init_name() < i2.init_name();
}

// The holder for the internal representation of the entire
// compilation unit.

class Gogo
{
 public:
  // Create the IR, passing in the sizes of the types "int" and
  // "uintptr" in bits.
  Gogo(Backend* backend, Linemap *linemap, int int_type_size, int pointer_size);

  // Get the backend generator.
  Backend*
  backend()
  { return this->backend_; }

  // Get the Location generator.
  Linemap*
  linemap()
  { return this->linemap_; }

  // Get the package name.
  const std::string&
  package_name() const;

  // Set the package name.
  void
  set_package_name(const std::string&, Location);

  // Return whether this is the "main" package.
  bool
  is_main_package() const;

  // If necessary, adjust the name to use for a hidden symbol.  We add
  // the package name, so that hidden symbols in different packages do
  // not collide.
  std::string
  pack_hidden_name(const std::string& name, bool is_exported) const
  {
    return (is_exported
	    ? name
	    : '.' + this->pkgpath() + '.' + name);
  }

  // Unpack a name which may have been hidden.  Returns the
  // user-visible name of the object.
  static std::string
  unpack_hidden_name(const std::string& name)
  { return name[0] != '.' ? name : name.substr(name.rfind('.') + 1); }

  // Return whether a possibly packed name is hidden.
  static bool
  is_hidden_name(const std::string& name)
  { return name[0] == '.'; }

  // Return the package path of a hidden name.
  static std::string
  hidden_name_pkgpath(const std::string& name)
  {
    go_assert(Gogo::is_hidden_name(name));
    return name.substr(1, name.rfind('.') - 1);
  }

  // Given a name which may or may not have been hidden, return the
  // name to use in an error message.
  static std::string
  message_name(const std::string& name);

  // Return whether a name is the blank identifier _.
  static bool
  is_sink_name(const std::string& name)
  {
    return (name[0] == '.'
	    && name[name.length() - 1] == '_'
	    && name[name.length() - 2] == '.');
  }

  // Convert a pkgpath into a string suitable for a symbol
  static std::string
  pkgpath_for_symbol(const std::string& pkgpath);

  // Return the package path to use for reflect.Type.PkgPath.
  const std::string&
  pkgpath() const;

  // Return the package path to use for a symbol name.
  const std::string&
  pkgpath_symbol() const;

  // Set the package path from a command line option.
  void
  set_pkgpath(const std::string&);

  // Set the prefix from a command line option.
  void
  set_prefix(const std::string&);

  // Return whether pkgpath was set from a command line option.
  bool
  pkgpath_from_option() const
  { return this->pkgpath_from_option_; }

  // Return the relative import path as set from the command line.
  // Returns an empty string if it was not set.
  const std::string&
  relative_import_path() const
  { return this->relative_import_path_; }

  // Set the relative import path from a command line option.
  void
  set_relative_import_path(const std::string& s)
  {this->relative_import_path_ = s; }

  // Return the priority to use for the package we are compiling.
  // This is two more than the largest priority of any package we
  // import.
  int
  package_priority() const;

  // Import a package.  FILENAME is the file name argument, LOCAL_NAME
  // is the local name to give to the package.  If LOCAL_NAME is empty
  // the declarations are added to the global scope.
  void
  import_package(const std::string& filename, const std::string& local_name,
		 bool is_local_name_exported, Location);

  // Whether we are the global binding level.
  bool
  in_global_scope() const;

  // Look up a name in the current binding contours.
  Named_object*
  lookup(const std::string&, Named_object** pfunction) const;

  // Look up a name in the current block.
  Named_object*
  lookup_in_block(const std::string&) const;

  // Look up a name in the global namespace--the universal scope.
  Named_object*
  lookup_global(const char*) const;

  // Add a new imported package.  REAL_NAME is the real name of the
  // package.  ALIAS is the alias of the package; this may be the same
  // as REAL_NAME.  This sets *PADD_TO_GLOBALS if symbols added to
  // this package should be added to the global namespace; this is
  // true if the alias is ".".  LOCATION is the location of the import
  // statement.  This returns the new package, or NULL on error.
  Package*
  add_imported_package(const std::string& real_name, const std::string& alias,
		       bool is_alias_exported,
		       const std::string& pkgpath,
		       Location location,
		       bool* padd_to_globals);

  // Register a package.  This package may or may not be imported.
  // This returns the Package structure for the package, creating if
  // it necessary.
  Package*
  register_package(const std::string& pkgpath, Location);

  // Start compiling a function.  ADD_METHOD_TO_TYPE is true if a
  // method function should be added to the type of its receiver.
  Named_object*
  start_function(const std::string& name, Function_type* type,
		 bool add_method_to_type, Location);

  // Finish compiling a function.
  void
  finish_function(Location);

  // Return the current function.
  Named_object*
  current_function() const;

  // Return the current block.
  Block*
  current_block();

  // Start a new block.  This is not initially associated with a
  // function.
  void
  start_block(Location);

  // Finish the current block and return it.
  Block*
  finish_block(Location);

  // Declare an erroneous name.  This is used to avoid knock-on errors
  // after a parsing error.
  Named_object*
  add_erroneous_name(const std::string& name);

  // Declare an unknown name.  This is used while parsing.  The name
  // must be resolved by the end of the parse.  Unknown names are
  // always added at the package level.
  Named_object*
  add_unknown_name(const std::string& name, Location);

  // Declare a function.
  Named_object*
  declare_function(const std::string&, Function_type*, Location);

  // Declare a function at the package level.  This is used for
  // functions generated for a type.
  Named_object*
  declare_package_function(const std::string&, Function_type*, Location);

  // Add a label.
  Label*
  add_label_definition(const std::string&, Location);

  // Add a label reference.  ISSUE_GOTO_ERRORS is true if we should
  // report errors for a goto from the current location to the label
  // location.
  Label*
  add_label_reference(const std::string&, Location,
		      bool issue_goto_errors);

  // Return a snapshot of the current binding state.
  Bindings_snapshot*
  bindings_snapshot(Location);

  // Add a statement to the current block.
  void
  add_statement(Statement*);

  // Add a block to the current block.
  void
  add_block(Block*, Location);

  // Add a constant.
  Named_object*
  add_constant(const Typed_identifier&, Expression*, int iota_value);

  // Add a type.
  void
  add_type(const std::string&, Type*, Location);

  // Add a named type.  This is used for builtin types, and to add an
  // imported type to the global scope.
  void
  add_named_type(Named_type*);

  // Declare a type.
  Named_object*
  declare_type(const std::string&, Location);

  // Declare a type at the package level.  This is used when the
  // parser sees an unknown name where a type name is required.
  Named_object*
  declare_package_type(const std::string&, Location);

  // Define a type which was already declared.
  void
  define_type(Named_object*, Named_type*);

  // Add a variable.
  Named_object*
  add_variable(const std::string&, Variable*);

  // Add a sink--a reference to the blank identifier _.
  Named_object*
  add_sink();

  // Add a type which needs to be verified.  This is used for sink
  // types, just to give appropriate error messages.
  void
  add_type_to_verify(Type* type);

  // Add a named object to the current namespace.  This is used for
  // import . "package".
  void
  add_named_object(Named_object*);

  // Add an identifier to the list of names seen in the file block.
  void
  add_file_block_name(const std::string& name, Location location)
  { this->file_block_names_[name] = location; }

  // Mark all local variables in current bindings as used.  This is
  // used when there is a parse error to avoid useless errors.
  void
  mark_locals_used();

  // Return a name to use for an error case.  This should only be used
  // after reporting an error, and is used to avoid useless knockon
  // errors.
  static std::string
  erroneous_name();

  // Return whether the name indicates an error.
  static bool
  is_erroneous_name(const std::string&);

  // Return a name to use for a thunk function.  A thunk function is
  // one we create during the compilation, for a go statement or a
  // defer statement or a method expression.
  static std::string
  thunk_name();

  // Return whether an object is a thunk.
  static bool
  is_thunk(const Named_object*);

  // Note that we've seen an interface type.  This is used to build
  // all required interface method tables.
  void
  record_interface_type(Interface_type*);

  // Note that we need an initialization function.
  void
  set_need_init_fn()
  { this->need_init_fn_ = true; }

  // Clear out all names in file scope.  This is called when we start
  // parsing a new file.
  void
  clear_file_scope();

  // Record that VAR1 must be initialized after VAR2.  This is used
  // when VAR2 does not appear in VAR1's INIT or PREINIT.
  void
  record_var_depends_on(Variable* var1, Named_object* var2)
  {
    go_assert(this->var_deps_.find(var1) == this->var_deps_.end());
    this->var_deps_[var1] = var2;
  }

  // Return the variable that VAR depends on, or NULL if none.
  Named_object*
  var_depends_on(Variable* var) const
  {
    Var_deps::const_iterator p = this->var_deps_.find(var);
    return p != this->var_deps_.end() ? p->second : NULL;
  }

  // Queue up a type-specific function to be written out.  This is
  // used when a type-specific function is needed when not at the top
  // level.
  void
  queue_specific_type_function(Type* type, Named_type* name,
			       const std::string& hash_name,
			       Function_type* hash_fntype,
			       const std::string& equal_name,
			       Function_type* equal_fntype);

  // Write out queued specific type functions.
  void
  write_specific_type_functions();

  // Whether we are done writing out specific type functions.
  bool
  specific_type_functions_are_written() const
  { return this->specific_type_functions_are_written_; }

  // Traverse the tree.  See the Traverse class.
  void
  traverse(Traverse*);

  // Define the predeclared global names.
  void
  define_global_names();

  // Verify and complete all types.
  void
  verify_types();

  // Lower the parse tree.
  void
  lower_parse_tree();

  // Lower all the statements in a block.
  void
  lower_block(Named_object* function, Block*);

  // Lower an expression.
  void
  lower_expression(Named_object* function, Statement_inserter*, Expression**);

  // Lower a constant.
  void
  lower_constant(Named_object*);

<<<<<<< HEAD
=======
  // Flatten all the statements in a block.
  void
  flatten_block(Named_object* function, Block*);

  // Flatten an expression.
  void
  flatten_expression(Named_object* function, Statement_inserter*, Expression**);

>>>>>>> a7aa3838
  // Create all necessary function descriptors.
  void
  create_function_descriptors();

  // Finalize the method lists and build stub methods for named types.
  void
  finalize_methods();

  // Work out the types to use for unspecified variables and
  // constants.
  void
  determine_types();

  // Type check the program.
  void
  check_types();

  // Check the types in a single block.  This is used for complicated
  // go statements.
  void
  check_types_in_block(Block*);

  // Check for return statements.
  void
  check_return_statements();

  // Do all exports.
  void
  do_exports();

  // Add an import control function for an imported package to the
  // list.
  void
  add_import_init_fn(const std::string& package_name,
		     const std::string& init_name, int prio);

  // Turn short-cut operators (&&, ||) into explicit if statements.
  void
  remove_shortcuts();

  // Use temporary variables to force order of evaluation.
  void
  order_evaluations();

  // Flatten parse tree.
  void
  flatten();

  // Build thunks for functions which call recover.
  void
  build_recover_thunks();

  // Simplify statements which might use thunks: go and defer
  // statements.
  void
  simplify_thunk_statements();

  // Dump AST if -fgo-dump-ast is set 
  void
  dump_ast(const char* basename);

  // Convert named types to the backend representation.
  void
  convert_named_types();

  // Convert named types in a list of bindings.
  void
  convert_named_types_in_bindings(Bindings*);

  // True if named types have been converted to the backend
  // representation.
  bool
  named_types_are_converted() const
  { return this->named_types_are_converted_; }

  // Write out the global values.
  void
  write_globals();

  // Create trees for implicit builtin functions.
  void
  define_builtin_function_trees();

  // Build a call to a builtin function.  PDECL should point to a NULL
  // initialized static pointer which will hold the fndecl.  NAME is
  // the name of the function.  NARGS is the number of arguments.
  // RETTYPE is the return type.  It is followed by NARGS pairs of
  // type and argument (both trees).
  static tree
  call_builtin(tree* pdecl, Location, const char* name, int nargs,
	       tree rettype, ...);

  // Build a call to the runtime error function.
  Expression*
  runtime_error(int code, Location);

  // Build a builtin struct with a list of fields.
  static tree
  builtin_struct(tree* ptype, const char* struct_name, tree struct_type,
		 int nfields, ...);

  // Mark a function declaration as a builtin library function.
  static void
  mark_fndecl_as_builtin_library(tree fndecl);

  // Build a constructor for a slice.  SLICE_TYPE_TREE is the type of
  // the slice.  VALUES points to the values.  COUNT is the size,
  // CAPACITY is the capacity.  If CAPACITY is NULL, it is set to
  // COUNT.
  static tree
  slice_constructor(tree slice_type_tree, tree values, tree count,
		    tree capacity);

  // Build required interface method tables.
  void
  build_interface_method_tables();

  // Build an interface method table for a type: a list of function
  // pointers, one for each interface method.  This returns a decl.
  tree
  interface_method_table_for_type(const Interface_type*, Type*,
				  bool is_pointer);

  // Return a tree which allocate SIZE bytes to hold values of type
  // TYPE.
  tree
  allocate_memory(Type *type, tree size, Location);

  // Return a type to use for pointer to const char.
  static tree
  const_char_pointer_type_tree();

  // Build a string constant with the right type.
  static tree
  string_constant_tree(const std::string&);

  // Build a Go string constant.  This returns a pointer to the
  // constant.
  tree
  go_string_constant_tree(const std::string&);

  // Receive a value from a channel.
  static tree
  receive_from_channel(tree type_tree, tree type_descriptor_tree, tree channel,
		       Location);

 private:
  // During parsing, we keep a stack of functions.  Each function on
  // the stack is one that we are currently parsing.  For each
  // function, we keep track of the current stack of blocks.
  struct Open_function
  {
    // The function.
    Named_object* function;
    // The stack of active blocks in the function.
    std::vector<Block*> blocks;
  };

  // The stack of functions.
  typedef std::vector<Open_function> Open_functions;

  // Set up the built-in unsafe package.
  void
  import_unsafe(const std::string&, bool is_exported, Location);

  // Return the current binding contour.
  Bindings*
  current_bindings();

  const Bindings*
  current_bindings() const;

  // Get the name of the magic initialization function.
  const std::string&
  get_init_fn_name();

  // Get the decl for the magic initialization function.
  tree
  initialization_function_decl();

  // Write the magic initialization function.
  void
  write_initialization_function(tree fndecl, tree init_stmt_list);

  // Initialize imported packages.
  void
  init_imports(tree*);

  // Register variables with the garbage collector.
  void
  register_gc_vars(const std::vector<Named_object*>&, tree*);

  // Build a pointer to a Go string constant.  This returns a pointer
  // to the pointer.
  tree
  ptr_go_string_constant_tree(const std::string&);

  // Type used to map import names to packages.
  typedef std::map<std::string, Package*> Imports;

  // Type used to map package names to packages.
  typedef std::map<std::string, Package*> Packages;

  // Type used to map variables to the function calls that set them.
  // This is used for initialization dependency analysis.
  typedef std::map<Variable*, Named_object*> Var_deps;

  // Type used to map identifiers in the file block to the location
  // where they were defined.
  typedef Unordered_map(std::string, Location) File_block_names;

  // Type used to queue writing a type specific function.
  struct Specific_type_function
  {
    Type* type;
    Named_type* name;
    std::string hash_name;
    Function_type* hash_fntype;
    std::string equal_name;
    Function_type* equal_fntype;

    Specific_type_function(Type* atype, Named_type* aname,
			   const std::string& ahash_name,
			   Function_type* ahash_fntype,
			   const std::string& aequal_name,
			   Function_type* aequal_fntype)
      : type(atype), name(aname), hash_name(ahash_name),
	hash_fntype(ahash_fntype), equal_name(aequal_name),
	equal_fntype(aequal_fntype)
    { }
  };

  // The backend generator.
  Backend* backend_;
  // The object used to keep track of file names and line numbers.
  Linemap* linemap_;
  // The package we are compiling.
  Package* package_;
  // The list of currently open functions during parsing.
  Open_functions functions_;
  // The global binding contour.  This includes the builtin functions
  // and the package we are compiling.
  Bindings* globals_;
  // The list of names we have seen in the file block.
  File_block_names file_block_names_;
  // Mapping from import file names to packages.
  Imports imports_;
  // Whether the magic unsafe package was imported.
  bool imported_unsafe_;
  // Mapping from package names we have seen to packages.  This does
  // not include the package we are compiling.
  Packages packages_;
  // The functions named "init", if there are any.
  std::vector<Named_object*> init_functions_;
  // A mapping from variables to the function calls that initialize
  // them, if it is not stored in the variable's init or preinit.
  // This is used for dependency analysis.
  Var_deps var_deps_;
  // Whether we need a magic initialization function.
  bool need_init_fn_;
  // The name of the magic initialization function.
  std::string init_fn_name_;
  // A list of import control variables for packages that we import.
  std::set<Import_init> imported_init_fns_;
  // The package path used for reflection data.
  std::string pkgpath_;
  // The package path to use for a symbol name.
  std::string pkgpath_symbol_;
  // The prefix to use for symbols, from the -fgo-prefix option.
  std::string prefix_;
  // Whether pkgpath_ has been set.
  bool pkgpath_set_;
  // Whether an explicit package path was set by -fgo-pkgpath.
  bool pkgpath_from_option_;
  // Whether an explicit prefix was set by -fgo-prefix.
  bool prefix_from_option_;
  // The relative import path, from the -fgo-relative-import-path
  // option.
  std::string relative_import_path_;
  // A list of types to verify.
  std::vector<Type*> verify_types_;
  // A list of interface types defined while parsing.
  std::vector<Interface_type*> interface_types_;
  // Type specific functions to write out.
  std::vector<Specific_type_function*> specific_type_functions_;
  // Whether we are done writing out specific type functions.
  bool specific_type_functions_are_written_;
  // Whether named types have been converted.
  bool named_types_are_converted_;
};

// A block of statements.

class Block
{
 public:
  Block(Block* enclosing, Location);

  // Return the enclosing block.
  const Block*
  enclosing() const
  { return this->enclosing_; }

  // Return the bindings of the block.
  Bindings*
  bindings()
  { return this->bindings_; }

  const Bindings*
  bindings() const
  { return this->bindings_; }

  // Look at the block's statements.
  const std::vector<Statement*>*
  statements() const
  { return &this->statements_; }

  // Return the start location.  This is normally the location of the
  // left curly brace which starts the block.
  Location
  start_location() const
  { return this->start_location_; }

  // Return the end location.  This is normally the location of the
  // right curly brace which ends the block.
  Location
  end_location() const
  { return this->end_location_; }

  // Add a statement to the block.
  void
  add_statement(Statement*);

  // Add a statement to the front of the block.
  void
  add_statement_at_front(Statement*);

  // Replace a statement in a block.
  void
  replace_statement(size_t index, Statement*);

  // Add a Statement before statement number INDEX.
  void
  insert_statement_before(size_t index, Statement*);

  // Add a Statement after statement number INDEX.
  void
  insert_statement_after(size_t index, Statement*);

  // Set the end location of the block.
  void
  set_end_location(Location location)
  { this->end_location_ = location; }

  // Traverse the tree.
  int
  traverse(Traverse*);

  // Set final types for unspecified variables and constants.
  void
  determine_types();

  // Return true if execution of this block may fall through to the
  // next block.
  bool
  may_fall_through() const;

  // Convert the block to the backend representation.
  Bblock*
  get_backend(Translate_context*);

  // Iterate over statements.

  typedef std::vector<Statement*>::iterator iterator;

  iterator
  begin()
  { return this->statements_.begin(); }

  iterator
  end()
  { return this->statements_.end(); }

 private:
  // Enclosing block.
  Block* enclosing_;
  // Statements in the block.
  std::vector<Statement*> statements_;
  // Binding contour.
  Bindings* bindings_;
  // Location of start of block.
  Location start_location_;
  // Location of end of block.
  Location end_location_;
};

// A function.

class Function
{
 public:
  Function(Function_type* type, Function*, Block*, Location);

  // Return the function's type.
  Function_type*
  type() const
  { return this->type_; }

  // Return the enclosing function if there is one.
  Function*
  enclosing()
  { return this->enclosing_; }

  // Set the enclosing function.  This is used when building thunks
  // for functions which call recover.
  void
  set_enclosing(Function* enclosing)
  {
    go_assert(this->enclosing_ == NULL);
    this->enclosing_ = enclosing;
  }

  // The result variables.
  typedef std::vector<Named_object*> Results;

  // Create the result variables in the outer block.
  void
  create_result_variables(Gogo*);

  // Update the named result variables when cloning a function which
  // calls recover.
  void
  update_result_variables();

  // Return the result variables.
  Results*
  result_variables()
  { return this->results_; }

  bool
  is_sink() const
  { return this->is_sink_; }

  void
  set_is_sink()
  { this->is_sink_ = true; }

  // Whether the result variables have names.
  bool
  results_are_named() const
  { return this->results_are_named_; }

  // Whether this method should not be included in the type
  // descriptor.
  bool
  nointerface() const
  {
    go_assert(this->is_method());
    return this->nointerface_;
  }

  // Record that this method should not be included in the type
  // descriptor.
  void
  set_nointerface()
  {
    go_assert(this->is_method());
    this->nointerface_ = true;
  }

  // Record that this function is a stub method created for an unnamed
  // type.
  void
  set_is_unnamed_type_stub_method()
  {
    go_assert(this->is_method());
    this->is_unnamed_type_stub_method_ = true;
  }

  // Add a new field to the closure variable.
  void
  add_closure_field(Named_object* var, Location loc)
  { this->closure_fields_.push_back(std::make_pair(var, loc)); }

  // Whether this function needs a closure.
  bool
  needs_closure() const
  { return !this->closure_fields_.empty(); }

  // Return the closure variable, creating it if necessary.  This is
  // passed to the function as a static chain parameter.
  Named_object*
  closure_var();

  // Set the closure variable.  This is used when building thunks for
  // functions which call recover.
  void
  set_closure_var(Named_object* v)
  {
    go_assert(this->closure_var_ == NULL);
    this->closure_var_ = v;
  }

  // Return the variable for a reference to field INDEX in the closure
  // variable.
  Named_object*
  enclosing_var(unsigned int index)
  {
    go_assert(index < this->closure_fields_.size());
    return closure_fields_[index].first;
  }

  // Set the type of the closure variable if there is one.
  void
  set_closure_type();

  // Get the block of statements associated with the function.
  Block*
  block() const
  { return this->block_; }

  // Get the location of the start of the function.
  Location
  location() const
  { return this->location_; }

  // Return whether this function is actually a method.
  bool
  is_method() const;

  // Add a label definition to the function.
  Label*
  add_label_definition(Gogo*, const std::string& label_name, Location);

  // Add a label reference to a function.  ISSUE_GOTO_ERRORS is true
  // if we should report errors for a goto from the current location
  // to the label location.
  Label*
  add_label_reference(Gogo*, const std::string& label_name,
		      Location, bool issue_goto_errors);

  // Warn about labels that are defined but not used.
  void
  check_labels() const;

  // Note that a new local type has been added.  Return its index.
  unsigned int
  new_local_type_index()
  { return this->local_type_count_++; }

  // Whether this function calls the predeclared recover function.
  bool
  calls_recover() const
  { return this->calls_recover_; }

  // Record that this function calls the predeclared recover function.
  // This is set during the lowering pass.
  void
  set_calls_recover()
  { this->calls_recover_ = true; }

  // Whether this is a recover thunk function.
  bool
  is_recover_thunk() const
  { return this->is_recover_thunk_; }

  // Record that this is a thunk built for a function which calls
  // recover.
  void
  set_is_recover_thunk()
  { this->is_recover_thunk_ = true; }

  // Whether this function already has a recover thunk.
  bool
  has_recover_thunk() const
  { return this->has_recover_thunk_; }

  // Record that this function already has a recover thunk.
  void
  set_has_recover_thunk()
  { this->has_recover_thunk_ = true; }

  // Mark the function as going into a unique section.
  void
  set_in_unique_section()
  { this->in_unique_section_ = true; }

  // Swap with another function.  Used only for the thunk which calls
  // recover.
  void
  swap_for_recover(Function *);

  // Traverse the tree.
  int
  traverse(Traverse*);

  // Determine types in the function.
  void
  determine_types();

  // Return an expression for the function descriptor, given the named
  // object for this function.  This may only be called for functions
  // without a closure.  This will be an immutable struct with one
  // field that points to the function's code.
  Expression*
  descriptor(Gogo*, Named_object*);

  // Set the descriptor for this function.  This is used when a
  // function declaration is followed by a function definition.
  void
  set_descriptor(Expression* descriptor)
  {
    go_assert(this->descriptor_ == NULL);
    this->descriptor_ = descriptor;
  }

  // Return the backend representation.
  Bfunction*
  get_or_make_decl(Gogo*, Named_object*);

  // Return the function's decl after it has been built.
  tree
  get_decl() const;

  // Set the function decl to hold a tree of the function code.
  void
  build_tree(Gogo*, Named_object*);

  // Get the value to return when not explicitly specified.  May also
  // add statements to execute first to STMT_LIST.
  tree
  return_value(Gogo*, Named_object*, Location, tree* stmt_list) const;

  // Get a tree for the variable holding the defer stack.
  Expression*
  defer_stack(Location);

  // Export the function.
  void
  export_func(Export*, const std::string& name) const;

  // Export a function with a type.
  static void
  export_func_with_type(Export*, const std::string& name,
			const Function_type*);

  // Import a function.
  static void
  import_func(Import*, std::string* pname, Typed_identifier** receiver,
	      Typed_identifier_list** pparameters,
	      Typed_identifier_list** presults, bool* is_varargs);

 private:
  // Type for mapping from label names to Label objects.
  typedef Unordered_map(std::string, Label*) Labels;

  tree
  make_receiver_parm_decl(Gogo*, Named_object*, tree);

  tree
  copy_parm_to_heap(Gogo*, Named_object*, tree);

  void
  build_defer_wrapper(Gogo*, Named_object*, tree*, tree*);

  typedef std::vector<std::pair<Named_object*,
				Location> > Closure_fields;

  // The function's type.
  Function_type* type_;
  // The enclosing function.  This is NULL when there isn't one, which
  // is the normal case.
  Function* enclosing_;
  // The result variables, if any.
  Results* results_;
  // If there is a closure, this is the list of variables which appear
  // in the closure.  This is created by the parser, and then resolved
  // to a real type when we lower parse trees.
  Closure_fields closure_fields_;
  // The closure variable, passed as a parameter using the static
  // chain parameter.  Normally NULL.
  Named_object* closure_var_;
  // The outer block of statements in the function.
  Block* block_;
  // The source location of the start of the function.
  Location location_;
  // Labels defined or referenced in the function.
  Labels labels_;
  // The number of local types defined in this function.
  unsigned int local_type_count_;
  // The function descriptor, if any.
  Expression* descriptor_;
  // The function decl.
  Bfunction* fndecl_;
  // The defer stack variable.  A pointer to this variable is used to
  // distinguish the defer stack for one function from another.  This
  // is NULL unless we actually need a defer stack.
  Temporary_statement* defer_stack_;
  // True if this function is sink-named.  No code is generated.
  bool is_sink_ : 1;
  // True if the result variables are named.
  bool results_are_named_ : 1;
  // True if this method should not be included in the type descriptor.
  bool nointerface_ : 1;
  // True if this function is a stub method created for an unnamed
  // type.
  bool is_unnamed_type_stub_method_ : 1;
  // True if this function calls the predeclared recover function.
  bool calls_recover_ : 1;
  // True if this a thunk built for a function which calls recover.
  bool is_recover_thunk_ : 1;
  // True if this function already has a recover thunk.
  bool has_recover_thunk_ : 1;
  // True if this function should be put in a unique section.  This is
  // turned on for field tracking.
  bool in_unique_section_ : 1;
};

// A snapshot of the current binding state.

class Bindings_snapshot
{
 public:
  Bindings_snapshot(const Block*, Location);

  // Report any errors appropriate for a goto from the current binding
  // state of B to this one.
  void
  check_goto_from(const Block* b, Location);

  // Report any errors appropriate for a goto from this binding state
  // to the current state of B.
  void
  check_goto_to(const Block* b);

 private:
  bool
  check_goto_block(Location, const Block*, const Block*, size_t*);

  void
  check_goto_defs(Location, const Block*, size_t, size_t);

  // The current block.
  const Block* block_;
  // The number of names currently defined in each open block.
  // Element 0 is this->block_, element 1 is
  // this->block_->enclosing(), etc.
  std::vector<size_t> counts_;
  // The location where this snapshot was taken.
  Location location_;
};

// A function declaration.

class Function_declaration
{
 public:
  Function_declaration(Function_type* fntype, Location location)
    : fntype_(fntype), location_(location), asm_name_(), descriptor_(NULL),
      fndecl_(NULL)
  { }

  Function_type*
  type() const
  { return this->fntype_; }

  Location
  location() const
  { return this->location_; }

  const std::string&
  asm_name() const
  { return this->asm_name_; }

  // Set the assembler name.
  void
  set_asm_name(const std::string& asm_name)
  { this->asm_name_ = asm_name; }

  // Return an expression for the function descriptor, given the named
  // object for this function.  This may only be called for functions
  // without a closure.  This will be an immutable struct with one
  // field that points to the function's code.
  Expression*
  descriptor(Gogo*, Named_object*);

  // Return true if we have created a descriptor for this declaration.
  bool
  has_descriptor() const
  { return this->descriptor_ != NULL; }

  // Return a backend representation.
  Bfunction*
  get_or_make_decl(Gogo*, Named_object*);

  // If there is a descriptor, build it into the backend
  // representation.
  void
  build_backend_descriptor(Gogo*);

  // Export a function declaration.
  void
  export_func(Export* exp, const std::string& name) const
  { Function::export_func_with_type(exp, name, this->fntype_); }

 private:
  // The type of the function.
  Function_type* fntype_;
  // The location of the declaration.
  Location location_;
  // The assembler name: this is the name to use in references to the
  // function.  This is normally empty.
  std::string asm_name_;
  // The function descriptor, if any.
  Expression* descriptor_;
  // The function decl if needed.
  Bfunction* fndecl_;
};

// A variable.

class Variable
{
 public:
  Variable(Type*, Expression*, bool is_global, bool is_parameter,
	   bool is_receiver, Location);

  // Get the type of the variable.
  Type*
  type();

  Type*
  type() const;

  // Return whether the type is defined yet.
  bool
  has_type() const;

  // Get the initial value.
  Expression*
  init() const
  { return this->init_; }

  // Return whether there are any preinit statements.
  bool
  has_pre_init() const
  { return this->preinit_ != NULL; }

  // Return the preinit statements if any.
  Block*
  preinit() const
  { return this->preinit_; }

  // Return whether this is a global variable.
  bool
  is_global() const
  { return this->is_global_; }

  // Return whether this is a function parameter.
  bool
  is_parameter() const
  { return this->is_parameter_; }

  // Return whether this is the receiver parameter of a method.
  bool
  is_receiver() const
  { return this->is_receiver_; }

  // Change this parameter to be a receiver.  This is used when
  // creating the thunks created for functions which call recover.
  void
  set_is_receiver()
  {
    go_assert(this->is_parameter_);
    this->is_receiver_ = true;
  }

  // Change this parameter to not be a receiver.  This is used when
  // creating the thunks created for functions which call recover.
  void
  set_is_not_receiver()
  {
    go_assert(this->is_parameter_);
    this->is_receiver_ = false;
  }

  // Return whether this is the varargs parameter of a function.
  bool
  is_varargs_parameter() const
  { return this->is_varargs_parameter_; }

  // Whether this variable's address is taken.
  bool
  is_address_taken() const
  { return this->is_address_taken_; }

  // Whether this variable should live in the heap.
  bool
  is_in_heap() const
  { return this->is_address_taken_ && !this->is_global_; }

  // Note that something takes the address of this variable.
  void
  set_address_taken()
  { this->is_address_taken_ = true; }

  // Return whether the address is taken but does not escape.
  bool
  is_non_escaping_address_taken() const
  { return this->is_non_escaping_address_taken_; }

  // Note that something takes the address of this variable such that
  // the address does not escape the function.
  void
  set_non_escaping_address_taken()
  { this->is_non_escaping_address_taken_ = true; }

  // Get the source location of the variable's declaration.
  Location
  location() const
  { return this->location_; }

  // Record that this is the varargs parameter of a function.
  void
  set_is_varargs_parameter()
  {
    go_assert(this->is_parameter_);
    this->is_varargs_parameter_ = true;
  }

  // Return whether the variable has been used.
  bool
  is_used() const
  { return this->is_used_; }

  // Mark that the variable has been used.
  void
  set_is_used()
  { this->is_used_ = true; }

  // Clear the initial value; used for error handling.
  void
  clear_init()
  { this->init_ = NULL; }

  // Set the initial value; used for converting shortcuts.
  void
  set_init(Expression* init)
  { this->init_ = init; }

  // Get the preinit block, a block of statements to be run before the
  // initialization expression.
  Block*
  preinit_block(Gogo*);

  // Add a statement to be run before the initialization expression.
  // This is only used for global variables.
  void
  add_preinit_statement(Gogo*, Statement*);

  // Lower the initialization expression after parsing is complete.
  void
  lower_init_expression(Gogo*, Named_object*, Statement_inserter*);

  // Flatten the initialization expression after ordering evaluations.
  void
  flatten_init_expression(Gogo*, Named_object*, Statement_inserter*);

  // A special case: the init value is used only to determine the
  // type.  This is used if the variable is defined using := with the
  // comma-ok form of a map index or a receive expression.  The init
  // value is actually the map index expression or receive expression.
  // We use this because we may not know the right type at parse time.
  void
  set_type_from_init_tuple()
  { this->type_from_init_tuple_ = true; }

  // Another special case: the init value is used only to determine
  // the type.  This is used if the variable is defined using := with
  // a range clause.  The init value is the range expression.  The
  // type of the variable is the index type of the range expression
  // (i.e., the first value returned by a range).
  void
  set_type_from_range_index()
  { this->type_from_range_index_ = true; }

  // Another special case: like set_type_from_range_index, but the
  // type is the value type of the range expression (i.e., the second
  // value returned by a range).
  void
  set_type_from_range_value()
  { this->type_from_range_value_ = true; }

  // Another special case: the init value is used only to determine
  // the type.  This is used if the variable is defined using := with
  // a case in a select statement.  The init value is the channel.
  // The type of the variable is the channel's element type.
  void
  set_type_from_chan_element()
  { this->type_from_chan_element_ = true; }

  // After we lower the select statement, we once again set the type
  // from the initialization expression.
  void
  clear_type_from_chan_element()
  {
    go_assert(this->type_from_chan_element_);
    this->type_from_chan_element_ = false;
  }

  // Note that this variable was created for a type switch clause.
  void
  set_is_type_switch_var()
  { this->is_type_switch_var_ = true; }

  // Mark the variable as going into a unique section.
  void
  set_in_unique_section()
  {
    go_assert(this->is_global_);
    this->in_unique_section_ = true;
  }

  // Traverse the initializer expression.
  int
  traverse_expression(Traverse*, unsigned int traverse_mask);

  // Determine the type of the variable if necessary.
  void
  determine_type();

  // Get the backend representation of the variable.
  Bvariable*
  get_backend_variable(Gogo*, Named_object*, const Package*,
		       const std::string&);

  // Get the initial value of the variable as a tree.  This may only
  // be called if has_pre_init() returns false.
  tree
  get_init_tree(Gogo*, Named_object* function);

  // Return a series of statements which sets the value of the
  // variable in DECL.  This should only be called is has_pre_init()
  // returns true.  DECL may be NULL for a sink variable.
  tree
  get_init_block(Gogo*, Named_object* function, tree decl);

  // Export the variable.
  void
  export_var(Export*, const std::string& name) const;

  // Import a variable.
  static void
  import_var(Import*, std::string* pname, Type** ptype);

 private:
  // The type of a tuple.
  Type*
  type_from_tuple(Expression*, bool) const;

  // The type of a range.
  Type*
  type_from_range(Expression*, bool, bool) const;

  // The element type of a channel.
  Type*
  type_from_chan_element(Expression*, bool) const;

  // The variable's type.  This may be NULL if the type is set from
  // the expression.
  Type* type_;
  // The initial value.  This may be NULL if the variable should be
  // initialized to the default value for the type.
  Expression* init_;
  // Statements to run before the init statement.
  Block* preinit_;
  // Location of variable definition.
  Location location_;
  // Backend representation.
  Bvariable* backend_;
  // Whether this is a global variable.
  bool is_global_ : 1;
  // Whether this is a function parameter.
  bool is_parameter_ : 1;
  // Whether this is the receiver parameter of a method.
  bool is_receiver_ : 1;
  // Whether this is the varargs parameter of a function.
  bool is_varargs_parameter_ : 1;
  // Whether this variable is ever referenced.
  bool is_used_ : 1;
  // Whether something takes the address of this variable.  For a
  // local variable this implies that the variable has to be on the
  // heap.
  bool is_address_taken_ : 1;
  // Whether something takes the address of this variable such that
  // the address does not escape the function.
  bool is_non_escaping_address_taken_ : 1;
  // True if we have seen this variable in a traversal.
  bool seen_ : 1;
  // True if we have lowered the initialization expression.
  bool init_is_lowered_ : 1;
  // True if we have flattened the initialization expression.
  bool init_is_flattened_ : 1;
  // True if init is a tuple used to set the type.
  bool type_from_init_tuple_ : 1;
  // True if init is a range clause and the type is the index type.
  bool type_from_range_index_ : 1;
  // True if init is a range clause and the type is the value type.
  bool type_from_range_value_ : 1;
  // True if init is a channel and the type is the channel's element type.
  bool type_from_chan_element_ : 1;
  // True if this is a variable created for a type switch case.
  bool is_type_switch_var_ : 1;
  // True if we have determined types.
  bool determined_type_ : 1;
  // True if this variable should be put in a unique section.  This is
  // used for field tracking.
  bool in_unique_section_ : 1;
};

// A variable which is really the name for a function return value, or
// part of one.

class Result_variable
{
 public:
  Result_variable(Type* type, Function* function, int index,
		  Location location)
    : type_(type), function_(function), index_(index), location_(location),
      backend_(NULL), is_address_taken_(false),
      is_non_escaping_address_taken_(false)
  { }

  // Get the type of the result variable.
  Type*
  type() const
  { return this->type_; }

  // Get the function that this is associated with.
  Function*
  function() const
  { return this->function_; }

  // Index in the list of function results.
  int
  index() const
  { return this->index_; }

  // The location of the variable definition.
  Location
  location() const
  { return this->location_; }

  // Whether this variable's address is taken.
  bool
  is_address_taken() const
  { return this->is_address_taken_; }

  // Note that something takes the address of this variable.
  void
  set_address_taken()
  { this->is_address_taken_ = true; }

  // Return whether the address is taken but does not escape.
  bool
  is_non_escaping_address_taken() const
  { return this->is_non_escaping_address_taken_; }

  // Note that something takes the address of this variable such that
  // the address does not escape the function.
  void
  set_non_escaping_address_taken()
  { this->is_non_escaping_address_taken_ = true; }

  // Whether this variable should live in the heap.
  bool
  is_in_heap() const
  { return this->is_address_taken_; }

  // Set the function.  This is used when cloning functions which call
  // recover.
  void
  set_function(Function* function)
  { this->function_ = function; }

  // Get the backend representation of the variable.
  Bvariable*
  get_backend_variable(Gogo*, Named_object*, const std::string&);

 private:
  // Type of result variable.
  Type* type_;
  // Function with which this is associated.
  Function* function_;
  // Index in list of results.
  int index_;
  // Where the result variable is defined.
  Location location_;
  // Backend representation.
  Bvariable* backend_;
  // Whether something takes the address of this variable.
  bool is_address_taken_;
  // Whether something takes the address of this variable such that
  // the address does not escape the function.
  bool is_non_escaping_address_taken_;
};

// The value we keep for a named constant.  This lets us hold a type
// and an expression.

class Named_constant
{
 public:
  Named_constant(Type* type, Expression* expr, int iota_value,
		 Location location)
    : type_(type), expr_(expr), iota_value_(iota_value), location_(location),
      lowering_(false), is_sink_(false)
  { }

  Type*
  type() const
  { return this->type_; }

  Expression*
  expr() const
  { return this->expr_; }

  int
  iota_value() const
  { return this->iota_value_; }

  Location
  location() const
  { return this->location_; }

  // Whether we are lowering.
  bool
  lowering() const
  { return this->lowering_; }

  // Set that we are lowering.
  void
  set_lowering()
  { this->lowering_ = true; }

  // We are no longer lowering.
  void
  clear_lowering()
  { this->lowering_ = false; }

  bool
  is_sink() const
  { return this->is_sink_; }

  void
  set_is_sink()
  { this->is_sink_ = true; }

  // Traverse the expression.
  int
  traverse_expression(Traverse*);

  // Determine the type of the constant if necessary.
  void
  determine_type();

  // Indicate that we found and reported an error for this constant.
  void
  set_error();

  // Export the constant.
  void
  export_const(Export*, const std::string& name) const;

  // Import a constant.
  static void
  import_const(Import*, std::string*, Type**, Expression**);

 private:
  // The type of the constant.
  Type* type_;
  // The expression for the constant.
  Expression* expr_;
  // If the predeclared constant iota is used in EXPR_, this is the
  // value it will have.  We do this because at parse time we don't
  // know whether the name "iota" will refer to the predeclared
  // constant or to something else.  We put in the right value in when
  // we lower.
  int iota_value_;
  // The location of the definition.
  Location location_;
  // Whether we are currently lowering this constant.
  bool lowering_;
  // Whether this constant is blank named and needs only type checking.
  bool is_sink_;
};

// A type declaration.

class Type_declaration
{
 public:
  Type_declaration(Location location)
    : location_(location), in_function_(NULL), in_function_index_(0),
      methods_(), issued_warning_(false)
  { }

  // Return the location.
  Location
  location() const
  { return this->location_; }

  // Return the function in which this type is declared.  This will
  // return NULL for a type declared in global scope.
  Named_object*
  in_function(unsigned int* pindex)
  {
    *pindex = this->in_function_index_;
    return this->in_function_;
  }

  // Set the function in which this type is declared.
  void
  set_in_function(Named_object* f, unsigned int index)
  {
    this->in_function_ = f;
    this->in_function_index_ = index;
  }

  // Add a method to this type.  This is used when methods are defined
  // before the type.
  Named_object*
  add_method(const std::string& name, Function* function);

  // Add a method declaration to this type.
  Named_object*
  add_method_declaration(const std::string& name, Package*,
			 Function_type* type, Location location);

  // Return whether any methods were defined.
  bool
  has_methods() const;

  // Return the methods.
  const std::vector<Named_object*>*
  methods() const
  { return &this->methods_; }

  // Define methods when the real type is known.
  void
  define_methods(Named_type*);

  // This is called if we are trying to use this type.  It returns
  // true if we should issue a warning.
  bool
  using_type();

 private:
  // The location of the type declaration.
  Location location_;
  // If this type is declared in a function, a pointer back to the
  // function in which it is defined.
  Named_object* in_function_;
  // The index of this type in IN_FUNCTION_.
  unsigned int in_function_index_;
  // Methods defined before the type is defined.
  std::vector<Named_object*> methods_;
  // True if we have issued a warning about a use of this type
  // declaration when it is undefined.
  bool issued_warning_;
};

// An unknown object.  These are created by the parser for forward
// references to names which have not been seen before.  In a correct
// program, these will always point to a real definition by the end of
// the parse.  Because they point to another Named_object, these may
// only be referenced by Unknown_expression objects.

class Unknown_name
{
 public:
  Unknown_name(Location location)
    : location_(location), real_named_object_(NULL)
  { }

  // Return the location where this name was first seen.
  Location
  location() const
  { return this->location_; }

  // Return the real named object that this points to, or NULL if it
  // was never resolved.
  Named_object*
  real_named_object() const
  { return this->real_named_object_; }

  // Set the real named object that this points to.
  void
  set_real_named_object(Named_object* no);

 private:
  // The location where this name was first seen.
  Location location_;
  // The real named object when it is known.
  Named_object*
  real_named_object_;
};

// A named object named.  This is the result of a declaration.  We
// don't use a superclass because they all have to be handled
// differently.

class Named_object
{
 public:
  enum Classification
  {
    // An uninitialized Named_object.  We should never see this.
    NAMED_OBJECT_UNINITIALIZED,
    // An erroneous name.  This indicates a parse error, to avoid
    // later errors about undefined references.
    NAMED_OBJECT_ERRONEOUS,
    // An unknown name.  This is used for forward references.  In a
    // correct program, these will all be resolved by the end of the
    // parse.
    NAMED_OBJECT_UNKNOWN,
    // A const.
    NAMED_OBJECT_CONST,
    // A type.
    NAMED_OBJECT_TYPE,
    // A forward type declaration.
    NAMED_OBJECT_TYPE_DECLARATION,
    // A var.
    NAMED_OBJECT_VAR,
    // A result variable in a function.
    NAMED_OBJECT_RESULT_VAR,
    // The blank identifier--the special variable named _.
    NAMED_OBJECT_SINK,
    // A func.
    NAMED_OBJECT_FUNC,
    // A forward func declaration.
    NAMED_OBJECT_FUNC_DECLARATION,
    // A package.
    NAMED_OBJECT_PACKAGE
  };

  // Return the classification.
  Classification
  classification() const
  { return this->classification_; }

  // Classifiers.

  bool
  is_erroneous() const
  { return this->classification_ == NAMED_OBJECT_ERRONEOUS; }

  bool
  is_unknown() const
  { return this->classification_ == NAMED_OBJECT_UNKNOWN; }

  bool
  is_const() const
  { return this->classification_ == NAMED_OBJECT_CONST; }

  bool
  is_type() const
  { return this->classification_ == NAMED_OBJECT_TYPE; }

  bool
  is_type_declaration() const
  { return this->classification_ == NAMED_OBJECT_TYPE_DECLARATION; }

  bool
  is_variable() const
  { return this->classification_ == NAMED_OBJECT_VAR; }

  bool
  is_result_variable() const
  { return this->classification_ == NAMED_OBJECT_RESULT_VAR; }

  bool
  is_sink() const
  { return this->classification_ == NAMED_OBJECT_SINK; }

  bool
  is_function() const
  { return this->classification_ == NAMED_OBJECT_FUNC; }

  bool
  is_function_declaration() const
  { return this->classification_ == NAMED_OBJECT_FUNC_DECLARATION; }

  bool
  is_package() const
  { return this->classification_ == NAMED_OBJECT_PACKAGE; }

  // Creators.

  static Named_object*
  make_erroneous_name(const std::string& name)
  { return new Named_object(name, NULL, NAMED_OBJECT_ERRONEOUS); }

  static Named_object*
  make_unknown_name(const std::string& name, Location);

  static Named_object*
  make_constant(const Typed_identifier&, const Package*, Expression*,
		int iota_value);

  static Named_object*
  make_type(const std::string&, const Package*, Type*, Location);

  static Named_object*
  make_type_declaration(const std::string&, const Package*, Location);

  static Named_object*
  make_variable(const std::string&, const Package*, Variable*);

  static Named_object*
  make_result_variable(const std::string&, Result_variable*);

  static Named_object*
  make_sink();

  static Named_object*
  make_function(const std::string&, const Package*, Function*);

  static Named_object*
  make_function_declaration(const std::string&, const Package*, Function_type*,
			    Location);

  static Named_object*
  make_package(const std::string& alias, Package* package);

  // Getters.

  Unknown_name*
  unknown_value()
  {
    go_assert(this->classification_ == NAMED_OBJECT_UNKNOWN);
    return this->u_.unknown_value;
  }

  const Unknown_name*
  unknown_value() const
  {
    go_assert(this->classification_ == NAMED_OBJECT_UNKNOWN);
    return this->u_.unknown_value;
  }

  Named_constant*
  const_value()
  {
    go_assert(this->classification_ == NAMED_OBJECT_CONST);
    return this->u_.const_value;
  }

  const Named_constant*
  const_value() const
  {
    go_assert(this->classification_ == NAMED_OBJECT_CONST);
    return this->u_.const_value;
  }

  Named_type*
  type_value()
  {
    go_assert(this->classification_ == NAMED_OBJECT_TYPE);
    return this->u_.type_value;
  }

  const Named_type*
  type_value() const
  {
    go_assert(this->classification_ == NAMED_OBJECT_TYPE);
    return this->u_.type_value;
  }

  Type_declaration*
  type_declaration_value()
  {
    go_assert(this->classification_ == NAMED_OBJECT_TYPE_DECLARATION);
    return this->u_.type_declaration;
  }

  const Type_declaration*
  type_declaration_value() const
  {
    go_assert(this->classification_ == NAMED_OBJECT_TYPE_DECLARATION);
    return this->u_.type_declaration;
  }

  Variable*
  var_value()
  {
    go_assert(this->classification_ == NAMED_OBJECT_VAR);
    return this->u_.var_value;
  }

  const Variable*
  var_value() const
  {
    go_assert(this->classification_ == NAMED_OBJECT_VAR);
    return this->u_.var_value;
  }

  Result_variable*
  result_var_value()
  {
    go_assert(this->classification_ == NAMED_OBJECT_RESULT_VAR);
    return this->u_.result_var_value;
  }

  const Result_variable*
  result_var_value() const
  {
    go_assert(this->classification_ == NAMED_OBJECT_RESULT_VAR);
    return this->u_.result_var_value;
  }

  Function*
  func_value()
  {
    go_assert(this->classification_ == NAMED_OBJECT_FUNC);
    return this->u_.func_value;
  }

  const Function*
  func_value() const
  {
    go_assert(this->classification_ == NAMED_OBJECT_FUNC);
    return this->u_.func_value;
  }

  Function_declaration*
  func_declaration_value()
  {
    go_assert(this->classification_ == NAMED_OBJECT_FUNC_DECLARATION);
    return this->u_.func_declaration_value;
  }

  const Function_declaration*
  func_declaration_value() const
  {
    go_assert(this->classification_ == NAMED_OBJECT_FUNC_DECLARATION);
    return this->u_.func_declaration_value;
  }

  Package*
  package_value()
  {
    go_assert(this->classification_ == NAMED_OBJECT_PACKAGE);
    return this->u_.package_value;
  }

  const Package*
  package_value() const
  {
    go_assert(this->classification_ == NAMED_OBJECT_PACKAGE);
    return this->u_.package_value;
  }

  const std::string&
  name() const
  { return this->name_; }

  // Return the name to use in an error message.  The difference is
  // that if this Named_object is defined in a different package, this
  // will return PACKAGE.NAME.
  std::string
  message_name() const;

  const Package*
  package() const
  { return this->package_; }

  // Resolve an unknown value if possible.  This returns the same
  // Named_object or a new one.
  Named_object*
  resolve()
  {
    Named_object* ret = this;
    if (this->is_unknown())
      {
	Named_object* r = this->unknown_value()->real_named_object();
	if (r != NULL)
	  ret = r;
      }
    return ret;
  }

  const Named_object*
  resolve() const
  {
    const Named_object* ret = this;
    if (this->is_unknown())
      {
	const Named_object* r = this->unknown_value()->real_named_object();
	if (r != NULL)
	  ret = r;
      }
    return ret;
  }

  // The location where this object was defined or referenced.
  Location
  location() const;

  // Convert a variable to the backend representation.
  Bvariable*
  get_backend_variable(Gogo*, Named_object* function);

  // Return the external identifier for this object.
  std::string
  get_id(Gogo*);

  // Return a tree representing this object.
  tree
  get_tree(Gogo*, Named_object* function);

  // Define a type declaration.
  void
  set_type_value(Named_type*);

  // Define a function declaration.
  void
  set_function_value(Function*);

  // Declare an unknown name as a type declaration.
  void
  declare_as_type();

  // Export this object.
  void
  export_named_object(Export*) const;

 private:
  Named_object(const std::string&, const Package*, Classification);

  // The name of the object.
  std::string name_;
  // The package that this object is in.  This is NULL if it is in the
  // file we are compiling.
  const Package* package_;
  // The type of object this is.
  Classification classification_;
  // The real data.
  union
  {
    Unknown_name* unknown_value;
    Named_constant* const_value;
    Named_type* type_value;
    Type_declaration* type_declaration;
    Variable* var_value;
    Result_variable* result_var_value;
    Function* func_value;
    Function_declaration* func_declaration_value;
    Package* package_value;
  } u_;
  // The DECL tree for this object if we have already converted it.
  tree tree_;
};

// A binding contour.  This binds names to objects.

class Bindings
{
 public:
  // Type for mapping from names to objects.
  typedef Unordered_map(std::string, Named_object*) Contour;

  Bindings(Bindings* enclosing);

  // Add an erroneous name.
  Named_object*
  add_erroneous_name(const std::string& name)
  { return this->add_named_object(Named_object::make_erroneous_name(name)); }

  // Add an unknown name.
  Named_object*
  add_unknown_name(const std::string& name, Location location)
  {
    return this->add_named_object(Named_object::make_unknown_name(name,
								  location));
  }

  // Add a constant.
  Named_object*
  add_constant(const Typed_identifier& tid, const Package* package,
	       Expression* expr, int iota_value)
  {
    return this->add_named_object(Named_object::make_constant(tid, package,
							      expr,
							      iota_value));
  }

  // Add a type.
  Named_object*
  add_type(const std::string& name, const Package* package, Type* type,
	   Location location)
  {
    return this->add_named_object(Named_object::make_type(name, package, type,
							  location));
  }

  // Add a named type.  This is used for builtin types, and to add an
  // imported type to the global scope.
  Named_object*
  add_named_type(Named_type* named_type);

  // Add a type declaration.
  Named_object*
  add_type_declaration(const std::string& name, const Package* package,
		       Location location)
  {
    Named_object* no = Named_object::make_type_declaration(name, package,
							   location);
    return this->add_named_object(no);
  }

  // Add a variable.
  Named_object*
  add_variable(const std::string& name, const Package* package,
	       Variable* variable)
  {
    return this->add_named_object(Named_object::make_variable(name, package,
							      variable));
  }

  // Add a result variable.
  Named_object*
  add_result_variable(const std::string& name, Result_variable* result)
  {
    return this->add_named_object(Named_object::make_result_variable(name,
								     result));
  }

  // Add a function.
  Named_object*
  add_function(const std::string& name, const Package*, Function* function);

  // Add a function declaration.
  Named_object*
  add_function_declaration(const std::string& name, const Package* package,
			   Function_type* type, Location location);

  // Add a package.  The location is the location of the import
  // statement.
  Named_object*
  add_package(const std::string& alias, Package* package)
  {
    Named_object* no = Named_object::make_package(alias, package);
    return this->add_named_object(no);
  }

  // Define a type which was already declared.
  void
  define_type(Named_object*, Named_type*);

  // Add a method to the list of objects.  This is not added to the
  // lookup table.
  void
  add_method(Named_object*);

  // Add a named object to this binding.
  Named_object*
  add_named_object(Named_object* no)
  { return this->add_named_object_to_contour(&this->bindings_, no); }

  // Clear all names in file scope from the bindings.
  void
  clear_file_scope(Gogo*);

  // Look up a name in this binding contour and in any enclosing
  // binding contours.  This returns NULL if the name is not found.
  Named_object*
  lookup(const std::string&) const;

  // Look up a name in this binding contour without looking in any
  // enclosing binding contours.  Returns NULL if the name is not found.
  Named_object*
  lookup_local(const std::string&) const;

  // Remove a name.
  void
  remove_binding(Named_object*);

  // Mark all variables as used.  This is used for some types of parse
  // error.
  void
  mark_locals_used();

  // Traverse the tree.  See the Traverse class.
  int
  traverse(Traverse*, bool is_global);

  // Iterate over definitions.  This does not include things which
  // were only declared.

  typedef std::vector<Named_object*>::const_iterator
    const_definitions_iterator;

  const_definitions_iterator
  begin_definitions() const
  { return this->named_objects_.begin(); }

  const_definitions_iterator
  end_definitions() const
  { return this->named_objects_.end(); }

  // Return the number of definitions.
  size_t
  size_definitions() const
  { return this->named_objects_.size(); }

  // Return whether there are no definitions.
  bool
  empty_definitions() const
  { return this->named_objects_.empty(); }

  // Iterate over declarations.  This is everything that has been
  // declared, which includes everything which has been defined.

  typedef Contour::const_iterator const_declarations_iterator;

  const_declarations_iterator
  begin_declarations() const
  { return this->bindings_.begin(); }

  const_declarations_iterator
  end_declarations() const
  { return this->bindings_.end(); }

  // Return the number of declarations.
  size_t
  size_declarations() const
  { return this->bindings_.size(); }

  // Return whether there are no declarations.
  bool
  empty_declarations() const
  { return this->bindings_.empty(); }

  // Return the first declaration.
  Named_object*
  first_declaration()
  { return this->bindings_.empty() ? NULL : this->bindings_.begin()->second; }

 private:
  Named_object*
  add_named_object_to_contour(Contour*, Named_object*);

  Named_object*
  new_definition(Named_object*, Named_object*);

  // Enclosing bindings.
  Bindings* enclosing_;
  // The list of objects.
  std::vector<Named_object*> named_objects_;
  // The mapping from names to objects.
  Contour bindings_;
};

// A label.

class Label
{
 public:
  Label(const std::string& name)
    : name_(name), location_(Linemap::unknown_location()), snapshot_(NULL),
      refs_(), is_used_(false), blabel_(NULL)
  { }

  // Return the label's name.
  const std::string&
  name() const
  { return this->name_; }

  // Return whether the label has been defined.
  bool
  is_defined() const
  { return !Linemap::is_unknown_location(this->location_); }

  // Return whether the label has been used.
  bool
  is_used() const
  { return this->is_used_; }

  // Record that the label is used.
  void
  set_is_used()
  { this->is_used_ = true; }

  // Return the location of the definition.
  Location
  location() const
  { return this->location_; }

  // Return the bindings snapshot.
  Bindings_snapshot*
  snapshot() const
  { return this->snapshot_; }

  // Add a snapshot of a goto which refers to this label.
  void
  add_snapshot_ref(Bindings_snapshot* snapshot)
  {
    go_assert(Linemap::is_unknown_location(this->location_));
    this->refs_.push_back(snapshot);
  }

  // Return the list of snapshots of goto statements which refer to
  // this label.
  const std::vector<Bindings_snapshot*>&
  refs() const
  { return this->refs_; }

  // Clear the references.
  void
  clear_refs();

  // Define the label at LOCATION with the given bindings snapshot.
  void
  define(Location location, Bindings_snapshot* snapshot)
  {
    go_assert(Linemap::is_unknown_location(this->location_)
              && this->snapshot_ == NULL);
    this->location_ = location;
    this->snapshot_ = snapshot;
  }

  // Return the backend representation for this label.
  Blabel*
  get_backend_label(Translate_context*);

  // Return an expression for the address of this label.  This is used
  // to get the return address of a deferred function to see whether
  // the function may call recover.
  Bexpression*
  get_addr(Translate_context*, Location location);

 private:
  // The name of the label.
  std::string name_;
  // The location of the definition.  This is 0 if the label has not
  // yet been defined.
  Location location_;
  // A snapshot of the set of bindings defined at this label, used to
  // issue errors about invalid goto statements.
  Bindings_snapshot* snapshot_;
  // A list of snapshots of goto statements which refer to this label.
  std::vector<Bindings_snapshot*> refs_;
  // Whether the label has been used.
  bool is_used_;
  // The backend representation.
  Blabel* blabel_;
};

// An unnamed label.  These are used when lowering loops.

class Unnamed_label
{
 public:
  Unnamed_label(Location location)
    : location_(location), blabel_(NULL)
  { }

  // Get the location where the label is defined.
  Location
  location() const
  { return this->location_; }

  // Set the location where the label is defined.
  void
  set_location(Location location)
  { this->location_ = location; }

  // Return a statement which defines this label.
  Bstatement*
  get_definition(Translate_context*);

  // Return a goto to this label from LOCATION.
  Bstatement*
  get_goto(Translate_context*, Location location);

 private:
  // Return the backend representation.
  Blabel*
  get_blabel(Translate_context*);

  // The location where the label is defined.
  Location location_;
  // The backend representation of this label.
  Blabel* blabel_;
};

// An imported package.

class Package
{
 public:
  Package(const std::string& pkgpath, Location location);

  // Get the package path used for all symbols exported from this
  // package.
  const std::string&
  pkgpath() const
  { return this->pkgpath_; }

  // Return the package path to use for a symbol name.
  const std::string&
  pkgpath_symbol() const
  { return this->pkgpath_symbol_; }

  // Return the location of the import statement.
  Location
  location() const
  { return this->location_; }

  // Return whether we know the name of this package yet.
  bool
  has_package_name() const
  { return !this->package_name_.empty(); }

  // The name that this package uses in its package clause.  This may
  // be different from the name in the associated Named_object if the
  // import statement used an alias.
  const std::string&
  package_name() const
  {
    go_assert(!this->package_name_.empty());
    return this->package_name_;
  }

  // The priority of this package.  The init function of packages with
  // lower priority must be run before the init function of packages
  // with higher priority.
  int
  priority() const
  { return this->priority_; }

  // Set the priority.
  void
  set_priority(int priority);

  // Return the bindings.
  Bindings*
  bindings()
  { return this->bindings_; }

  // Whether some symbol from the package was used.
  bool
  used() const
  { return this->used_; }

  // Note that some symbol from this package was used.
  void
  set_used() const
  { this->used_ = true; }

  // Clear the used field for the next file.
  void
  clear_used()
  { this->used_ = false; }

  // Whether this package was imported in the current file.
  bool
  is_imported() const
  { return this->is_imported_; }

  // Note that this package was imported in the current file.
  void
  set_is_imported()
  { this->is_imported_ = true; }

  // Clear the imported field for the next file.
  void
  clear_is_imported()
  { this->is_imported_ = false; }

  // Whether this package was imported with a name of "_".
  bool
  uses_sink_alias() const
  { return this->uses_sink_alias_; }

  // Note that this package was imported with a name of "_".
  void
  set_uses_sink_alias()
  { this->uses_sink_alias_ = true; }

  // Clear the sink alias field for the next file.
  void
  clear_uses_sink_alias()
  { this->uses_sink_alias_ = false; }

  // Look up a name in the package.  Returns NULL if the name is not
  // found.
  Named_object*
  lookup(const std::string& name) const
  { return this->bindings_->lookup(name); }

  // Set the name of the package.
  void
  set_package_name(const std::string& name, Location);

  // Set the location of the package.  This is used to record the most
  // recent import location.
  void
  set_location(Location location)
  { this->location_ = location; }

  // Add a constant to the package.
  Named_object*
  add_constant(const Typed_identifier& tid, Expression* expr)
  { return this->bindings_->add_constant(tid, this, expr, 0); }

  // Add a type to the package.
  Named_object*
  add_type(const std::string& name, Type* type, Location location)
  { return this->bindings_->add_type(name, this, type, location); }

  // Add a type declaration to the package.
  Named_object*
  add_type_declaration(const std::string& name, Location location)
  { return this->bindings_->add_type_declaration(name, this, location); }

  // Add a variable to the package.
  Named_object*
  add_variable(const std::string& name, Variable* variable)
  { return this->bindings_->add_variable(name, this, variable); }

  // Add a function declaration to the package.
  Named_object*
  add_function_declaration(const std::string& name, Function_type* type,
			   Location loc)
  { return this->bindings_->add_function_declaration(name, this, type, loc); }

  // Determine types of constants.
  void
  determine_types();

 private:
  // The package path for type reflection data.
  std::string pkgpath_;
  // The package path for symbol names.
  std::string pkgpath_symbol_;
  // The name that this package uses in the package clause.  This may
  // be the empty string if it is not yet known.
  std::string package_name_;
  // The names in this package.
  Bindings* bindings_;
  // The priority of this package.  A package has a priority higher
  // than the priority of all of the packages that it imports.  This
  // is used to run init functions in the right order.
  int priority_;
  // The location of the import statement.
  Location location_;
  // True if some name from this package was used.  This is mutable
  // because we can use a package even if we have a const pointer to
  // it.
  mutable bool used_;
  // True if this package was imported in the current file.
  bool is_imported_;
  // True if this package was imported with a name of "_".
  bool uses_sink_alias_;
};

// Return codes for the traversal functions.  This is not an enum
// because we want to be able to declare traversal functions in other
// header files without including this one.

// Continue traversal as usual.
const int TRAVERSE_CONTINUE = -1;

// Exit traversal.
const int TRAVERSE_EXIT = 0;

// Continue traversal, but skip components of the current object.
// E.g., if this is returned by Traverse::statement, we do not
// traverse the expressions in the statement even if
// traverse_expressions is set in the traverse_mask.
const int TRAVERSE_SKIP_COMPONENTS = 1;

// This class is used when traversing the parse tree.  The caller uses
// a subclass which overrides functions as desired.

class Traverse
{
 public:
  // These bitmasks say what to traverse.
  static const unsigned int traverse_variables =    0x1;
  static const unsigned int traverse_constants =    0x2;
  static const unsigned int traverse_functions =    0x4;
  static const unsigned int traverse_blocks =       0x8;
  static const unsigned int traverse_statements =  0x10;
  static const unsigned int traverse_expressions = 0x20;
  static const unsigned int traverse_types =       0x40;

  Traverse(unsigned int traverse_mask)
    : traverse_mask_(traverse_mask), types_seen_(NULL), expressions_seen_(NULL)
  { }

  virtual ~Traverse();

  // The bitmask of what to traverse.
  unsigned int
  traverse_mask() const
  { return this->traverse_mask_; }

  // Record that we are going to traverse a type.  This returns true
  // if the type has already been seen in this traversal.  This is
  // required because types, unlike expressions, can form a circular
  // graph.
  bool
  remember_type(const Type*);

  // Record that we are going to see an expression.  This returns true
  // if the expression has already been seen in this traversal.  This
  // is only needed for cases where multiple expressions can point to
  // a single one.
  bool
  remember_expression(const Expression*);

  // These functions return one of the TRAVERSE codes defined above.

  // If traverse_variables is set in the mask, this is called for
  // every variable in the tree.
  virtual int
  variable(Named_object*);

  // If traverse_constants is set in the mask, this is called for
  // every named constant in the tree.  The bool parameter is true for
  // a global constant.
  virtual int
  constant(Named_object*, bool);

  // If traverse_functions is set in the mask, this is called for
  // every function in the tree.
  virtual int
  function(Named_object*);

  // If traverse_blocks is set in the mask, this is called for every
  // block in the tree.
  virtual int
  block(Block*);

  // If traverse_statements is set in the mask, this is called for
  // every statement in the tree.
  virtual int
  statement(Block*, size_t* index, Statement*);

  // If traverse_expressions is set in the mask, this is called for
  // every expression in the tree.
  virtual int
  expression(Expression**);

  // If traverse_types is set in the mask, this is called for every
  // type in the tree.
  virtual int
  type(Type*);

 private:
  // A hash table for types we have seen during this traversal.  Note
  // that this uses the default hash functions for pointers rather
  // than Type_hash_identical and Type_identical.  This is because for
  // traversal we care about seeing a specific type structure.  If
  // there are two separate instances of identical types, we want to
  // traverse both.
  typedef Unordered_set(const Type*) Types_seen;

  typedef Unordered_set(const Expression*) Expressions_seen;

  // Bitmask of what sort of objects to traverse.
  unsigned int traverse_mask_;
  // Types which have been seen in this traversal.
  Types_seen* types_seen_;
  // Expressions which have been seen in this traversal.
  Expressions_seen* expressions_seen_;
};

// A class which makes it easier to insert new statements before the
// current statement during a traversal.

class Statement_inserter
{
 public:
  // Empty constructor.
  Statement_inserter()
    : block_(NULL), pindex_(NULL), gogo_(NULL), var_(NULL)
  { }

  // Constructor for a statement in a block.
  Statement_inserter(Block* block, size_t *pindex)
    : block_(block), pindex_(pindex), gogo_(NULL), var_(NULL)
  { }

  // Constructor for a global variable.
  Statement_inserter(Gogo* gogo, Variable* var)
    : block_(NULL), pindex_(NULL), gogo_(gogo), var_(var)
  { go_assert(var->is_global()); }

  // We use the default copy constructor and assignment operator.

  // Insert S before the statement we are traversing, or before the
  // initialization expression of a global variable.
  void
  insert(Statement* s);

 private:
  // The block that the statement is in.
  Block* block_;
  // The index of the statement that we are traversing.
  size_t* pindex_;
  // The IR, needed when looking at an initializer expression for a
  // global variable.
  Gogo* gogo_;
  // The global variable, when looking at an initializer expression.
  Variable* var_;
};

// When translating the gogo IR into the backend data structure, this
// is the context we pass down the blocks and statements.

class Translate_context
{
 public:
  Translate_context(Gogo* gogo, Named_object* function, Block* block,
		    Bblock* bblock)
    : gogo_(gogo), backend_(gogo->backend()), function_(function),
      block_(block), bblock_(bblock), is_const_(false)
  { }

  // Accessors.

  Gogo*
  gogo()
  { return this->gogo_; }

  Backend*
  backend()
  { return this->backend_; }

  Named_object*
  function()
  { return this->function_; }

  Block*
  block()
  { return this->block_; }

  Bblock*
  bblock()
  { return this->bblock_; }

  bool
  is_const()
  { return this->is_const_; }

  // Make a constant context.
  void
  set_is_const()
  { this->is_const_ = true; }

 private:
  // The IR for the entire compilation unit.
  Gogo* gogo_;
  // The generator for the backend data structures.
  Backend* backend_;
  // The function we are currently translating.  NULL if not in a
  // function, e.g., the initializer of a global variable.
  Named_object* function_;
  // The block we are currently translating.  NULL if not in a
  // function.
  Block *block_;
  // The backend representation of the current block.  NULL if block_
  // is NULL.
  Bblock* bblock_;
  // Whether this is being evaluated in a constant context.  This is
  // used for type descriptor initializers.
  bool is_const_;
};

// Runtime error codes.  These must match the values in
// libgo/runtime/go-runtime-error.c.

// Slice index out of bounds: negative or larger than the length of
// the slice.
static const int RUNTIME_ERROR_SLICE_INDEX_OUT_OF_BOUNDS = 0;

// Array index out of bounds.
static const int RUNTIME_ERROR_ARRAY_INDEX_OUT_OF_BOUNDS = 1;

// String index out of bounds.
static const int RUNTIME_ERROR_STRING_INDEX_OUT_OF_BOUNDS = 2;

// Slice slice out of bounds: negative or larger than the length of
// the slice or high bound less than low bound.
static const int RUNTIME_ERROR_SLICE_SLICE_OUT_OF_BOUNDS = 3;

// Array slice out of bounds.
static const int RUNTIME_ERROR_ARRAY_SLICE_OUT_OF_BOUNDS = 4;

// String slice out of bounds.
static const int RUNTIME_ERROR_STRING_SLICE_OUT_OF_BOUNDS = 5;

// Dereference of nil pointer.  This is used when there is a
// dereference of a pointer to a very large struct or array, to ensure
// that a gigantic array is not used a proxy to access random memory
// locations.
static const int RUNTIME_ERROR_NIL_DEREFERENCE = 6;

// Slice length or capacity out of bounds in make: negative or
// overflow or length greater than capacity.
static const int RUNTIME_ERROR_MAKE_SLICE_OUT_OF_BOUNDS = 7;

// Map capacity out of bounds in make: negative or overflow.
static const int RUNTIME_ERROR_MAKE_MAP_OUT_OF_BOUNDS = 8;

// Channel capacity out of bounds in make: negative or overflow.
static const int RUNTIME_ERROR_MAKE_CHAN_OUT_OF_BOUNDS = 9;

// Division by zero.
static const int RUNTIME_ERROR_DIVISION_BY_ZERO = 10;

// This is used by some of the langhooks.
extern Gogo* go_get_gogo();

// Whether we have seen any errors.  FIXME: Replace with a backend
// interface.
extern bool saw_errors();

#endif // !defined(GO_GOGO_H)<|MERGE_RESOLUTION|>--- conflicted
+++ resolved
@@ -487,8 +487,6 @@
   void
   lower_constant(Named_object*);
 
-<<<<<<< HEAD
-=======
   // Flatten all the statements in a block.
   void
   flatten_block(Named_object* function, Block*);
@@ -497,7 +495,6 @@
   void
   flatten_expression(Named_object* function, Statement_inserter*, Expression**);
 
->>>>>>> a7aa3838
   // Create all necessary function descriptors.
   void
   create_function_descriptors();
