// parse.h -- Go frontend parser.     -*- C++ -*-

// Copyright 2009 The Go Authors. All rights reserved.
// Use of this source code is governed by a BSD-style
// license that can be found in the LICENSE file.

#ifndef GO_PARSE_H
#define GO_PARSE_H

class Set_iota_traverse;
class Lex;
class Gogo;
class Named_object;
class Type;
class Typed_identifier;
class Typed_identifier_list;
class Channel_type;
class Function_type;
class Block;
class Expression;
class Expression_list;
class Struct_field_list;
class Case_clauses;
class Type_case_clauses;
class Select_clauses;
class Statement;
class Label;

// Parse the program.

class Parse
{
 public:
  Parse(Lex*, Gogo*);

  // Parse a program.
  void
  program();

 private:
  // Precedence values.
  enum Precedence
  {
    PRECEDENCE_INVALID = -1,
    PRECEDENCE_NORMAL = 0,
    PRECEDENCE_OROR,
    PRECEDENCE_ANDAND,
    PRECEDENCE_RELOP,
    PRECEDENCE_ADDOP,
    PRECEDENCE_MULOP
  };

  // We use this when parsing the range clause of a for statement.
  struct Range_clause
  {
    // Set to true if we found a range clause.
    bool found;
    // The index expression.
    Expression* index;
    // The value expression.
    Expression* value;
    // The range expression.
    Expression* range;

    Range_clause()
      : found(false), index(NULL), value(NULL), range(NULL)
    { }
  };

  // We use this when parsing the statement at the start of a switch,
  // in order to recognize type switches.
  struct Type_switch
  {
    // Set to true if we find a type switch.
    bool found;
    // The variable name.
    std::string name;
    // The location of the variable.
    Location location;
    // The expression.
    Expression* expr;

    Type_switch()
      : found(false), name(), location(UNKNOWN_LOCATION), expr(NULL)
    { }
  };

  // A variable defined in an enclosing function referenced by the
  // current function.
  class Enclosing_var
  {
   public:
    Enclosing_var(Named_object* var, Named_object* in_function,
		  unsigned int index)
      : var_(var), in_function_(in_function), index_(index)
    { }

    // We put these in a vector, so we need a default constructor.
    Enclosing_var()
      : var_(NULL), in_function_(NULL), index_(-1U)
    { }

    Named_object*
    var() const
    { return this->var_; }

    Named_object*
    in_function() const
    { return this->in_function_; }

    unsigned int
    index() const
    { return this->index_; }

   private:
    // The variable which is being referred to.
    Named_object* var_;
    // The function where the variable is defined.
    Named_object* in_function_;
    // The index of the field in this function's closure struct for
    // this variable.
    unsigned int index_;
  };

  // We store Enclosing_var entries in a set, so we need a comparator.
  struct Enclosing_var_comparison
  {
    bool
    operator()(const Enclosing_var&, const Enclosing_var&);
  };

  // A set of Enclosing_var entries.
  typedef std::set<Enclosing_var, Enclosing_var_comparison> Enclosing_vars;

  // Used to detect duplicate parameter/result names.
  typedef std::map<std::string, const Typed_identifier*> Names;

  // Peek at the current token from the lexer.
  const Token*
  peek_token();

  // Consume the current token, return the next one.
  const Token*
  advance_token();

  // Push a token back on the input stream.
  void
  unget_token(const Token&);

  // The location of the current token.
  Location
  location();

  // For break and continue we keep a stack of statements with
  // associated labels (if any).  The top of the stack is used for a
  // break or continue statement with no label.
  typedef std::vector<std::pair<Statement*, Label*> > Bc_stack;

  // Map from type switch variables to the variables they mask, so
  // that a use of the type switch variable can become a use of the
  // real variable.
  typedef Unordered_map(Named_object*, Named_object*) Type_switch_vars;

  // Parser nonterminals.
  void identifier_list(Typed_identifier_list*);
  Expression_list* expression_list(Expression*, bool may_be_sink,
				   bool may_be_composite_lit);
  bool qualified_ident(std::string*, Named_object**);
  Type* type();
  bool type_may_start_here();
  Type* type_name(bool issue_error);
  Type* array_type(bool may_use_ellipsis);
  Type* map_type();
  Type* struct_type();
  void field_decl(Struct_field_list*);
  Type* pointer_type();
  Type* channel_type();
  void check_signature_names(const Typed_identifier_list*, Names*);
  Function_type* signature(Typed_identifier*, Location);
  bool parameters(Typed_identifier_list**, bool* is_varargs);
  Typed_identifier_list* parameter_list(bool* is_varargs);
  void parameter_decl(bool, Typed_identifier_list*, bool*, bool*);
  bool result(Typed_identifier_list**);
  Location block();
  Type* interface_type();
  void method_spec(Typed_identifier_list*);
  void declaration();
  bool declaration_may_start_here();
  void decl(void (Parse::*)(void*), void*);
  void list(void (Parse::*)(void*), void*, bool);
  void const_decl();
  void const_spec(Type**, Expression_list**);
  void type_decl();
  void type_spec(void*);
  void var_decl();
  void var_spec(void*);
  void init_vars(const Typed_identifier_list*, Type*, Expression_list*,
		 bool is_coloneq, Location);
  bool init_vars_from_call(const Typed_identifier_list*, Type*, Expression*,
			   bool is_coloneq, Location);
  bool init_vars_from_map(const Typed_identifier_list*, Type*, Expression*,
			  bool is_coloneq, Location);
  bool init_vars_from_receive(const Typed_identifier_list*, Type*,
			      Expression*, bool is_coloneq, Location);
  bool init_vars_from_type_guard(const Typed_identifier_list*, Type*,
				 Expression*, bool is_coloneq,
				 Location);
  Named_object* init_var(const Typed_identifier&, Type*, Expression*,
			 bool is_coloneq, bool type_from_init, bool* is_new,
			 Expression_list* vars, Expression_list* vals);
  Named_object* create_dummy_global(Type*, Expression*, Location);
  void finish_init_vars(Expression_list* vars, Expression_list* vals,
			Location);
  void simple_var_decl_or_assignment(const std::string&, Location,
				     bool may_be_composite_lit,
				     Range_clause*, Type_switch*);
  void function_decl(bool saw_nointerface);
  Typed_identifier* receiver();
  Expression* operand(bool may_be_sink, bool *is_parenthesized);
  Expression* enclosing_var_reference(Named_object*, Named_object*,
				      Location);
  Expression* composite_lit(Type*, int depth, Location);
  Expression* function_lit();
  Expression* create_closure(Named_object* function, Enclosing_vars*,
			     Location);
  Expression* primary_expr(bool may_be_sink, bool may_be_composite_lit,
			   bool* is_type_switch, bool* is_parenthesized);
  Expression* selector(Expression*, bool* is_type_switch);
  Expression* index(Expression*);
  Expression* call(Expression*);
  Expression* expression(Precedence, bool may_be_sink,
			 bool may_be_composite_lit, bool* is_type_switch,
			 bool *is_parenthesized);
  bool expression_may_start_here();
  Expression* unary_expr(bool may_be_sink, bool may_be_composite_lit,
<<<<<<< HEAD
			 bool* is_type_switch);
=======
			 bool* is_type_switch, bool* is_parenthesized);
>>>>>>> e9c762ec
  Type* reassociate_chan_direction(Channel_type*, Location);
  Expression* qualified_expr(Expression*, Location);
  Expression* id_to_expression(const std::string&, Location);
  void statement(Label*);
  bool statement_may_start_here();
  void labeled_stmt(const std::string&, Location);
  Expression* simple_stat(bool, bool*, Range_clause*, Type_switch*);
  bool simple_stat_may_start_here();
  void statement_list();
  bool statement_list_may_start_here();
  void expression_stat(Expression*);
  void send_stmt(Expression*);
  void inc_dec_stat(Expression*);
  void assignment(Expression*, bool may_be_composite_lit, Range_clause*);
  void tuple_assignment(Expression_list*, bool may_be_composite_lit,
			Range_clause*);
  void send();
  void go_or_defer_stat();
  void return_stat();
  void if_stat();
  void switch_stat(Label*);
  Statement* expr_switch_body(Label*, Expression*, Location);
  void expr_case_clause(Case_clauses*, bool* saw_default);
  Expression_list* expr_switch_case(bool*);
  Statement* type_switch_body(Label*, const Type_switch&, Location);
  void type_case_clause(Named_object*, Type_case_clauses*, bool* saw_default);
  void type_switch_case(std::vector<Type*>*, bool*);
  void select_stat(Label*);
  void comm_clause(Select_clauses*, bool* saw_default);
  bool comm_case(bool*, Expression**, Expression**, Expression**,
		 std::string*, std::string*, bool*);
  bool send_or_recv_stmt(bool*, Expression**, Expression**, Expression**,
			 std::string*, std::string*);
  void for_stat(Label*);
  void for_clause(Expression**, Block**);
  void range_clause_decl(const Typed_identifier_list*, Range_clause*);
  void range_clause_expr(const Expression_list*, Range_clause*);
  void push_break_statement(Statement*, Label*);
  void push_continue_statement(Statement*, Label*);
  void pop_break_statement();
  void pop_continue_statement();
  Statement* find_bc_statement(const Bc_stack*, const std::string&);
  void break_stat();
  void continue_stat();
  void goto_stat();
  void package_clause();
  void import_decl();
  void import_spec(void*);

  void reset_iota();
  int iota_value();
  void increment_iota();

  // Skip past an error looking for a semicolon or OP.  Return true if
  // all is well, false if we found EOF.
  bool
  skip_past_error(Operator op);

  // Verify that an expression is not a sink, and return either the
  // expression or an error.
  Expression*
  verify_not_sink(Expression*);

  // Return the statement associated with a label in a Bc_stack, or
  // NULL.
  Statement*
  find_bc_statement(const Bc_stack*, const std::string&) const;

  // Mark a variable as used.
  void
  mark_var_used(Named_object*);

  // The lexer output we are parsing.
  Lex* lex_;
  // The current token.
  Token token_;
  // A token pushed back on the input stream.
  Token unget_token_;
  // Whether unget_token_ is valid.
  bool unget_token_valid_;
  // Whether the function we are parsing had errors in the signature.
  bool is_erroneous_function_;
  // The code we are generating.
  Gogo* gogo_;
  // A stack of statements for which break may be used.
  Bc_stack* break_stack_;
  // A stack of statements for which continue may be used.
  Bc_stack* continue_stack_;
  // The current iota value.
  int iota_;
  // References from the local function to variables defined in
  // enclosing functions.
  Enclosing_vars enclosing_vars_;
  // Map from type switch variables to real variables.
  Type_switch_vars type_switch_vars_;
};


#endif // !defined(GO_PARSE_H)<|MERGE_RESOLUTION|>--- conflicted
+++ resolved
@@ -233,11 +233,7 @@
 			 bool *is_parenthesized);
   bool expression_may_start_here();
   Expression* unary_expr(bool may_be_sink, bool may_be_composite_lit,
-<<<<<<< HEAD
-			 bool* is_type_switch);
-=======
 			 bool* is_type_switch, bool* is_parenthesized);
->>>>>>> e9c762ec
   Type* reassociate_chan_direction(Channel_type*, Location);
   Expression* qualified_expr(Expression*, Location);
   Expression* id_to_expression(const std::string&, Location);
