// backend.h -- Go frontend interface to backend  -*- C++ -*-

// Copyright 2011 The Go Authors. All rights reserved.
// Use of this source code is governed by a BSD-style
// license that can be found in the LICENSE file.

#ifndef GO_BACKEND_H
#define GO_BACKEND_H

#include <gmp.h>
#include <mpfr.h>

<<<<<<< HEAD
=======
#include "operator.h"

>>>>>>> a7aa3838
// Pointers to these types are created by the backend, passed to the
// frontend, and passed back to the backend.  The types must be
// defined by the backend using these names.

// The backend representation of a type.
class Btype;

// The backend represention of an expression.
class Bexpression;

// The backend representation of a statement.
class Bstatement;

// The backend representation of a function definition or declaration.
class Bfunction;

// The backend representation of a block.
class Bblock;

// The backend representation of a variable.
class Bvariable;

// The backend representation of a label.
class Blabel;

// The backend interface.  This is a pure abstract class that a
// specific backend will implement.

class Backend
{
 public:
  virtual ~Backend() { }

  // Name/type/location.  Used for function parameters, struct fields,
  // interface methods.
  struct Btyped_identifier
  {
    std::string name;
    Btype* btype;
    Location location;

    Btyped_identifier()
      : name(), btype(NULL), location(UNKNOWN_LOCATION)
    { }

    Btyped_identifier(const std::string& a_name, Btype* a_btype,
		     Location a_location)
      : name(a_name), btype(a_btype), location(a_location)
    { }
  };

  // Types.

  // Produce an error type.  Actually the backend could probably just
  // crash if this is called.
  virtual Btype*
  error_type() = 0;

  // Get a void type.  This is used in (at least) two ways: 1) as the
  // return type of a function with no result parameters; 2)
  // unsafe.Pointer is represented as *void.
  virtual Btype*
  void_type() = 0;

  // Get the unnamed boolean type.
  virtual Btype*
  bool_type() = 0;

  // Get an unnamed integer type with the given signedness and number
  // of bits.
  virtual Btype*
  integer_type(bool is_unsigned, int bits) = 0;

  // Get an unnamed floating point type with the given number of bits
  // (32 or 64).
  virtual Btype*
  float_type(int bits) = 0;

  // Get an unnamed complex type with the given number of bits (64 or 128).
  virtual Btype*
  complex_type(int bits) = 0;

  // Get a pointer type.
  virtual Btype*
  pointer_type(Btype* to_type) = 0;

  // Get a function type.  The receiver, parameter, and results are
  // generated from the types in the Function_type.  The Function_type
  // is provided so that the names are available.  This should return
  // not the type of a Go function (which is a pointer to a struct)
  // but the type of a C function pointer (which will be used as the
<<<<<<< HEAD
  // type of the first field of the struct).
=======
  // type of the first field of the struct).  If there is more than
  // one result, RESULT_STRUCT is a struct type to hold the results,
  // and RESULTS may be ignored; if there are zero or one results,
  // RESULT_STRUCT is NULL.
>>>>>>> a7aa3838
  virtual Btype*
  function_type(const Btyped_identifier& receiver,
		const std::vector<Btyped_identifier>& parameters,
		const std::vector<Btyped_identifier>& results,
		Btype* result_struct,
		Location location) = 0;

  // Get a struct type.
  virtual Btype*
  struct_type(const std::vector<Btyped_identifier>& fields) = 0;

  // Get an array type.
  virtual Btype*
  array_type(Btype* element_type, Bexpression* length) = 0;

  // Create a placeholder pointer type.  This is used for a named
  // pointer type, since in Go a pointer type may refer to itself.
  // NAME is the name of the type, and the location is where the named
  // type is defined.  This function is also used for unnamed function
  // types with multiple results, in which case the type has no name
  // and NAME will be empty.  FOR_FUNCTION is true if this is for a C
  // pointer to function type.  A Go func type is represented as a
  // pointer to a struct, and the first field of the struct is a C
  // pointer to function.  The return value will later be passed as
  // the first parameter to set_placeholder_pointer_type or
  // set_placeholder_function_type.
  virtual Btype*
  placeholder_pointer_type(const std::string& name, Location,
			   bool for_function) = 0;

  // Fill in a placeholder pointer type as a pointer.  This takes a
  // type returned by placeholder_pointer_type and arranges for it to
  // point to the type that TO_TYPE points to (that is, PLACEHOLDER
  // becomes the same type as TO_TYPE).  Returns true on success,
  // false on failure.
  virtual bool
  set_placeholder_pointer_type(Btype* placeholder, Btype* to_type) = 0;

  // Fill in a placeholder pointer type as a function.  This takes a
  // type returned by placeholder_pointer_type and arranges for it to
  // become a real Go function type (which corresponds to a C/C++
  // pointer to function type).  FT will be something returned by the
  // function_type method.  Returns true on success, false on failure.
  virtual bool
  set_placeholder_function_type(Btype* placeholder, Btype* ft) = 0;

  // Create a placeholder struct type.  This is used for a named
  // struct type, as with placeholder_pointer_type.  It is also used
  // for interface types, in which case NAME will be the empty string.
  virtual Btype*
  placeholder_struct_type(const std::string& name, Location) = 0;

  // Fill in a placeholder struct type.  This takes a type returned by
  // placeholder_struct_type and arranges for it to become a real
  // struct type.  The parameter is as for struct_type.  Returns true
  // on success, false on failure.
  virtual bool
  set_placeholder_struct_type(Btype* placeholder,
			      const std::vector<Btyped_identifier>& fields)
  			= 0;

  // Create a placeholder array type.  This is used for a named array
  // type, as with placeholder_pointer_type, to handle cases like
  // type A []*A.
  virtual Btype*
  placeholder_array_type(const std::string& name, Location) = 0;

  // Fill in a placeholder array type.  This takes a type returned by
  // placeholder_array_type and arranges for it to become a real array
  // type.  The parameters are as for array_type.  Returns true on
  // success, false on failure.
  virtual bool
  set_placeholder_array_type(Btype* placeholder, Btype* element_type,
			     Bexpression* length) = 0;

  // Return a named version of a type.  The location is the location
  // of the type definition.  This will not be called for a type
  // created via placeholder_pointer_type, placeholder_struct_type, or
  // placeholder_array_type..  (It may be called for a pointer,
  // struct, or array type in a case like "type P *byte; type Q P".)
  virtual Btype*
  named_type(const std::string& name, Btype*, Location) = 0;

  // Create a marker for a circular pointer type.  Go pointer and
  // function types can refer to themselves in ways that are not
  // permitted in C/C++.  When a circular type is found, this function
  // is called for the circular reference.  This permits the backend
  // to decide how to handle such a type.  PLACEHOLDER is the
  // placeholder type which has already been created; if the backend
  // is prepared to handle a circular pointer type, it may simply
  // return PLACEHOLDER.  FOR_FUNCTION is true if this is for a
  // function type.
  //
  // For "type P *P" the sequence of calls will be
  //   bt1 = placeholder_pointer_type();
  //   bt2 = circular_pointer_type(bt1, false);
  //   set_placeholder_pointer_type(bt1, bt2);
  virtual Btype*
  circular_pointer_type(Btype* placeholder, bool for_function) = 0;

  // Return whether the argument could be a special type created by
  // circular_pointer_type.  This is used to introduce explicit type
  // conversions where needed.  If circular_pointer_type returns its
  // PLACEHOLDER parameter, this may safely always return false.
  virtual bool
  is_circular_pointer_type(Btype*) = 0;

  // Return the size of a type.
  virtual size_t
  type_size(Btype*) = 0;

  // Return the alignment of a type.
  virtual size_t
  type_alignment(Btype*) = 0;

  // Return the alignment of a struct field of this type.  This is
  // normally the same as type_alignment, but not always.
  virtual size_t
  type_field_alignment(Btype*) = 0;

  // Return the offset of field INDEX in a struct type.  INDEX is the
  // entry in the FIELDS std::vector parameter of struct_type or
  // set_placeholder_struct_type.
  virtual size_t
  type_field_offset(Btype*, size_t index) = 0;

  // Expressions.

  // Return an expression for a zero value of the given type.  This is
  // used for cases such as local variable initialization and
  // converting nil to other types.
  virtual Bexpression*
  zero_expression(Btype*) = 0;

  // Create an error expression. This is used for cases which should
  // not occur in a correct program, in order to keep the compilation
  // going without crashing.
  virtual Bexpression*
  error_expression() = 0;

  // Create a reference to a variable.
  virtual Bexpression*
  var_expression(Bvariable* var, Location) = 0;

  // Create an expression that indirects through the pointer expression EXPR
  // (i.e., return the expression for *EXPR). KNOWN_VALID is true if the pointer
  // is known to point to a valid memory location.
  virtual Bexpression*
  indirect_expression(Bexpression* expr, bool known_valid, Location) = 0;

  // Return an expression for the multi-precision integer VAL in BTYPE.
  virtual Bexpression*
  integer_constant_expression(Btype* btype, mpz_t val) = 0;

  // Return an expression for the floating point value VAL in BTYPE.
  virtual Bexpression*
  float_constant_expression(Btype* btype, mpfr_t val) = 0;

  // Return an expression for the complex value REAL/IMAG in BTYPE.
  virtual Bexpression*
  complex_constant_expression(Btype* btype, mpfr_t real, mpfr_t imag) = 0;

  // Return an expression that converts EXPR to TYPE.
  virtual Bexpression*
  convert_expression(Btype* type, Bexpression* expr, Location) = 0;

  // Create an expression for the address of a function.  This is used to
  // get the address of the code for a function.
  virtual Bexpression*
  function_code_expression(Bfunction*, Location) = 0;

<<<<<<< HEAD
=======
  // Create an expression that takes the address of an expression.
  virtual Bexpression*
  address_expression(Bexpression*, Location) = 0;

  // Return an expression for the field at INDEX in BSTRUCT.
  virtual Bexpression*
  struct_field_expression(Bexpression* bstruct, size_t index, Location) = 0;

  // Create an expression that executes BSTAT before BEXPR.
  virtual Bexpression*
  compound_expression(Bstatement* bstat, Bexpression* bexpr, Location) = 0;

  // Return an expression that executes THEN_EXPR if CONDITION is true, or
  // ELSE_EXPR otherwise and returns the result as type BTYPE.  ELSE_EXPR
  // may be NULL.  BTYPE may be NULL.
  virtual Bexpression*
  conditional_expression(Btype* btype, Bexpression* condition,
                         Bexpression* then_expr, Bexpression* else_expr,
                         Location) = 0;

  // Return an expression for the unary operation OP EXPR.
  // Supported values of OP are (from operators.h):
  //    MINUS, NOT, XOR.
  virtual Bexpression*
  unary_expression(Operator op, Bexpression* expr, Location) = 0;

  // Return an expression for the binary operation LEFT OP RIGHT.
  // Supported values of OP are (from operators.h):
  //    EQEQ, NOTEQ, LT, LE, GT, GE, PLUS, MINUS, OR, XOR, MULT, DIV, MOD,
  //    LSHIFT, RSHIFT, AND, NOT.
  virtual Bexpression*
  binary_expression(Operator op, Bexpression* left, Bexpression* right,
                    Location) = 0;

>>>>>>> a7aa3838
  // Statements.

  // Create an error statement.  This is used for cases which should
  // not occur in a correct program, in order to keep the compilation
  // going without crashing.
  virtual Bstatement*
  error_statement() = 0;

  // Create an expression statement.
  virtual Bstatement*
  expression_statement(Bexpression*) = 0;

  // Create a variable initialization statement.  This initializes a
  // local variable at the point in the program flow where it is
  // declared.
  virtual Bstatement*
  init_statement(Bvariable* var, Bexpression* init) = 0;

  // Create an assignment statement.
  virtual Bstatement*
  assignment_statement(Bexpression* lhs, Bexpression* rhs,
		       Location) = 0;

  // Create a return statement, passing the representation of the
  // function and the list of values to return.
  virtual Bstatement*
  return_statement(Bfunction*, const std::vector<Bexpression*>&,
		   Location) = 0;

  // Create an if statement.  ELSE_BLOCK may be NULL.
  virtual Bstatement*
  if_statement(Bexpression* condition, Bblock* then_block, Bblock* else_block,
	       Location) = 0;

  // Create a switch statement where the case values are constants.
  // CASES and STATEMENTS must have the same number of entries.  If
  // VALUE matches any of the list in CASES[i], which will all be
  // integers, then STATEMENTS[i] is executed.  STATEMENTS[i] will
  // either end with a goto statement or will fall through into
  // STATEMENTS[i + 1].  CASES[i] is empty for the default clause,
  // which need not be last.
  virtual Bstatement*
  switch_statement(Bexpression* value,
		   const std::vector<std::vector<Bexpression*> >& cases,
		   const std::vector<Bstatement*>& statements,
		   Location) = 0;

  // Create a single statement from two statements.
  virtual Bstatement*
  compound_statement(Bstatement*, Bstatement*) = 0;

  // Create a single statement from a list of statements.
  virtual Bstatement*
  statement_list(const std::vector<Bstatement*>&) = 0;

  // Blocks.

  // Create a block.  The frontend will call this function when it
  // starts converting a block within a function.  FUNCTION is the
  // current function.  ENCLOSING is the enclosing block; it will be
  // NULL for the top-level block in a function.  VARS is the list of
  // local variables defined within this block; each entry will be
  // created by the local_variable function.  START_LOCATION is the
  // location of the start of the block, more or less the location of
  // the initial curly brace.  END_LOCATION is the location of the end
  // of the block, more or less the location of the final curly brace.
  // The statements will be added after the block is created.
  virtual Bblock*
  block(Bfunction* function, Bblock* enclosing,
	const std::vector<Bvariable*>& vars,
	Location start_location, Location end_location) = 0;

  // Add the statements to a block.  The block is created first.  Then
  // the statements are created.  Then the statements are added to the
  // block.  This will called exactly once per block.  The vector may
  // be empty if there are no statements.
  virtual void
  block_add_statements(Bblock*, const std::vector<Bstatement*>&) = 0;

  // Return the block as a statement.  This is used to include a block
  // in a list of statements.
  virtual Bstatement*
  block_statement(Bblock*) = 0;

  // Variables.

  // Create an error variable.  This is used for cases which should
  // not occur in a correct program, in order to keep the compilation
  // going without crashing.
  virtual Bvariable*
  error_variable() = 0;

  // Create a global variable.  PACKAGE_NAME is the name of the
  // package where the variable is defined.  PKGPATH is the package
  // path for that package, from the -fgo-pkgpath or -fgo-prefix
  // option.  NAME is the name of the variable.  BTYPE is the type of
  // the variable.  IS_EXTERNAL is true if the variable is defined in
  // some other package.  IS_HIDDEN is true if the variable is not
  // exported (name begins with a lower case letter).
  // IN_UNIQUE_SECTION is true if the variable should be put into a
  // unique section if possible; this is intended to permit the linker
  // to garbage collect the variable if it is not referenced.
  // LOCATION is where the variable was defined.
  virtual Bvariable*
  global_variable(const std::string& package_name,
		  const std::string& pkgpath,
		  const std::string& name,
		  Btype* btype,
		  bool is_external,
		  bool is_hidden,
		  bool in_unique_section,
		  Location location) = 0;

  // A global variable will 1) be initialized to zero, or 2) be
  // initialized to a constant value, or 3) be initialized in the init
  // function.  In case 2, the frontend will call
  // global_variable_set_init to set the initial value.  If this is
  // not called, the backend should initialize a global variable to 0.
  // The init function may then assign a value to it.
  virtual void
  global_variable_set_init(Bvariable*, Bexpression*) = 0;

  // Create a local variable.  The frontend will create the local
  // variables first, and then create the block which contains them.
  // FUNCTION is the function in which the variable is defined.  NAME
  // is the name of the variable.  TYPE is the type.  IS_ADDRESS_TAKEN
  // is true if the address of this variable is taken (this implies
  // that the address does not escape the function, as otherwise the
  // variable would be on the heap).  LOCATION is where the variable
  // is defined.  For each local variable the frontend will call
  // init_statement to set the initial value.
  virtual Bvariable*
  local_variable(Bfunction* function, const std::string& name, Btype* type,
		 bool is_address_taken, Location location) = 0;

  // Create a function parameter.  This is an incoming parameter, not
  // a result parameter (result parameters are treated as local
  // variables).  The arguments are as for local_variable.
  virtual Bvariable*
  parameter_variable(Bfunction* function, const std::string& name,
		     Btype* type, bool is_address_taken,
		     Location location) = 0;

  // Create a temporary variable.  A temporary variable has no name,
  // just a type.  We pass in FUNCTION and BLOCK in case they are
  // needed.  If INIT is not NULL, the variable should be initialized
  // to that value.  Otherwise the initial value is irrelevant--the
  // backend does not have to explicitly initialize it to zero.
  // ADDRESS_IS_TAKEN is true if the programs needs to take the
  // address of this temporary variable.  LOCATION is the location of
  // the statement or expression which requires creating the temporary
  // variable, and may not be very useful.  This function should
  // return a variable which can be referenced later and should set
  // *PSTATEMENT to a statement which initializes the variable.
  virtual Bvariable*
  temporary_variable(Bfunction*, Bblock*, Btype*, Bexpression* init,
		     bool address_is_taken, Location location,
		     Bstatement** pstatement) = 0;

  // Create a named immutable initialized data structure.  This is
  // used for type descriptors, map descriptors, and function
  // descriptors.  This returns a Bvariable because it corresponds to
  // an initialized const variable in C.
  //
  // NAME is the name to use for the initialized global variable which
  // this call will create.
  //
  // IS_HIDDEN will be true if the descriptor should only be visible
  // within the current object.
  //
  // IS_COMMON is true if NAME may be defined by several packages, and
  // the linker should merge all such definitions.  If IS_COMMON is
  // false, NAME should be defined in only one file.  In general
  // IS_COMMON will be true for the type descriptor of an unnamed type
  // or a builtin type.  IS_HIDDEN and IS_COMMON will never both be
  // true.
  //
  // TYPE will be a struct type; the type of the returned expression
  // must be a pointer to this struct type.
  // 
  // We must create the named structure before we know its
  // initializer, because the initializer may refer to its own
  // address.  After calling this the frontend will call
  // immutable_struct_set_init.
  virtual Bvariable*
  immutable_struct(const std::string& name, bool is_hidden, bool is_common,
		   Btype* type, Location) = 0;

  // Set the initial value of a variable created by immutable_struct.
  // The NAME, IS_HIDDEN, IS_COMMON, TYPE, and location parameters are
  // the same ones passed to immutable_struct.  INITIALIZER will be a
  // composite literal of type TYPE.  It will not contain any function
  // calls or anything else that can not be put into a read-only data
  // section.  It may contain the address of variables created by
  // immutable_struct.
  virtual void
  immutable_struct_set_init(Bvariable*, const std::string& name,
			    bool is_hidden, bool is_common, Btype* type,
			    Location, Bexpression* initializer) = 0;

  // Create a reference to a named immutable initialized data
  // structure defined in some other package.  This will be a
  // structure created by a call to immutable_struct with the same
  // NAME and TYPE and with IS_COMMON passed as false.  This
  // corresponds to an extern const global variable in C.
  virtual Bvariable*
  immutable_struct_reference(const std::string& name, Btype* type,
			     Location) = 0;

  // Labels.
  
  // Create a new label.  NAME will be empty if this is a label
  // created by the frontend for a loop construct.  The location is
  // where the the label is defined.
  virtual Blabel*
  label(Bfunction*, const std::string& name, Location) = 0;

  // Create a statement which defines a label.  This statement will be
  // put into the codestream at the point where the label should be
  // defined.
  virtual Bstatement*
  label_definition_statement(Blabel*) = 0;

  // Create a goto statement to a label.
  virtual Bstatement*
  goto_statement(Blabel*, Location) = 0;

  // Create an expression for the address of a label.  This is used to
  // get the return address of a deferred function which may call
  // recover.
  virtual Bexpression*
  label_address(Blabel*, Location) = 0;

  // Functions.

  // Create an error function.  This is used for cases which should
  // not occur in a correct program, in order to keep the compilation
  // going without crashing.
  virtual Bfunction*
  error_function() = 0;

  // Declare or define a function of FNTYPE.
  // NAME is the Go name of the function. ASM_NAME, if not the empty string, is
  // the name that should be used in the symbol table; this will be non-empty if
  // a magic extern comment is used.
  // IS_VISIBLE is true if this function should be visible outside of the
  // current compilation unit. IS_DECLARATION is true if this is a function
  // declaration rather than a definition; the function definition will be in
  // another compilation unit.
  // IS_INLINABLE is true if the function can be inlined.
  // DISABLE_SPLIT_STACK is true if this function may not split the stack; this
  // is used for the implementation of recover.
  // IN_UNIQUE_SECTION is true if this function should be put into a unique
  // location if possible; this is used for field tracking.
  virtual Bfunction*
  function(Btype* fntype, const std::string& name, const std::string& asm_name,
           bool is_visible, bool is_declaration, bool is_inlinable,
           bool disable_split_stack, bool in_unique_section, Location) = 0;
};

// The backend interface has to define this function.

extern Backend* go_get_backend();

// FIXME: Temporary helper functions while converting to new backend
// interface.

extern Btype* tree_to_type(tree);
extern Bexpression* tree_to_expr(tree);
extern Bstatement* tree_to_stat(tree);
extern Bfunction* tree_to_function(tree);
extern Bblock* tree_to_block(tree);
extern tree type_to_tree(Btype*);
extern tree expr_to_tree(Bexpression*);
extern tree stat_to_tree(Bstatement*);
extern tree block_to_tree(Bblock*);
extern tree var_to_tree(Bvariable*);
extern tree function_to_tree(Bfunction*);

#endif // !defined(GO_BACKEND_H)<|MERGE_RESOLUTION|>--- conflicted
+++ resolved
@@ -10,11 +10,8 @@
 #include <gmp.h>
 #include <mpfr.h>
 
-<<<<<<< HEAD
-=======
 #include "operator.h"
 
->>>>>>> a7aa3838
 // Pointers to these types are created by the backend, passed to the
 // frontend, and passed back to the backend.  The types must be
 // defined by the backend using these names.
@@ -106,14 +103,10 @@
   // is provided so that the names are available.  This should return
   // not the type of a Go function (which is a pointer to a struct)
   // but the type of a C function pointer (which will be used as the
-<<<<<<< HEAD
-  // type of the first field of the struct).
-=======
   // type of the first field of the struct).  If there is more than
   // one result, RESULT_STRUCT is a struct type to hold the results,
   // and RESULTS may be ignored; if there are zero or one results,
   // RESULT_STRUCT is NULL.
->>>>>>> a7aa3838
   virtual Btype*
   function_type(const Btyped_identifier& receiver,
 		const std::vector<Btyped_identifier>& parameters,
@@ -285,8 +278,6 @@
   virtual Bexpression*
   function_code_expression(Bfunction*, Location) = 0;
 
-<<<<<<< HEAD
-=======
   // Create an expression that takes the address of an expression.
   virtual Bexpression*
   address_expression(Bexpression*, Location) = 0;
@@ -321,7 +312,6 @@
   binary_expression(Operator op, Bexpression* left, Bexpression* right,
                     Location) = 0;
 
->>>>>>> a7aa3838
   // Statements.
 
   // Create an error statement.  This is used for cases which should
