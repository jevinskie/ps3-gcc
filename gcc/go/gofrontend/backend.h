--- conflicted
+++ resolved
@@ -326,16 +326,11 @@
   // option.  NAME is the name of the variable.  BTYPE is the type of
   // the variable.  IS_EXTERNAL is true if the variable is defined in
   // some other package.  IS_HIDDEN is true if the variable is not
-<<<<<<< HEAD
-  // exported (name begins with a lower case letter).  LOCATION is
-  // where the variable was defined.
-=======
   // exported (name begins with a lower case letter).
   // IN_UNIQUE_SECTION is true if the variable should be put into a
   // unique section if possible; this is intended to permit the linker
   // to garbage collect the variable if it is not referenced.
   // LOCATION is where the variable was defined.
->>>>>>> e9c762ec
   virtual Bvariable*
   global_variable(const std::string& package_name,
 		  const std::string& pkgpath,
