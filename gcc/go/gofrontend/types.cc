// types.cc -- Go frontend types.

// Copyright 2009 The Go Authors. All rights reserved.
// Use of this source code is governed by a BSD-style
// license that can be found in the LICENSE file.

#include "go-system.h"

#include "go-c.h"
#include "gogo.h"
#include "operator.h"
#include "expressions.h"
#include "statements.h"
#include "export.h"
#include "import.h"
#include "backend.h"
#include "types.h"

// Forward declarations so that we don't have to make types.h #include
// backend.h.

static void
get_backend_struct_fields(Gogo* gogo, const Struct_field_list* fields,
			  bool use_placeholder,
			  std::vector<Backend::Btyped_identifier>* bfields);

static void
get_backend_slice_fields(Gogo* gogo, Array_type* type, bool use_placeholder,
			 std::vector<Backend::Btyped_identifier>* bfields);

static void
get_backend_interface_fields(Gogo* gogo, Interface_type* type,
			     bool use_placeholder,
			     std::vector<Backend::Btyped_identifier>* bfields);

// Class Type.

Type::Type(Type_classification classification)
  : classification_(classification), btype_(NULL), type_descriptor_var_(NULL),
    gc_symbol_var_(NULL)
{
}

Type::~Type()
{
}

// Get the base type for a type--skip names and forward declarations.

Type*
Type::base()
{
  switch (this->classification_)
    {
    case TYPE_NAMED:
      return this->named_type()->named_base();
    case TYPE_FORWARD:
      return this->forward_declaration_type()->real_type()->base();
    default:
      return this;
    }
}

const Type*
Type::base() const
{
  switch (this->classification_)
    {
    case TYPE_NAMED:
      return this->named_type()->named_base();
    case TYPE_FORWARD:
      return this->forward_declaration_type()->real_type()->base();
    default:
      return this;
    }
}

// Skip defined forward declarations.

Type*
Type::forwarded()
{
  Type* t = this;
  Forward_declaration_type* ftype = t->forward_declaration_type();
  while (ftype != NULL && ftype->is_defined())
    {
      t = ftype->real_type();
      ftype = t->forward_declaration_type();
    }
  return t;
}

const Type*
Type::forwarded() const
{
  const Type* t = this;
  const Forward_declaration_type* ftype = t->forward_declaration_type();
  while (ftype != NULL && ftype->is_defined())
    {
      t = ftype->real_type();
      ftype = t->forward_declaration_type();
    }
  return t;
}

// If this is a named type, return it.  Otherwise, return NULL.

Named_type*
Type::named_type()
{
  return this->forwarded()->convert_no_base<Named_type, TYPE_NAMED>();
}

const Named_type*
Type::named_type() const
{
  return this->forwarded()->convert_no_base<const Named_type, TYPE_NAMED>();
}

// Return true if this type is not defined.

bool
Type::is_undefined() const
{
  return this->forwarded()->forward_declaration_type() != NULL;
}

// Return true if this is a basic type: a type which is not composed
// of other types, and is not void.

bool
Type::is_basic_type() const
{
  switch (this->classification_)
    {
    case TYPE_INTEGER:
    case TYPE_FLOAT:
    case TYPE_COMPLEX:
    case TYPE_BOOLEAN:
    case TYPE_STRING:
    case TYPE_NIL:
      return true;

    case TYPE_ERROR:
    case TYPE_VOID:
    case TYPE_FUNCTION:
    case TYPE_POINTER:
    case TYPE_STRUCT:
    case TYPE_ARRAY:
    case TYPE_MAP:
    case TYPE_CHANNEL:
    case TYPE_INTERFACE:
      return false;

    case TYPE_NAMED:
    case TYPE_FORWARD:
      return this->base()->is_basic_type();

    default:
      go_unreachable();
    }
}

// Return true if this is an abstract type.

bool
Type::is_abstract() const
{
  switch (this->classification())
    {
    case TYPE_INTEGER:
      return this->integer_type()->is_abstract();
    case TYPE_FLOAT:
      return this->float_type()->is_abstract();
    case TYPE_COMPLEX:
      return this->complex_type()->is_abstract();
    case TYPE_STRING:
      return this->is_abstract_string_type();
    case TYPE_BOOLEAN:
      return this->is_abstract_boolean_type();
    default:
      return false;
    }
}

// Return a non-abstract version of an abstract type.

Type*
Type::make_non_abstract_type()
{
  go_assert(this->is_abstract());
  switch (this->classification())
    {
    case TYPE_INTEGER:
      if (this->integer_type()->is_rune())
	return Type::lookup_integer_type("int32");
      else
	return Type::lookup_integer_type("int");
    case TYPE_FLOAT:
      return Type::lookup_float_type("float64");
    case TYPE_COMPLEX:
      return Type::lookup_complex_type("complex128");
    case TYPE_STRING:
      return Type::lookup_string_type();
    case TYPE_BOOLEAN:
      return Type::lookup_bool_type();
    default:
      go_unreachable();
    }
}

// Return true if this is an error type.  Don't give an error if we
// try to dereference an undefined forwarding type, as this is called
// in the parser when the type may legitimately be undefined.

bool
Type::is_error_type() const
{
  const Type* t = this->forwarded();
  // Note that we return false for an undefined forward type.
  switch (t->classification_)
    {
    case TYPE_ERROR:
      return true;
    case TYPE_NAMED:
      return t->named_type()->is_named_error_type();
    default:
      return false;
    }
}

// If this is a pointer type, return the type to which it points.
// Otherwise, return NULL.

Type*
Type::points_to() const
{
  const Pointer_type* ptype = this->convert<const Pointer_type,
					    TYPE_POINTER>();
  return ptype == NULL ? NULL : ptype->points_to();
}

// Return whether this is a slice type.

bool
Type::is_slice_type() const
{
  return this->array_type() != NULL && this->array_type()->length() == NULL;
}

// Return whether this is the predeclared constant nil being used as a
// type.

bool
Type::is_nil_constant_as_type() const
{
  const Type* t = this->forwarded();
  if (t->forward_declaration_type() != NULL)
    {
      const Named_object* no = t->forward_declaration_type()->named_object();
      if (no->is_unknown())
	no = no->unknown_value()->real_named_object();
      if (no != NULL
	  && no->is_const()
	  && no->const_value()->expr()->is_nil_expression())
	return true;
    }
  return false;
}

// Traverse a type.

int
Type::traverse(Type* type, Traverse* traverse)
{
  go_assert((traverse->traverse_mask() & Traverse::traverse_types) != 0
	     || (traverse->traverse_mask()
		 & Traverse::traverse_expressions) != 0);
  if (traverse->remember_type(type))
    {
      // We have already traversed this type.
      return TRAVERSE_CONTINUE;
    }
  if ((traverse->traverse_mask() & Traverse::traverse_types) != 0)
    {
      int t = traverse->type(type);
      if (t == TRAVERSE_EXIT)
	return TRAVERSE_EXIT;
      else if (t == TRAVERSE_SKIP_COMPONENTS)
	return TRAVERSE_CONTINUE;
    }
  // An array type has an expression which we need to traverse if
  // traverse_expressions is set.
  if (type->do_traverse(traverse) == TRAVERSE_EXIT)
    return TRAVERSE_EXIT;
  return TRAVERSE_CONTINUE;
}

// Default implementation for do_traverse for child class.

int
Type::do_traverse(Traverse*)
{
  return TRAVERSE_CONTINUE;
}

// Return whether two types are identical.  If ERRORS_ARE_IDENTICAL,
// then return true for all erroneous types; this is used to avoid
// cascading errors.  If REASON is not NULL, optionally set *REASON to
// the reason the types are not identical.

bool
Type::are_identical(const Type* t1, const Type* t2, bool errors_are_identical,
		    std::string* reason)
{
  if (t1 == NULL || t2 == NULL)
    {
      // Something is wrong.
      return errors_are_identical ? true : t1 == t2;
    }

  // Skip defined forward declarations.
  t1 = t1->forwarded();
  t2 = t2->forwarded();

  // Ignore aliases for purposes of type identity.
  if (t1->named_type() != NULL && t1->named_type()->is_alias())
    t1 = t1->named_type()->real_type();
  if (t2->named_type() != NULL && t2->named_type()->is_alias())
    t2 = t2->named_type()->real_type();

  if (t1 == t2)
    return true;

  // An undefined forward declaration is an error.
  if (t1->forward_declaration_type() != NULL
      || t2->forward_declaration_type() != NULL)
    return errors_are_identical;

  // Avoid cascading errors with error types.
  if (t1->is_error_type() || t2->is_error_type())
    {
      if (errors_are_identical)
	return true;
      return t1->is_error_type() && t2->is_error_type();
    }

  // Get a good reason for the sink type.  Note that the sink type on
  // the left hand side of an assignment is handled in are_assignable.
  if (t1->is_sink_type() || t2->is_sink_type())
    {
      if (reason != NULL)
	*reason = "invalid use of _";
      return false;
    }

  // A named type is only identical to itself.
  if (t1->named_type() != NULL || t2->named_type() != NULL)
    return false;

  // Check type shapes.
  if (t1->classification() != t2->classification())
    return false;

  switch (t1->classification())
    {
    case TYPE_VOID:
    case TYPE_BOOLEAN:
    case TYPE_STRING:
    case TYPE_NIL:
      // These types are always identical.
      return true;

    case TYPE_INTEGER:
      return t1->integer_type()->is_identical(t2->integer_type());

    case TYPE_FLOAT:
      return t1->float_type()->is_identical(t2->float_type());

    case TYPE_COMPLEX:
      return t1->complex_type()->is_identical(t2->complex_type());

    case TYPE_FUNCTION:
      return t1->function_type()->is_identical(t2->function_type(),
					       false,
					       errors_are_identical,
					       reason);

    case TYPE_POINTER:
      return Type::are_identical(t1->points_to(), t2->points_to(),
				 errors_are_identical, reason);

    case TYPE_STRUCT:
      return t1->struct_type()->is_identical(t2->struct_type(),
					     errors_are_identical);

    case TYPE_ARRAY:
      return t1->array_type()->is_identical(t2->array_type(),
					    errors_are_identical);

    case TYPE_MAP:
      return t1->map_type()->is_identical(t2->map_type(),
					  errors_are_identical);

    case TYPE_CHANNEL:
      return t1->channel_type()->is_identical(t2->channel_type(),
					      errors_are_identical);

    case TYPE_INTERFACE:
      return t1->interface_type()->is_identical(t2->interface_type(),
						errors_are_identical);

    case TYPE_CALL_MULTIPLE_RESULT:
      if (reason != NULL)
	*reason = "invalid use of multiple-value function call";
      return false;

    default:
      go_unreachable();
    }
}

// Return true if it's OK to have a binary operation with types LHS
// and RHS.  This is not used for shifts or comparisons.

bool
Type::are_compatible_for_binop(const Type* lhs, const Type* rhs)
{
  if (Type::are_identical(lhs, rhs, true, NULL))
    return true;

  // A constant of abstract bool type may be mixed with any bool type.
  if ((rhs->is_abstract_boolean_type() && lhs->is_boolean_type())
      || (lhs->is_abstract_boolean_type() && rhs->is_boolean_type()))
    return true;

  // A constant of abstract string type may be mixed with any string
  // type.
  if ((rhs->is_abstract_string_type() && lhs->is_string_type())
      || (lhs->is_abstract_string_type() && rhs->is_string_type()))
    return true;

  lhs = lhs->base();
  rhs = rhs->base();

  // A constant of abstract integer, float, or complex type may be
  // mixed with an integer, float, or complex type.
  if ((rhs->is_abstract()
       && (rhs->integer_type() != NULL
	   || rhs->float_type() != NULL
	   || rhs->complex_type() != NULL)
       && (lhs->integer_type() != NULL
	   || lhs->float_type() != NULL
	   || lhs->complex_type() != NULL))
      || (lhs->is_abstract()
	  && (lhs->integer_type() != NULL
	      || lhs->float_type() != NULL
	      || lhs->complex_type() != NULL)
	  && (rhs->integer_type() != NULL
	      || rhs->float_type() != NULL
	      || rhs->complex_type() != NULL)))
    return true;

  // The nil type may be compared to a pointer, an interface type, a
  // slice type, a channel type, a map type, or a function type.
  if (lhs->is_nil_type()
      && (rhs->points_to() != NULL
	  || rhs->interface_type() != NULL
	  || rhs->is_slice_type()
	  || rhs->map_type() != NULL
	  || rhs->channel_type() != NULL
	  || rhs->function_type() != NULL))
    return true;
  if (rhs->is_nil_type()
      && (lhs->points_to() != NULL
	  || lhs->interface_type() != NULL
	  || lhs->is_slice_type()
	  || lhs->map_type() != NULL
	  || lhs->channel_type() != NULL
	  || lhs->function_type() != NULL))
    return true;

  return false;
}

// Return true if a value with type T1 may be compared with a value of
// type T2.  IS_EQUALITY_OP is true for == or !=, false for <, etc.

bool
Type::are_compatible_for_comparison(bool is_equality_op, const Type *t1,
				    const Type *t2, std::string *reason)
{
  if (t1 != t2
      && !Type::are_assignable(t1, t2, NULL)
      && !Type::are_assignable(t2, t1, NULL))
    {
      if (reason != NULL)
	*reason = "incompatible types in binary expression";
      return false;
    }

  if (!is_equality_op)
    {
      if (t1->integer_type() == NULL
	  && t1->float_type() == NULL
	  && !t1->is_string_type())
	{
	  if (reason != NULL)
	    *reason = _("invalid comparison of non-ordered type");
	  return false;
	}
    }
  else if (t1->is_slice_type()
	   || t1->map_type() != NULL
	   || t1->function_type() != NULL
	   || t2->is_slice_type()
	   || t2->map_type() != NULL
	   || t2->function_type() != NULL)
    {
      if (!t1->is_nil_type() && !t2->is_nil_type())
	{
	  if (reason != NULL)
	    {
	      if (t1->is_slice_type() || t2->is_slice_type())
		*reason = _("slice can only be compared to nil");
	      else if (t1->map_type() != NULL || t2->map_type() != NULL)
		*reason = _("map can only be compared to nil");
	      else
		*reason = _("func can only be compared to nil");

	      // Match 6g error messages.
	      if (t1->interface_type() != NULL || t2->interface_type() != NULL)
		{
		  char buf[200];
		  snprintf(buf, sizeof buf, _("invalid operation (%s)"),
			   reason->c_str());
		  *reason = buf;
		}
	    }
	  return false;
	}
    }
  else
    {
      if (!t1->is_boolean_type()
	  && t1->integer_type() == NULL
	  && t1->float_type() == NULL
	  && t1->complex_type() == NULL
	  && !t1->is_string_type()
	  && t1->points_to() == NULL
	  && t1->channel_type() == NULL
	  && t1->interface_type() == NULL
	  && t1->struct_type() == NULL
	  && t1->array_type() == NULL
	  && !t1->is_nil_type())
	{
	  if (reason != NULL)
	    *reason = _("invalid comparison of non-comparable type");
	  return false;
	}

      if (t1->named_type() != NULL)
	return t1->named_type()->named_type_is_comparable(reason);
      else if (t2->named_type() != NULL)
	return t2->named_type()->named_type_is_comparable(reason);
      else if (t1->struct_type() != NULL)
	{
	  const Struct_field_list* fields = t1->struct_type()->fields();
	  for (Struct_field_list::const_iterator p = fields->begin();
	       p != fields->end();
	       ++p)
	    {
	      if (!p->type()->is_comparable())
		{
		  if (reason != NULL)
		    *reason = _("invalid comparison of non-comparable struct");
		  return false;
		}
	    }
	}
      else if (t1->array_type() != NULL)
	{
	  if (t1->array_type()->length()->is_nil_expression()
	      || !t1->array_type()->element_type()->is_comparable())
	    {
	      if (reason != NULL)
		*reason = _("invalid comparison of non-comparable array");
	      return false;
	    }
	}
    }

  return true;
}

// Return true if a value with type RHS may be assigned to a variable
// with type LHS.  If REASON is not NULL, set *REASON to the reason
// the types are not assignable.

bool
Type::are_assignable(const Type* lhs, const Type* rhs, std::string* reason)
{
  // Do some checks first.  Make sure the types are defined.
  if (rhs != NULL && !rhs->is_undefined())
    {
      if (rhs->is_void_type())
	{
	  if (reason != NULL)
	    *reason = "non-value used as value";
	  return false;
	}
      if (rhs->is_call_multiple_result_type())
	{
	  if (reason != NULL)
	    reason->assign(_("multiple-value function call in "
			     "single-value context"));
	  return false;
	}
    }

  // Any value may be assigned to the blank identifier.
  if (lhs != NULL
      && !lhs->is_undefined()
      && lhs->is_sink_type())
    return true;

  // Identical types are assignable.
  if (Type::are_identical(lhs, rhs, true, reason))
    return true;

  // The types are assignable if they have identical underlying types
  // and either LHS or RHS is not a named type.
  if (((lhs->named_type() != NULL && rhs->named_type() == NULL)
       || (rhs->named_type() != NULL && lhs->named_type() == NULL))
      && Type::are_identical(lhs->base(), rhs->base(), true, reason))
    return true;

  // The types are assignable if LHS is an interface type and RHS
  // implements the required methods.
  const Interface_type* lhs_interface_type = lhs->interface_type();
  if (lhs_interface_type != NULL)
    {
      if (lhs_interface_type->implements_interface(rhs, reason))
	return true;
      const Interface_type* rhs_interface_type = rhs->interface_type();
      if (rhs_interface_type != NULL
	  && lhs_interface_type->is_compatible_for_assign(rhs_interface_type,
							  reason))
	return true;
    }

  // The type are assignable if RHS is a bidirectional channel type,
  // LHS is a channel type, they have identical element types, and
  // either LHS or RHS is not a named type.
  if (lhs->channel_type() != NULL
      && rhs->channel_type() != NULL
      && rhs->channel_type()->may_send()
      && rhs->channel_type()->may_receive()
      && (lhs->named_type() == NULL || rhs->named_type() == NULL)
      && Type::are_identical(lhs->channel_type()->element_type(),
			     rhs->channel_type()->element_type(),
			     true,
			     reason))
    return true;

  // The nil type may be assigned to a pointer, function, slice, map,
  // channel, or interface type.
  if (rhs->is_nil_type()
      && (lhs->points_to() != NULL
	  || lhs->function_type() != NULL
	  || lhs->is_slice_type()
	  || lhs->map_type() != NULL
	  || lhs->channel_type() != NULL
	  || lhs->interface_type() != NULL))
    return true;

  // An untyped numeric constant may be assigned to a numeric type if
  // it is representable in that type.
  if ((rhs->is_abstract()
       && (rhs->integer_type() != NULL
	   || rhs->float_type() != NULL
	   || rhs->complex_type() != NULL))
      && (lhs->integer_type() != NULL
	  || lhs->float_type() != NULL
	  || lhs->complex_type() != NULL))
    return true;

  // Give some better error messages.
  if (reason != NULL && reason->empty())
    {
      if (rhs->interface_type() != NULL)
	reason->assign(_("need explicit conversion"));
      else if (lhs->named_type() != NULL && rhs->named_type() != NULL)
	{
	  size_t len = (lhs->named_type()->name().length()
			+ rhs->named_type()->name().length()
			+ 100);
	  char* buf = new char[len];
	  snprintf(buf, len, _("cannot use type %s as type %s"),
		   rhs->named_type()->message_name().c_str(),
		   lhs->named_type()->message_name().c_str());
	  reason->assign(buf);
	  delete[] buf;
	}
    }

  return false;
}

// Return true if a value with type RHS may be converted to type LHS.
// If REASON is not NULL, set *REASON to the reason the types are not
// convertible.

bool
Type::are_convertible(const Type* lhs, const Type* rhs, std::string* reason)
{
  // The types are convertible if they are assignable.
  if (Type::are_assignable(lhs, rhs, reason))
    return true;

  // The types are convertible if they have identical underlying
  // types.
  if ((lhs->named_type() != NULL || rhs->named_type() != NULL)
      && Type::are_identical(lhs->base(), rhs->base(), true, reason))
    return true;

  // The types are convertible if they are both unnamed pointer types
  // and their pointer base types have identical underlying types.
  if (lhs->named_type() == NULL
      && rhs->named_type() == NULL
      && lhs->points_to() != NULL
      && rhs->points_to() != NULL
      && (lhs->points_to()->named_type() != NULL
	  || rhs->points_to()->named_type() != NULL)
      && Type::are_identical(lhs->points_to()->base(),
			     rhs->points_to()->base(),
			     true,
			     reason))
    return true;

  // Integer and floating point types are convertible to each other.
  if ((lhs->integer_type() != NULL || lhs->float_type() != NULL)
      && (rhs->integer_type() != NULL || rhs->float_type() != NULL))
    return true;

  // Complex types are convertible to each other.
  if (lhs->complex_type() != NULL && rhs->complex_type() != NULL)
    return true;

  // An integer, or []byte, or []rune, may be converted to a string.
  if (lhs->is_string_type())
    {
      if (rhs->integer_type() != NULL)
	return true;
      if (rhs->is_slice_type())
	{
	  const Type* e = rhs->array_type()->element_type()->forwarded();
	  if (e->integer_type() != NULL
	      && (e->integer_type()->is_byte()
		  || e->integer_type()->is_rune()))
	    return true;
	}
    }

  // A string may be converted to []byte or []rune.
  if (rhs->is_string_type() && lhs->is_slice_type())
    {
      const Type* e = lhs->array_type()->element_type()->forwarded();
      if (e->integer_type() != NULL
	  && (e->integer_type()->is_byte() || e->integer_type()->is_rune()))
	return true;
    }

  // An unsafe.Pointer type may be converted to any pointer type or to
  // a type whose underlying type is uintptr, and vice-versa.
  if (lhs->is_unsafe_pointer_type()
      && (rhs->points_to() != NULL
	  || (rhs->integer_type() != NULL
	      && rhs->integer_type() == Type::lookup_integer_type("uintptr")->real_type())))
    return true;
  if (rhs->is_unsafe_pointer_type()
      && (lhs->points_to() != NULL
	  || (lhs->integer_type() != NULL
	      && lhs->integer_type() == Type::lookup_integer_type("uintptr")->real_type())))
    return true;

  // Give a better error message.
  if (reason != NULL)
    {
      if (reason->empty())
	*reason = "invalid type conversion";
      else
	{
	  std::string s = "invalid type conversion (";
	  s += *reason;
	  s += ')';
	  *reason = s;
	}
    }

  return false;
}

// Return a hash code for the type to be used for method lookup.

unsigned int
Type::hash_for_method(Gogo* gogo) const
{
  unsigned int ret = 0;
  if (this->classification_ != TYPE_FORWARD)
    ret += this->classification_;
  return ret + this->do_hash_for_method(gogo);
}

// Default implementation of do_hash_for_method.  This is appropriate
// for types with no subfields.

unsigned int
Type::do_hash_for_method(Gogo*) const
{
  return 0;
}

// Return a hash code for a string, given a starting hash.

unsigned int
Type::hash_string(const std::string& s, unsigned int h)
{
  const char* p = s.data();
  size_t len = s.length();
  for (; len > 0; --len)
    {
      h ^= *p++;
      h*= 16777619;
    }
  return h;
}

// A hash table mapping unnamed types to the backend representation of
// those types.

Type::Type_btypes Type::type_btypes;

// Return the backend representation for this type.

Btype*
Type::get_backend(Gogo* gogo)
{
  if (this->btype_ != NULL)
    return this->btype_;

  if (this->forward_declaration_type() != NULL
      || this->named_type() != NULL)
    return this->get_btype_without_hash(gogo);

  if (this->is_error_type())
    return gogo->backend()->error_type();

  // To avoid confusing the backend, translate all identical Go types
  // to the same backend representation.  We use a hash table to do
  // that.  There is no need to use the hash table for named types, as
  // named types are only identical to themselves.

  std::pair<Type*, Type_btype_entry> val;
  val.first = this;
  val.second.btype = NULL;
  val.second.is_placeholder = false;
  std::pair<Type_btypes::iterator, bool> ins =
    Type::type_btypes.insert(val);
  if (!ins.second && ins.first->second.btype != NULL)
    {
      // Note that GOGO can be NULL here, but only when the GCC
      // middle-end is asking for a frontend type.  That will only
      // happen for simple types, which should never require
      // placeholders.
      if (!ins.first->second.is_placeholder)
	this->btype_ = ins.first->second.btype;
      else if (gogo->named_types_are_converted())
	{
	  this->finish_backend(gogo, ins.first->second.btype);
	  ins.first->second.is_placeholder = false;
	}

      return ins.first->second.btype;
    }

  Btype* bt = this->get_btype_without_hash(gogo);

  if (ins.first->second.btype == NULL)
    {
      ins.first->second.btype = bt;
      ins.first->second.is_placeholder = false;
    }
  else
    {
      // We have already created a backend representation for this
      // type.  This can happen when an unnamed type is defined using
      // a named type which in turns uses an identical unnamed type.
      // Use the representation we created earlier and ignore the one we just
      // built.
      if (this->btype_ == bt)
	this->btype_ = ins.first->second.btype;
      bt = ins.first->second.btype;
    }

  return bt;
}

// Return the backend representation for a type without looking in the
// hash table for identical types.  This is used for named types,
// since a named type is never identical to any other type.

Btype*
Type::get_btype_without_hash(Gogo* gogo)
{
  if (this->btype_ == NULL)
    {
      Btype* bt = this->do_get_backend(gogo);

      // For a recursive function or pointer type, we will temporarily
      // return a circular pointer type during the recursion.  We
      // don't want to record that for a forwarding type, as it may
      // confuse us later.
      if (this->forward_declaration_type() != NULL
	  && gogo->backend()->is_circular_pointer_type(bt))
	return bt;

      if (gogo == NULL || !gogo->named_types_are_converted())
	return bt;

      this->btype_ = bt;
    }
  return this->btype_;
}

// Get the backend representation of a type without forcing the
// creation of the backend representation of all supporting types.
// This will return a backend type that has the correct size but may
// be incomplete.  E.g., a pointer will just be a placeholder pointer,
// and will not contain the final representation of the type to which
// it points.  This is used while converting all named types to the
// backend representation, to avoid problems with indirect references
// to types which are not yet complete.  When this is called, the
// sizes of all direct references (e.g., a struct field) should be
// known, but the sizes of indirect references (e.g., the type to
// which a pointer points) may not.

Btype*
Type::get_backend_placeholder(Gogo* gogo)
{
  if (gogo->named_types_are_converted())
    return this->get_backend(gogo);
  if (this->btype_ != NULL)
    return this->btype_;

  Btype* bt;
  switch (this->classification_)
    {
    case TYPE_ERROR:
    case TYPE_VOID:
    case TYPE_BOOLEAN:
    case TYPE_INTEGER:
    case TYPE_FLOAT:
    case TYPE_COMPLEX:
    case TYPE_STRING:
    case TYPE_NIL:
      // These are simple types that can just be created directly.
      return this->get_backend(gogo);

    case TYPE_MAP:
    case TYPE_CHANNEL:
      // All maps and channels have the same backend representation.
      return this->get_backend(gogo);

    case TYPE_NAMED:
    case TYPE_FORWARD:
      // Named types keep track of their own dependencies and manage
      // their own placeholders.
      return this->get_backend(gogo);

    case TYPE_INTERFACE:
      if (this->interface_type()->is_empty())
	return Interface_type::get_backend_empty_interface_type(gogo);
      break;

    default:
      break;
    }

  std::pair<Type*, Type_btype_entry> val;
  val.first = this;
  val.second.btype = NULL;
  val.second.is_placeholder = false;
  std::pair<Type_btypes::iterator, bool> ins =
    Type::type_btypes.insert(val);
  if (!ins.second && ins.first->second.btype != NULL)
    return ins.first->second.btype;

  switch (this->classification_)
    {
    case TYPE_FUNCTION:
      {
	// A Go function type is a pointer to a struct type.
	Location loc = this->function_type()->location();
	bt = gogo->backend()->placeholder_pointer_type("", loc, false);
      }
      break;

    case TYPE_POINTER:
      {
	Location loc = Linemap::unknown_location();
	bt = gogo->backend()->placeholder_pointer_type("", loc, false);
      }
      break;

    case TYPE_STRUCT:
      // We don't have to make the struct itself be a placeholder.  We
      // are promised that we know the sizes of the struct fields.
      // But we may have to use a placeholder for any particular
      // struct field.
      {
	std::vector<Backend::Btyped_identifier> bfields;
	get_backend_struct_fields(gogo, this->struct_type()->fields(),
				  true, &bfields);
	bt = gogo->backend()->struct_type(bfields);
      }
      break;

    case TYPE_ARRAY:
      if (this->is_slice_type())
	{
	  std::vector<Backend::Btyped_identifier> bfields;
	  get_backend_slice_fields(gogo, this->array_type(), true, &bfields);
	  bt = gogo->backend()->struct_type(bfields);
	}
      else
	{
	  Btype* element = this->array_type()->get_backend_element(gogo, true);
	  Bexpression* len = this->array_type()->get_backend_length(gogo);
	  bt = gogo->backend()->array_type(element, len);
	}
      break;
	
    case TYPE_INTERFACE:
      {
	go_assert(!this->interface_type()->is_empty());
	std::vector<Backend::Btyped_identifier> bfields;
	get_backend_interface_fields(gogo, this->interface_type(), true,
				     &bfields);
	bt = gogo->backend()->struct_type(bfields);
      }
      break;

    case TYPE_SINK:
    case TYPE_CALL_MULTIPLE_RESULT:
      /* Note that various classifications were handled in the earlier
	 switch.  */
    default:
      go_unreachable();
    }

  if (ins.first->second.btype == NULL)
    {
      ins.first->second.btype = bt;
      ins.first->second.is_placeholder = true;
    }
  else
    {
      // A placeholder for this type got created along the way.  Use
      // that one and ignore the one we just built.
      bt = ins.first->second.btype;
    }

  return bt;
}

// Complete the backend representation.  This is called for a type
// using a placeholder type.

void
Type::finish_backend(Gogo* gogo, Btype *placeholder)
{
  switch (this->classification_)
    {
    case TYPE_ERROR:
    case TYPE_VOID:
    case TYPE_BOOLEAN:
    case TYPE_INTEGER:
    case TYPE_FLOAT:
    case TYPE_COMPLEX:
    case TYPE_STRING:
    case TYPE_NIL:
      go_unreachable();

    case TYPE_FUNCTION:
      {
	Btype* bt = this->do_get_backend(gogo);
	if (!gogo->backend()->set_placeholder_pointer_type(placeholder, bt))
	  go_assert(saw_errors());
      }
      break;

    case TYPE_POINTER:
      {
	Btype* bt = this->do_get_backend(gogo);
	if (!gogo->backend()->set_placeholder_pointer_type(placeholder, bt))
	  go_assert(saw_errors());
      }
      break;

    case TYPE_STRUCT:
      // The struct type itself is done, but we have to make sure that
      // all the field types are converted.
      this->struct_type()->finish_backend_fields(gogo);
      break;

    case TYPE_ARRAY:
      // The array type itself is done, but make sure the element type
      // is converted.
      this->array_type()->finish_backend_element(gogo);
      break;
	
    case TYPE_MAP:
    case TYPE_CHANNEL:
      go_unreachable();

    case TYPE_INTERFACE:
      // The interface type itself is done, but make sure the method
      // types are converted.
      this->interface_type()->finish_backend_methods(gogo);
      break;

    case TYPE_NAMED:
    case TYPE_FORWARD:
      go_unreachable();

    case TYPE_SINK:
    case TYPE_CALL_MULTIPLE_RESULT:
    default:
      go_unreachable();
    }

  this->btype_ = placeholder;
}

// Return a pointer to the type descriptor for this type.

Bexpression*
Type::type_descriptor_pointer(Gogo* gogo, Location location)
{
  Type* t = this->forwarded();
  if (t->named_type() != NULL && t->named_type()->is_alias())
    t = t->named_type()->real_type();
  if (t->type_descriptor_var_ == NULL)
    {
      t->make_type_descriptor_var(gogo);
      go_assert(t->type_descriptor_var_ != NULL);
    }
  Bexpression* var_expr =
      gogo->backend()->var_expression(t->type_descriptor_var_, location);
  return gogo->backend()->address_expression(var_expr, location);
}

// A mapping from unnamed types to type descriptor variables.

Type::Type_descriptor_vars Type::type_descriptor_vars;

// Build the type descriptor for this type.

void
Type::make_type_descriptor_var(Gogo* gogo)
{
  go_assert(this->type_descriptor_var_ == NULL);

  Named_type* nt = this->named_type();

  // We can have multiple instances of unnamed types, but we only want
  // to emit the type descriptor once.  We use a hash table.  This is
  // not necessary for named types, as they are unique, and we store
  // the type descriptor in the type itself.
  Bvariable** phash = NULL;
  if (nt == NULL)
    {
      Bvariable* bvnull = NULL;
      std::pair<Type_descriptor_vars::iterator, bool> ins =
	Type::type_descriptor_vars.insert(std::make_pair(this, bvnull));
      if (!ins.second)
	{
	  // We've already built a type descriptor for this type.
	  this->type_descriptor_var_ = ins.first->second;
	  return;
	}
      phash = &ins.first->second;
    }

  // The type descriptor symbol for the unsafe.Pointer type is defined in
  // libgo/go-unsafe-pointer.c, so we just return a reference to that
  // symbol if necessary.
  if (this->is_unsafe_pointer_type())
    {
      Location bloc = Linemap::predeclared_location();

      Type* td_type = Type::make_type_descriptor_type();
      Btype* td_btype = td_type->get_backend(gogo);
      this->type_descriptor_var_ =
	gogo->backend()->immutable_struct_reference("__go_tdn_unsafe.Pointer",
						    td_btype,
						    bloc);

      if (phash != NULL)
	*phash = this->type_descriptor_var_;
      return;
    }

  std::string var_name = this->type_descriptor_var_name(gogo, nt);

  // Build the contents of the type descriptor.
  Expression* initializer = this->do_type_descriptor(gogo, NULL);

  Btype* initializer_btype = initializer->type()->get_backend(gogo);

  Location loc = nt == NULL ? Linemap::predeclared_location() : nt->location();

  const Package* dummy;
  if (this->type_descriptor_defined_elsewhere(nt, &dummy))
    {
      this->type_descriptor_var_ =
	gogo->backend()->immutable_struct_reference(var_name,
						    initializer_btype,
						    loc);
      if (phash != NULL)
	*phash = this->type_descriptor_var_;
      return;
    }

  // See if this type descriptor can appear in multiple packages.
  bool is_common = false;
  if (nt != NULL)
    {
      // We create the descriptor for a builtin type whenever we need
      // it.
      is_common = nt->is_builtin();
    }
  else
    {
      // This is an unnamed type.  The descriptor could be defined in
      // any package where it is needed, and the linker will pick one
      // descriptor to keep.
      is_common = true;
    }

  // We are going to build the type descriptor in this package.  We
  // must create the variable before we convert the initializer to the
  // backend representation, because the initializer may refer to the
  // type descriptor of this type.  By setting type_descriptor_var_ we
  // ensure that type_descriptor_pointer will work if called while
  // converting INITIALIZER.

  this->type_descriptor_var_ =
    gogo->backend()->immutable_struct(var_name, false, is_common,
				      initializer_btype, loc);
  if (phash != NULL)
    *phash = this->type_descriptor_var_;

  Translate_context context(gogo, NULL, NULL, NULL);
  context.set_is_const();
  Bexpression* binitializer = initializer->get_backend(&context);

  gogo->backend()->immutable_struct_set_init(this->type_descriptor_var_,
					     var_name, false, is_common,
					     initializer_btype, loc,
					     binitializer);
}

// Return the name of the type descriptor variable.  If NT is not
// NULL, use it to get the name.  Otherwise this is an unnamed type.

std::string
Type::type_descriptor_var_name(Gogo* gogo, Named_type* nt)
{
  if (nt == NULL)
    return "__go_td_" + this->mangled_name(gogo);

  Named_object* no = nt->named_object();
  unsigned int index;
  const Named_object* in_function = nt->in_function(&index);
  std::string ret = "__go_tdn_";
  if (nt->is_builtin())
    go_assert(in_function == NULL);
  else
    {
      const std::string& pkgpath(no->package() == NULL
				 ? gogo->pkgpath_symbol()
				 : no->package()->pkgpath_symbol());
      ret.append(pkgpath);
      ret.append(1, '.');
      if (in_function != NULL)
	{
	  const Typed_identifier* rcvr =
	    in_function->func_value()->type()->receiver();
	  if (rcvr != NULL)
	    {
	      Named_type* rcvr_type = rcvr->type()->deref()->named_type();
	      ret.append(Gogo::unpack_hidden_name(rcvr_type->name()));
	      ret.append(1, '.');
	    }
	  ret.append(Gogo::unpack_hidden_name(in_function->name()));
	  ret.append(1, '.');
	  if (index > 0)
	    {
	      char buf[30];
	      snprintf(buf, sizeof buf, "%u", index);
	      ret.append(buf);
	      ret.append(1, '.');
	    }
	}
    }

  // FIXME: This adds in pkgpath twice for hidden symbols, which is
  // pointless.
  const std::string& name(no->name());
  if (!Gogo::is_hidden_name(name))
    ret.append(name);
  else
    {
      ret.append(1, '.');
      ret.append(Gogo::pkgpath_for_symbol(Gogo::hidden_name_pkgpath(name)));
      ret.append(1, '.');
      ret.append(Gogo::unpack_hidden_name(name));
    }

  return ret;
}

// Return true if this type descriptor is defined in a different
// package.  If this returns true it sets *PACKAGE to the package.

bool
Type::type_descriptor_defined_elsewhere(Named_type* nt,
					const Package** package)
{
  if (nt != NULL)
    {
      if (nt->named_object()->package() != NULL)
	{
	  // This is a named type defined in a different package.  The
	  // type descriptor should be defined in that package.
	  *package = nt->named_object()->package();
	  return true;
	}
    }
  else
    {
      if (this->points_to() != NULL
	  && this->points_to()->named_type() != NULL
	  && this->points_to()->named_type()->named_object()->package() != NULL)
	{
	  // This is an unnamed pointer to a named type defined in a
	  // different package.  The descriptor should be defined in
	  // that package.
	  *package = this->points_to()->named_type()->named_object()->package();
	  return true;
	}
    }
  return false;
}

// Return a composite literal for a type descriptor.

Expression*
Type::type_descriptor(Gogo* gogo, Type* type)
{
  return type->do_type_descriptor(gogo, NULL);
}

// Return a composite literal for a type descriptor with a name.

Expression*
Type::named_type_descriptor(Gogo* gogo, Type* type, Named_type* name)
{
  go_assert(name != NULL && type->named_type() != name);
  return type->do_type_descriptor(gogo, name);
}

// Generate the GC symbol for this TYPE.  VALS is the data so far in this
// symbol; extra values will be appended in do_gc_symbol.  OFFSET is the
// offset into the symbol where the GC data is located.  STACK_SIZE is the
// size of the GC stack when dealing with array types.

void
Type::gc_symbol(Gogo* gogo, Type* type, Expression_list** vals,
		Expression** offset, int stack_size)
{
  type->do_gc_symbol(gogo, vals, offset, stack_size);
}

// Make a builtin struct type from a list of fields.  The fields are
// pairs of a name and a type.

Struct_type*
Type::make_builtin_struct_type(int nfields, ...)
{
  va_list ap;
  va_start(ap, nfields);

  Location bloc = Linemap::predeclared_location();
  Struct_field_list* sfl = new Struct_field_list();
  for (int i = 0; i < nfields; i++)
    {
      const char* field_name = va_arg(ap, const char *);
      Type* type = va_arg(ap, Type*);
      sfl->push_back(Struct_field(Typed_identifier(field_name, type, bloc)));
    }

  va_end(ap);

  return Type::make_struct_type(sfl, bloc);
}

// A list of builtin named types.

std::vector<Named_type*> Type::named_builtin_types;

// Make a builtin named type.

Named_type*
Type::make_builtin_named_type(const char* name, Type* type)
{
  Location bloc = Linemap::predeclared_location();
  Named_object* no = Named_object::make_type(name, NULL, type, bloc);
  Named_type* ret = no->type_value();
  Type::named_builtin_types.push_back(ret);
  return ret;
}

// Convert the named builtin types.

void
Type::convert_builtin_named_types(Gogo* gogo)
{
  for (std::vector<Named_type*>::const_iterator p =
	 Type::named_builtin_types.begin();
       p != Type::named_builtin_types.end();
       ++p)
    {
      bool r = (*p)->verify();
      go_assert(r);
      (*p)->convert(gogo);
    }
}

// Return the type of a type descriptor.  We should really tie this to
// runtime.Type rather than copying it.  This must match commonType in
// libgo/go/runtime/type.go.

Type*
Type::make_type_descriptor_type()
{
  static Type* ret;
  if (ret == NULL)
    {
      Location bloc = Linemap::predeclared_location();

      Type* uint8_type = Type::lookup_integer_type("uint8");
      Type* uint32_type = Type::lookup_integer_type("uint32");
      Type* uintptr_type = Type::lookup_integer_type("uintptr");
      Type* string_type = Type::lookup_string_type();
      Type* pointer_string_type = Type::make_pointer_type(string_type);

      // This is an unnamed version of unsafe.Pointer.  Perhaps we
      // should use the named version instead, although that would
      // require us to create the unsafe package if it has not been
      // imported.  It probably doesn't matter.
      Type* void_type = Type::make_void_type();
      Type* unsafe_pointer_type = Type::make_pointer_type(void_type);

      // Forward declaration for the type descriptor type.
      Named_object* named_type_descriptor_type =
	Named_object::make_type_declaration("commonType", NULL, bloc);
      Type* ft = Type::make_forward_declaration(named_type_descriptor_type);
      Type* pointer_type_descriptor_type = Type::make_pointer_type(ft);

      // The type of a method on a concrete type.
      Struct_type* method_type =
	Type::make_builtin_struct_type(5,
				       "name", pointer_string_type,
				       "pkgPath", pointer_string_type,
				       "mtyp", pointer_type_descriptor_type,
				       "typ", pointer_type_descriptor_type,
				       "tfn", unsafe_pointer_type);
      Named_type* named_method_type =
	Type::make_builtin_named_type("method", method_type);

      // Information for types with a name or methods.
      Type* slice_named_method_type =
	Type::make_array_type(named_method_type, NULL);
      Struct_type* uncommon_type =
	Type::make_builtin_struct_type(3,
				       "name", pointer_string_type,
				       "pkgPath", pointer_string_type,
				       "methods", slice_named_method_type);
      Named_type* named_uncommon_type =
	Type::make_builtin_named_type("uncommonType", uncommon_type);

      Type* pointer_uncommon_type =
	Type::make_pointer_type(named_uncommon_type);

      // The type descriptor type.

      Struct_type* type_descriptor_type =
	Type::make_builtin_struct_type(12,
				       "kind", uint8_type,
				       "align", uint8_type,
				       "fieldAlign", uint8_type,
				       "size", uintptr_type,
				       "hash", uint32_type,
				       "hashfn", uintptr_type,
				       "equalfn", uintptr_type,
				       "gc", uintptr_type,
				       "string", pointer_string_type,
				       "", pointer_uncommon_type,
				       "ptrToThis",
				       pointer_type_descriptor_type,
				       "zero", unsafe_pointer_type);

      Named_type* named = Type::make_builtin_named_type("commonType",
							type_descriptor_type);

      named_type_descriptor_type->set_type_value(named);

      ret = named;
    }

  return ret;
}

// Make the type of a pointer to a type descriptor as represented in
// Go.

Type*
Type::make_type_descriptor_ptr_type()
{
  static Type* ret;
  if (ret == NULL)
    ret = Type::make_pointer_type(Type::make_type_descriptor_type());
  return ret;
}

// Set *HASH_FN and *EQUAL_FN to the runtime functions which compute a
// hash code for this type and which compare whether two values of
// this type are equal.  If NAME is not NULL it is the name of this
// type.  HASH_FNTYPE and EQUAL_FNTYPE are the types of these
// functions, for convenience; they may be NULL.

void
Type::type_functions(Gogo* gogo, Named_type* name, Function_type* hash_fntype,
		     Function_type* equal_fntype, Named_object** hash_fn,
		     Named_object** equal_fn)
{
  if (hash_fntype == NULL || equal_fntype == NULL)
    {
      Location bloc = Linemap::predeclared_location();

      Type* uintptr_type = Type::lookup_integer_type("uintptr");
      Type* void_type = Type::make_void_type();
      Type* unsafe_pointer_type = Type::make_pointer_type(void_type);

      if (hash_fntype == NULL)
	{
	  Typed_identifier_list* params = new Typed_identifier_list();
	  params->push_back(Typed_identifier("key", unsafe_pointer_type,
					     bloc));
	  params->push_back(Typed_identifier("key_size", uintptr_type, bloc));

	  Typed_identifier_list* results = new Typed_identifier_list();
	  results->push_back(Typed_identifier("", uintptr_type, bloc));

	  hash_fntype = Type::make_function_type(NULL, params, results, bloc);
	}
      if (equal_fntype == NULL)
	{
	  Typed_identifier_list* params = new Typed_identifier_list();
	  params->push_back(Typed_identifier("key1", unsafe_pointer_type,
					     bloc));
	  params->push_back(Typed_identifier("key2", unsafe_pointer_type,
					     bloc));
	  params->push_back(Typed_identifier("key_size", uintptr_type, bloc));

	  Typed_identifier_list* results = new Typed_identifier_list();
	  results->push_back(Typed_identifier("", Type::lookup_bool_type(),
					      bloc));

	  equal_fntype = Type::make_function_type(NULL, params, results, bloc);
	}
    }

  const char* hash_fnname;
  const char* equal_fnname;
  if (this->compare_is_identity(gogo))
    {
      hash_fnname = "__go_type_hash_identity";
      equal_fnname = "__go_type_equal_identity";
    }
  else if (!this->is_comparable() ||
	   (this->struct_type() != NULL
	    && Thunk_statement::is_thunk_struct(this->struct_type())))
    {
      hash_fnname = "__go_type_hash_error";
      equal_fnname = "__go_type_equal_error";
    }
  else
    {
      switch (this->base()->classification())
	{
	case Type::TYPE_ERROR:
	case Type::TYPE_VOID:
	case Type::TYPE_NIL:
	case Type::TYPE_FUNCTION:
	case Type::TYPE_MAP:
	  // For these types is_comparable should have returned false.
	  go_unreachable();

	case Type::TYPE_BOOLEAN:
	case Type::TYPE_INTEGER:
	case Type::TYPE_POINTER:
	case Type::TYPE_CHANNEL:
	  // For these types compare_is_identity should have returned true.
	  go_unreachable();

	case Type::TYPE_FLOAT:
	  hash_fnname = "__go_type_hash_float";
	  equal_fnname = "__go_type_equal_float";
	  break;

	case Type::TYPE_COMPLEX:
	  hash_fnname = "__go_type_hash_complex";
	  equal_fnname = "__go_type_equal_complex";
	  break;

	case Type::TYPE_STRING:
	  hash_fnname = "__go_type_hash_string";
	  equal_fnname = "__go_type_equal_string";
	  break;

	case Type::TYPE_STRUCT:
	  {
	    // This is a struct which can not be compared using a
	    // simple identity function.  We need to build a function
	    // for comparison.
	    this->specific_type_functions(gogo, name, hash_fntype,
					  equal_fntype, hash_fn, equal_fn);
	    return;
	  }

	case Type::TYPE_ARRAY:
	  if (this->is_slice_type())
	    {
	      // Type::is_compatible_for_comparison should have
	      // returned false.
	      go_unreachable();
	    }
	  else
	    {
	      // This is an array which can not be compared using a
	      // simple identity function.  We need to build a
	      // function for comparison.
	      this->specific_type_functions(gogo, name, hash_fntype,
					    equal_fntype, hash_fn, equal_fn);
	      return;
	    }
	  break;

	case Type::TYPE_INTERFACE:
	  if (this->interface_type()->is_empty())
	    {
	      hash_fnname = "__go_type_hash_empty_interface";
	      equal_fnname = "__go_type_equal_empty_interface";
	    }
	  else
	    {
	      hash_fnname = "__go_type_hash_interface";
	      equal_fnname = "__go_type_equal_interface";
	    }
	  break;

	case Type::TYPE_NAMED:
	case Type::TYPE_FORWARD:
	  go_unreachable();

	default:
	  go_unreachable();
	}
    }


  Location bloc = Linemap::predeclared_location();
  *hash_fn = Named_object::make_function_declaration(hash_fnname, NULL,
						     hash_fntype, bloc);
  (*hash_fn)->func_declaration_value()->set_asm_name(hash_fnname);
  *equal_fn = Named_object::make_function_declaration(equal_fnname, NULL,
						      equal_fntype, bloc);
  (*equal_fn)->func_declaration_value()->set_asm_name(equal_fnname);
}

// A hash table mapping types to the specific hash functions.

Type::Type_functions Type::type_functions_table;

// Handle a type function which is specific to a type: a struct or
// array which can not use an identity comparison.

void
Type::specific_type_functions(Gogo* gogo, Named_type* name,
			      Function_type* hash_fntype,
			      Function_type* equal_fntype,
			      Named_object** hash_fn,
			      Named_object** equal_fn)
{
  Hash_equal_fn fnull(NULL, NULL);
  std::pair<Type*, Hash_equal_fn> val(name != NULL ? name : this, fnull);
  std::pair<Type_functions::iterator, bool> ins =
    Type::type_functions_table.insert(val);
  if (!ins.second)
    {
      // We already have functions for this type
      *hash_fn = ins.first->second.first;
      *equal_fn = ins.first->second.second;
      return;
    }

  std::string base_name;
  if (name == NULL)
    {
      // Mangled names can have '.' if they happen to refer to named
      // types in some way.  That's fine if this is simply a named
      // type, but otherwise it will confuse the code that builds
      // function identifiers.  Remove '.' when necessary.
      base_name = this->mangled_name(gogo);
      size_t i;
      while ((i = base_name.find('.')) != std::string::npos)
	base_name[i] = '$';
      base_name = gogo->pack_hidden_name(base_name, false);
    }
  else
    {
      // This name is already hidden or not as appropriate.
      base_name = name->name();
      unsigned int index;
      const Named_object* in_function = name->in_function(&index);
      if (in_function != NULL)
	{
	  base_name += '$' + Gogo::unpack_hidden_name(in_function->name());
	  if (index > 0)
	    {
	      char buf[30];
	      snprintf(buf, sizeof buf, "%u", index);
	      base_name += '$';
	      base_name += buf;
	    }
	}
    }
  std::string hash_name = base_name + "$hash";
  std::string equal_name = base_name + "$equal";

  Location bloc = Linemap::predeclared_location();

  const Package* package = NULL;
  bool is_defined_elsewhere =
    this->type_descriptor_defined_elsewhere(name, &package);
  if (is_defined_elsewhere)
    {
      *hash_fn = Named_object::make_function_declaration(hash_name, package,
							 hash_fntype, bloc);
      *equal_fn = Named_object::make_function_declaration(equal_name, package,
							  equal_fntype, bloc);
    }
  else
    {
      *hash_fn = gogo->declare_package_function(hash_name, hash_fntype, bloc);
      *equal_fn = gogo->declare_package_function(equal_name, equal_fntype,
						 bloc);
    }

  ins.first->second.first = *hash_fn;
  ins.first->second.second = *equal_fn;

  if (!is_defined_elsewhere)
    {
      if (gogo->in_global_scope())
	this->write_specific_type_functions(gogo, name, hash_name, hash_fntype,
					    equal_name, equal_fntype);
      else
	gogo->queue_specific_type_function(this, name, hash_name, hash_fntype,
					   equal_name, equal_fntype);
    }
}

// Write the hash and equality functions for a type which needs to be
// written specially.

void
Type::write_specific_type_functions(Gogo* gogo, Named_type* name,
				    const std::string& hash_name,
				    Function_type* hash_fntype,
				    const std::string& equal_name,
				    Function_type* equal_fntype)
{
  Location bloc = Linemap::predeclared_location();

  if (gogo->specific_type_functions_are_written())
    {
      go_assert(saw_errors());
      return;
    }

  Named_object* hash_fn = gogo->start_function(hash_name, hash_fntype, false,
					       bloc);
  hash_fn->func_value()->set_is_type_specific_function();
  gogo->start_block(bloc);

  if (name != NULL && name->real_type()->named_type() != NULL)
    this->write_named_hash(gogo, name, hash_fntype, equal_fntype);
  else if (this->struct_type() != NULL)
    this->struct_type()->write_hash_function(gogo, name, hash_fntype,
					     equal_fntype);
  else if (this->array_type() != NULL)
    this->array_type()->write_hash_function(gogo, name, hash_fntype,
					    equal_fntype);
  else
    go_unreachable();

  Block* b = gogo->finish_block(bloc);
  gogo->add_block(b, bloc);
  gogo->lower_block(hash_fn, b);
  gogo->finish_function(bloc);

  Named_object *equal_fn = gogo->start_function(equal_name, equal_fntype,
						false, bloc);
  equal_fn->func_value()->set_is_type_specific_function();
  gogo->start_block(bloc);

  if (name != NULL && name->real_type()->named_type() != NULL)
    this->write_named_equal(gogo, name);
  else if (this->struct_type() != NULL)
    this->struct_type()->write_equal_function(gogo, name);
  else if (this->array_type() != NULL)
    this->array_type()->write_equal_function(gogo, name);
  else
    go_unreachable();

  b = gogo->finish_block(bloc);
  gogo->add_block(b, bloc);
  gogo->lower_block(equal_fn, b);
  gogo->finish_function(bloc);
}

// Write a hash function that simply calls the hash function for a
// named type.  This is used when one named type is defined as
// another.  This ensures that this case works when the other named
// type is defined in another package and relies on calling hash
// functions defined only in that package.

void
Type::write_named_hash(Gogo* gogo, Named_type* name,
		       Function_type* hash_fntype, Function_type* equal_fntype)
{
  Location bloc = Linemap::predeclared_location();

  Named_type* base_type = name->real_type()->named_type();
  go_assert(base_type != NULL);

  // The pointer to the type we are going to hash.  This is an
  // unsafe.Pointer.
  Named_object* key_arg = gogo->lookup("key", NULL);
  go_assert(key_arg != NULL);

  // The size of the type we are going to hash.
  Named_object* keysz_arg = gogo->lookup("key_size", NULL);
  go_assert(keysz_arg != NULL);

  Named_object* hash_fn;
  Named_object* equal_fn;
  name->real_type()->type_functions(gogo, base_type, hash_fntype, equal_fntype,
				    &hash_fn, &equal_fn);

  // Call the hash function for the base type.
  Expression* key_ref = Expression::make_var_reference(key_arg, bloc);
  Expression* keysz_ref = Expression::make_var_reference(keysz_arg, bloc);
  Expression_list* args = new Expression_list();
  args->push_back(key_ref);
  args->push_back(keysz_ref);
  Expression* func = Expression::make_func_reference(hash_fn, NULL, bloc);
  Expression* call = Expression::make_call(func, args, false, bloc);

  // Return the hash of the base type.
  Expression_list* vals = new Expression_list();
  vals->push_back(call);
  Statement* s = Statement::make_return_statement(vals, bloc);
  gogo->add_statement(s);
}

// Write an equality function that simply calls the equality function
// for a named type.  This is used when one named type is defined as
// another.  This ensures that this case works when the other named
// type is defined in another package and relies on calling equality
// functions defined only in that package.

void
Type::write_named_equal(Gogo* gogo, Named_type* name)
{
  Location bloc = Linemap::predeclared_location();

  // The pointers to the types we are going to compare.  These have
  // type unsafe.Pointer.
  Named_object* key1_arg = gogo->lookup("key1", NULL);
  Named_object* key2_arg = gogo->lookup("key2", NULL);
  go_assert(key1_arg != NULL && key2_arg != NULL);

  Named_type* base_type = name->real_type()->named_type();
  go_assert(base_type != NULL);

  // Build temporaries with the base type.
  Type* pt = Type::make_pointer_type(base_type);

  Expression* ref = Expression::make_var_reference(key1_arg, bloc);
  ref = Expression::make_cast(pt, ref, bloc);
  Temporary_statement* p1 = Statement::make_temporary(pt, ref, bloc);
  gogo->add_statement(p1);

  ref = Expression::make_var_reference(key2_arg, bloc);
  ref = Expression::make_cast(pt, ref, bloc);
  Temporary_statement* p2 = Statement::make_temporary(pt, ref, bloc);
  gogo->add_statement(p2);

  // Compare the values for equality.
  Expression* t1 = Expression::make_temporary_reference(p1, bloc);
  t1 = Expression::make_unary(OPERATOR_MULT, t1, bloc);

  Expression* t2 = Expression::make_temporary_reference(p2, bloc);
  t2 = Expression::make_unary(OPERATOR_MULT, t2, bloc);

  Expression* cond = Expression::make_binary(OPERATOR_EQEQ, t1, t2, bloc);

  // Return the equality comparison.
  Expression_list* vals = new Expression_list();
  vals->push_back(cond);
  Statement* s = Statement::make_return_statement(vals, bloc);
  gogo->add_statement(s);
}

// Return a composite literal for the type descriptor for a plain type
// of kind RUNTIME_TYPE_KIND named NAME.

Expression*
Type::type_descriptor_constructor(Gogo* gogo, int runtime_type_kind,
				  Named_type* name, const Methods* methods,
				  bool only_value_methods)
{
  Location bloc = Linemap::predeclared_location();

  Type* td_type = Type::make_type_descriptor_type();
  const Struct_field_list* fields = td_type->struct_type()->fields();

  Expression_list* vals = new Expression_list();
  vals->reserve(9);

  if (!this->has_pointer())
    runtime_type_kind |= RUNTIME_TYPE_KIND_NO_POINTERS;
  if (this->points_to() != NULL)
    runtime_type_kind |= RUNTIME_TYPE_KIND_DIRECT_IFACE;
  Struct_field_list::const_iterator p = fields->begin();
  go_assert(p->is_field_name("kind"));
  vals->push_back(Expression::make_integer_ul(runtime_type_kind, p->type(),
					      bloc));

  ++p;
  go_assert(p->is_field_name("align"));
  Expression::Type_info type_info = Expression::TYPE_INFO_ALIGNMENT;
  vals->push_back(Expression::make_type_info(this, type_info));

  ++p;
  go_assert(p->is_field_name("fieldAlign"));
  type_info = Expression::TYPE_INFO_FIELD_ALIGNMENT;
  vals->push_back(Expression::make_type_info(this, type_info));

  ++p;
  go_assert(p->is_field_name("size"));
  type_info = Expression::TYPE_INFO_SIZE;
  vals->push_back(Expression::make_type_info(this, type_info));

  ++p;
  go_assert(p->is_field_name("hash"));
  unsigned int h;
  if (name != NULL)
    h = name->hash_for_method(gogo);
  else
    h = this->hash_for_method(gogo);
  vals->push_back(Expression::make_integer_ul(h, p->type(), bloc));

  ++p;
  go_assert(p->is_field_name("hashfn"));
  Function_type* hash_fntype = p->type()->function_type();

  ++p;
  go_assert(p->is_field_name("equalfn"));
  Function_type* equal_fntype = p->type()->function_type();

  Named_object* hash_fn;
  Named_object* equal_fn;
  this->type_functions(gogo, name, hash_fntype, equal_fntype, &hash_fn,
		       &equal_fn);
  vals->push_back(Expression::make_func_code_reference(hash_fn, bloc));
  vals->push_back(Expression::make_func_code_reference(equal_fn, bloc));

  ++p;
  go_assert(p->is_field_name("gc"));
  vals->push_back(Expression::make_gc_symbol(this));

  ++p;
  go_assert(p->is_field_name("string"));
  Expression* s = Expression::make_string((name != NULL
					   ? name->reflection(gogo)
					   : this->reflection(gogo)),
					  bloc);
  vals->push_back(Expression::make_unary(OPERATOR_AND, s, bloc));

  ++p;
  go_assert(p->is_field_name("uncommonType"));
  if (name == NULL && methods == NULL)
    vals->push_back(Expression::make_nil(bloc));
  else
    {
      if (methods == NULL)
	methods = name->methods();
      vals->push_back(this->uncommon_type_constructor(gogo,
						      p->type()->deref(),
						      name, methods,
						      only_value_methods));
    }

  ++p;
  go_assert(p->is_field_name("ptrToThis"));
  if (name == NULL)
    vals->push_back(Expression::make_nil(bloc));
  else
    {
      Type* pt = Type::make_pointer_type(name);
      vals->push_back(Expression::make_type_descriptor(pt, bloc));
    }

  ++p;
  go_assert(p->is_field_name("zero"));
  Expression* z = Expression::make_var_reference(gogo->zero_value(this), bloc);
  z = Expression::make_unary(OPERATOR_AND, z, bloc);
  Type* void_type = Type::make_void_type();
  Type* unsafe_pointer_type = Type::make_pointer_type(void_type);
  z = Expression::make_cast(unsafe_pointer_type, z, bloc);
  vals->push_back(z);

  ++p;
  go_assert(p == fields->end());

  return Expression::make_struct_composite_literal(td_type, vals, bloc);
}

// Return a pointer to the Garbage Collection information for this type.

Bexpression*
Type::gc_symbol_pointer(Gogo* gogo)
{
  Type* t = this->forwarded();
  if (t->named_type() != NULL && t->named_type()->is_alias())
    t = t->named_type()->real_type();
  if (t->gc_symbol_var_ == NULL)
    {
      t->make_gc_symbol_var(gogo);
      go_assert(t->gc_symbol_var_ != NULL);
    }
  Location bloc = Linemap::predeclared_location();
  Bexpression* var_expr =
      gogo->backend()->var_expression(t->gc_symbol_var_, bloc);
  return gogo->backend()->address_expression(var_expr, bloc);
}

// A mapping from unnamed types to GC symbol variables.

Type::GC_symbol_vars Type::gc_symbol_vars;

// Build the GC symbol for this type.

void
Type::make_gc_symbol_var(Gogo* gogo)
{
  go_assert(this->gc_symbol_var_ == NULL);

  Named_type* nt = this->named_type();

  // We can have multiple instances of unnamed types and similar to type
  // descriptors, we only want to the emit the GC data once, so we use a
  // hash table.
  Bvariable** phash = NULL;
  if (nt == NULL)
    {
      Bvariable* bvnull = NULL;
      std::pair<GC_symbol_vars::iterator, bool> ins =
	Type::gc_symbol_vars.insert(std::make_pair(this, bvnull));
      if (!ins.second)
	{
	  // We've already built a gc symbol for this type.
	  this->gc_symbol_var_ = ins.first->second;
	  return;
	}
      phash = &ins.first->second;
    }

  std::string sym_name = this->type_descriptor_var_name(gogo, nt) + "$gc";

  // Build the contents of the gc symbol.
  Expression* sym_init = this->gc_symbol_constructor(gogo);
  Btype* sym_btype = sym_init->type()->get_backend(gogo);

  // If the type descriptor for this type is defined somewhere else, so is the
  // GC symbol.
  const Package* dummy;
  if (this->type_descriptor_defined_elsewhere(nt, &dummy))
    {
      this->gc_symbol_var_ =
	gogo->backend()->implicit_variable_reference(sym_name, sym_btype);
      if (phash != NULL)
	*phash = this->gc_symbol_var_;
      return;
    }

  // See if this gc symbol can appear in multiple packages.
  bool is_common = false;
  if (nt != NULL)
    {
      // We create the symbol for a builtin type whenever we need
      // it.
      is_common = nt->is_builtin();
    }
  else
    {
      // This is an unnamed type.  The descriptor could be defined in
      // any package where it is needed, and the linker will pick one
      // descriptor to keep.
      is_common = true;
    }

  // Since we are building the GC symbol in this package, we must create the
  // variable before converting the initializer to its backend representation
  // because the initializer may refer to the GC symbol for this type.
  this->gc_symbol_var_ =
    gogo->backend()->implicit_variable(sym_name, sym_btype, false, true, is_common, 0);
  if (phash != NULL)
    *phash = this->gc_symbol_var_;

  Translate_context context(gogo, NULL, NULL, NULL);
  context.set_is_const();
  Bexpression* sym_binit = sym_init->get_backend(&context);
  gogo->backend()->implicit_variable_set_init(this->gc_symbol_var_, sym_name,
					      sym_btype, false, true, is_common,
					      sym_binit);
}

// Return an array literal for the Garbage Collection information for this type.

Expression*
Type::gc_symbol_constructor(Gogo* gogo)
{
  Location bloc = Linemap::predeclared_location();

  // The common GC Symbol data starts with the width of the type and ends
  // with the GC Opcode GC_END.
  // However, for certain types, the GC symbol may include extra information
  // before the ending opcode, so we pass the expression list into
  // Type::gc_symbol to allow it to add extra information as is necessary.
  Expression_list* vals = new Expression_list;

  Type* uintptr_t = Type::lookup_integer_type("uintptr");
  // width
  vals->push_back(Expression::make_type_info(this,
					     Expression::TYPE_INFO_SIZE));

  Expression* offset = Expression::make_integer_ul(0, uintptr_t, bloc);

  this->do_gc_symbol(gogo, &vals, &offset, 0);

  vals->push_back(Expression::make_integer_ul(GC_END, uintptr_t, bloc));

  Expression* len = Expression::make_integer_ul(vals->size() + 1, NULL,
						bloc);
  Array_type* gc_symbol_type = Type::make_array_type(uintptr_t, len);
  return Expression::make_array_composite_literal(gc_symbol_type, vals, bloc);
}

// Advance the OFFSET of the GC symbol by this type's width.

void
Type::advance_gc_offset(Expression** offset)
{
  if (this->is_error_type())
    return;

  Location bloc = Linemap::predeclared_location();
  Expression* width =
    Expression::make_type_info(this, Expression::TYPE_INFO_SIZE);
  *offset = Expression::make_binary(OPERATOR_PLUS, *offset, width, bloc);
}

// Return a composite literal for the uncommon type information for
// this type.  UNCOMMON_STRUCT_TYPE is the type of the uncommon type
// struct.  If name is not NULL, it is the name of the type.  If
// METHODS is not NULL, it is the list of methods.  ONLY_VALUE_METHODS
// is true if only value methods should be included.  At least one of
// NAME and METHODS must not be NULL.

Expression*
Type::uncommon_type_constructor(Gogo* gogo, Type* uncommon_type,
				Named_type* name, const Methods* methods,
				bool only_value_methods) const
{
  Location bloc = Linemap::predeclared_location();

  const Struct_field_list* fields = uncommon_type->struct_type()->fields();

  Expression_list* vals = new Expression_list();
  vals->reserve(3);

  Struct_field_list::const_iterator p = fields->begin();
  go_assert(p->is_field_name("name"));

  ++p;
  go_assert(p->is_field_name("pkgPath"));

  if (name == NULL)
    {
      vals->push_back(Expression::make_nil(bloc));
      vals->push_back(Expression::make_nil(bloc));
    }
  else
    {
      Named_object* no = name->named_object();
      std::string n = Gogo::unpack_hidden_name(no->name());
      Expression* s = Expression::make_string(n, bloc);
      vals->push_back(Expression::make_unary(OPERATOR_AND, s, bloc));

      if (name->is_builtin())
	vals->push_back(Expression::make_nil(bloc));
      else
	{
	  const Package* package = no->package();
	  const std::string& pkgpath(package == NULL
				     ? gogo->pkgpath()
				     : package->pkgpath());
	  n.assign(pkgpath);
	  unsigned int index;
	  const Named_object* in_function = name->in_function(&index);
	  if (in_function != NULL)
	    {
	      n.append(1, '.');
	      const Typed_identifier* rcvr =
		in_function->func_value()->type()->receiver();
	      if (rcvr != NULL)
		{
		  Named_type* rcvr_type = rcvr->type()->deref()->named_type();
		  n.append(Gogo::unpack_hidden_name(rcvr_type->name()));
		  n.append(1, '.');
		}
	      n.append(Gogo::unpack_hidden_name(in_function->name()));
	      if (index > 0)
		{
		  char buf[30];
		  snprintf(buf, sizeof buf, "%u", index);
		  n.append(1, '.');
		  n.append(buf);
		}
	    }
	  s = Expression::make_string(n, bloc);
	  vals->push_back(Expression::make_unary(OPERATOR_AND, s, bloc));
	}
    }

  ++p;
  go_assert(p->is_field_name("methods"));
  vals->push_back(this->methods_constructor(gogo, p->type(), methods,
					    only_value_methods));

  ++p;
  go_assert(p == fields->end());

  Expression* r = Expression::make_struct_composite_literal(uncommon_type,
							    vals, bloc);
  return Expression::make_unary(OPERATOR_AND, r, bloc);
}

// Sort methods by name.

class Sort_methods
{
 public:
  bool
  operator()(const std::pair<std::string, const Method*>& m1,
	     const std::pair<std::string, const Method*>& m2) const
  { return m1.first < m2.first; }
};

// Return a composite literal for the type method table for this type.
// METHODS_TYPE is the type of the table, and is a slice type.
// METHODS is the list of methods.  If ONLY_VALUE_METHODS is true,
// then only value methods are used.

Expression*
Type::methods_constructor(Gogo* gogo, Type* methods_type,
			  const Methods* methods,
			  bool only_value_methods) const
{
  Location bloc = Linemap::predeclared_location();

  std::vector<std::pair<std::string, const Method*> > smethods;
  if (methods != NULL)
    {
      smethods.reserve(methods->count());
      for (Methods::const_iterator p = methods->begin();
	   p != methods->end();
	   ++p)
	{
	  if (p->second->is_ambiguous())
	    continue;
	  if (only_value_methods && !p->second->is_value_method())
	    continue;

	  // This is where we implement the magic //go:nointerface
	  // comment.  If we saw that comment, we don't add this
	  // method to the type descriptor.
	  if (p->second->nointerface())
	    continue;

	  smethods.push_back(std::make_pair(p->first, p->second));
	}
    }

  if (smethods.empty())
    return Expression::make_slice_composite_literal(methods_type, NULL, bloc);

  std::sort(smethods.begin(), smethods.end(), Sort_methods());

  Type* method_type = methods_type->array_type()->element_type();

  Expression_list* vals = new Expression_list();
  vals->reserve(smethods.size());
  for (std::vector<std::pair<std::string, const Method*> >::const_iterator p
	 = smethods.begin();
       p != smethods.end();
       ++p)
    vals->push_back(this->method_constructor(gogo, method_type, p->first,
					     p->second, only_value_methods));

  return Expression::make_slice_composite_literal(methods_type, vals, bloc);
}

// Return a composite literal for a single method.  METHOD_TYPE is the
// type of the entry.  METHOD_NAME is the name of the method and M is
// the method information.

Expression*
Type::method_constructor(Gogo*, Type* method_type,
			 const std::string& method_name,
			 const Method* m,
			 bool only_value_methods) const
{
  Location bloc = Linemap::predeclared_location();

  const Struct_field_list* fields = method_type->struct_type()->fields();

  Expression_list* vals = new Expression_list();
  vals->reserve(5);

  Struct_field_list::const_iterator p = fields->begin();
  go_assert(p->is_field_name("name"));
  const std::string n = Gogo::unpack_hidden_name(method_name);
  Expression* s = Expression::make_string(n, bloc);
  vals->push_back(Expression::make_unary(OPERATOR_AND, s, bloc));

  ++p;
  go_assert(p->is_field_name("pkgPath"));
  if (!Gogo::is_hidden_name(method_name))
    vals->push_back(Expression::make_nil(bloc));
  else
    {
      s = Expression::make_string(Gogo::hidden_name_pkgpath(method_name),
				  bloc);
      vals->push_back(Expression::make_unary(OPERATOR_AND, s, bloc));
    }

  Named_object* no = (m->needs_stub_method()
		      ? m->stub_object()
		      : m->named_object());

  Function_type* mtype;
  if (no->is_function())
    mtype = no->func_value()->type();
  else
    mtype = no->func_declaration_value()->type();
  go_assert(mtype->is_method());
  Type* nonmethod_type = mtype->copy_without_receiver();

  ++p;
  go_assert(p->is_field_name("mtyp"));
  vals->push_back(Expression::make_type_descriptor(nonmethod_type, bloc));

  ++p;
  go_assert(p->is_field_name("typ"));
  bool want_pointer_receiver = !only_value_methods && m->is_value_method();
  nonmethod_type = mtype->copy_with_receiver_as_param(want_pointer_receiver);
  vals->push_back(Expression::make_type_descriptor(nonmethod_type, bloc));

  ++p;
  go_assert(p->is_field_name("tfn"));
  vals->push_back(Expression::make_func_code_reference(no, bloc));

  ++p;
  go_assert(p == fields->end());

  return Expression::make_struct_composite_literal(method_type, vals, bloc);
}

// Return a composite literal for the type descriptor of a plain type.
// RUNTIME_TYPE_KIND is the value of the kind field.  If NAME is not
// NULL, it is the name to use as well as the list of methods.

Expression*
Type::plain_type_descriptor(Gogo* gogo, int runtime_type_kind,
			    Named_type* name)
{
  return this->type_descriptor_constructor(gogo, runtime_type_kind,
					   name, NULL, true);
}

// Return the type reflection string for this type.

std::string
Type::reflection(Gogo* gogo) const
{
  std::string ret;

  // The do_reflection virtual function should set RET to the
  // reflection string.
  this->do_reflection(gogo, &ret);

  return ret;
}

// Return a mangled name for the type.

std::string
Type::mangled_name(Gogo* gogo) const
{
  std::string ret;

  // The do_mangled_name virtual function should set RET to the
  // mangled name.  For a composite type it should append a code for
  // the composition and then call do_mangled_name on the components.
  this->do_mangled_name(gogo, &ret);

  return ret;
}

// Return whether the backend size of the type is known.

bool
Type::is_backend_type_size_known(Gogo* gogo)
{
  switch (this->classification_)
    {
    case TYPE_ERROR:
    case TYPE_VOID:
    case TYPE_BOOLEAN:
    case TYPE_INTEGER:
    case TYPE_FLOAT:
    case TYPE_COMPLEX:
    case TYPE_STRING:
    case TYPE_FUNCTION:
    case TYPE_POINTER:
    case TYPE_NIL:
    case TYPE_MAP:
    case TYPE_CHANNEL:
    case TYPE_INTERFACE:
      return true;

    case TYPE_STRUCT:
      {
	const Struct_field_list* fields = this->struct_type()->fields();
	for (Struct_field_list::const_iterator pf = fields->begin();
	     pf != fields->end();
	     ++pf)
	  if (!pf->type()->is_backend_type_size_known(gogo))
	    return false;
	return true;
      }

    case TYPE_ARRAY:
      {
	const Array_type* at = this->array_type();
	if (at->length() == NULL)
	  return true;
	else
	  {
	    Numeric_constant nc;
	    if (!at->length()->numeric_constant_value(&nc))
	      return false;
	    mpz_t ival;
	    if (!nc.to_int(&ival))
	      return false;
	    mpz_clear(ival);
	    return at->element_type()->is_backend_type_size_known(gogo);
	  }
      }

    case TYPE_NAMED:
      this->named_type()->convert(gogo);
      return this->named_type()->is_named_backend_type_size_known();

    case TYPE_FORWARD:
      {
	Forward_declaration_type* fdt = this->forward_declaration_type();
	return fdt->real_type()->is_backend_type_size_known(gogo);
      }

    case TYPE_SINK:
    case TYPE_CALL_MULTIPLE_RESULT:
      go_unreachable();

    default:
      go_unreachable();
    }
}

// If the size of the type can be determined, set *PSIZE to the size
// in bytes and return true.  Otherwise, return false.  This queries
// the backend.

bool
Type::backend_type_size(Gogo* gogo, int64_t *psize)
{
  if (!this->is_backend_type_size_known(gogo))
    return false;
  Btype* bt = this->get_backend_placeholder(gogo);
  *psize = gogo->backend()->type_size(bt);
  return true;
}

// If the alignment of the type can be determined, set *PALIGN to
// the alignment in bytes and return true.  Otherwise, return false.

bool
Type::backend_type_align(Gogo* gogo, int64_t *palign)
{
  if (!this->is_backend_type_size_known(gogo))
    return false;
  Btype* bt = this->get_backend_placeholder(gogo);
  *palign = gogo->backend()->type_alignment(bt);
  return true;
}

// Like backend_type_align, but return the alignment when used as a
// field.

bool
Type::backend_type_field_align(Gogo* gogo, int64_t *palign)
{
  if (!this->is_backend_type_size_known(gogo))
    return false;
  Btype* bt = this->get_backend_placeholder(gogo);
  *palign = gogo->backend()->type_field_alignment(bt);
  return true;
}

// Default function to export a type.

void
Type::do_export(Export*) const
{
  go_unreachable();
}

// Import a type.

Type*
Type::import_type(Import* imp)
{
  if (imp->match_c_string("("))
    return Function_type::do_import(imp);
  else if (imp->match_c_string("*"))
    return Pointer_type::do_import(imp);
  else if (imp->match_c_string("struct "))
    return Struct_type::do_import(imp);
  else if (imp->match_c_string("["))
    return Array_type::do_import(imp);
  else if (imp->match_c_string("map "))
    return Map_type::do_import(imp);
  else if (imp->match_c_string("chan "))
    return Channel_type::do_import(imp);
  else if (imp->match_c_string("interface"))
    return Interface_type::do_import(imp);
  else
    {
      error_at(imp->location(), "import error: expected type");
      return Type::make_error_type();
    }
}

// A type used to indicate a parsing error.  This exists to simplify
// later error detection.

class Error_type : public Type
{
 public:
  Error_type()
    : Type(TYPE_ERROR)
  { }

 protected:
  bool
  do_compare_is_identity(Gogo*)
  { return false; }

  Btype*
  do_get_backend(Gogo* gogo)
  { return gogo->backend()->error_type(); }

  Expression*
  do_type_descriptor(Gogo*, Named_type*)
  { return Expression::make_error(Linemap::predeclared_location()); }

  void
  do_reflection(Gogo*, std::string*) const
  { go_assert(saw_errors()); }

  void
  do_gc_symbol(Gogo*, Expression_list**, Expression**, int)
  { go_assert(saw_errors()); }

  void
  do_mangled_name(Gogo*, std::string* ret) const
  { ret->push_back('E'); }
};

Type*
Type::make_error_type()
{
  static Error_type singleton_error_type;
  return &singleton_error_type;
}

// The void type.

class Void_type : public Type
{
 public:
  Void_type()
    : Type(TYPE_VOID)
  { }

 protected:
  bool
  do_compare_is_identity(Gogo*)
  { return false; }

  Btype*
  do_get_backend(Gogo* gogo)
  { return gogo->backend()->void_type(); }

  Expression*
  do_type_descriptor(Gogo*, Named_type*)
  { go_unreachable(); }

  void
  do_reflection(Gogo*, std::string*) const
  { }

  void
  do_gc_symbol(Gogo*, Expression_list**, Expression**, int)
  { }

  void
  do_mangled_name(Gogo*, std::string* ret) const
  { ret->push_back('v'); }
};

Type*
Type::make_void_type()
{
  static Void_type singleton_void_type;
  return &singleton_void_type;
}

// The boolean type.

class Boolean_type : public Type
{
 public:
  Boolean_type()
    : Type(TYPE_BOOLEAN)
  { }

 protected:
  bool
  do_compare_is_identity(Gogo*)
  { return true; }

  Btype*
  do_get_backend(Gogo* gogo)
  { return gogo->backend()->bool_type(); }

  Expression*
  do_type_descriptor(Gogo*, Named_type* name);

  // We should not be asked for the reflection string of a basic type.
  void
  do_reflection(Gogo*, std::string* ret) const
  { ret->append("bool"); }

  void
  do_gc_symbol(Gogo*, Expression_list**, Expression**, int);

  void
  do_mangled_name(Gogo*, std::string* ret) const
  { ret->push_back('b'); }
};

// Make the type descriptor.

Expression*
Boolean_type::do_type_descriptor(Gogo* gogo, Named_type* name)
{
  if (name != NULL)
    return this->plain_type_descriptor(gogo, RUNTIME_TYPE_KIND_BOOL, name);
  else
    {
      Named_object* no = gogo->lookup_global("bool");
      go_assert(no != NULL);
      return Type::type_descriptor(gogo, no->type_value());
    }
}

// Update the offset of the GC symbol.

void
Boolean_type::do_gc_symbol(Gogo*, Expression_list**, Expression** offset, int)
{ this->advance_gc_offset(offset); }

Type*
Type::make_boolean_type()
{
  static Boolean_type boolean_type;
  return &boolean_type;
}

// The named type "bool".

static Named_type* named_bool_type;

// Get the named type "bool".

Named_type*
Type::lookup_bool_type()
{
  return named_bool_type;
}

// Make the named type "bool".

Named_type*
Type::make_named_bool_type()
{
  Type* bool_type = Type::make_boolean_type();
  Named_object* named_object =
    Named_object::make_type("bool", NULL, bool_type,
                            Linemap::predeclared_location());
  Named_type* named_type = named_object->type_value();
  named_bool_type = named_type;
  return named_type;
}

// Class Integer_type.

Integer_type::Named_integer_types Integer_type::named_integer_types;

// Create a new integer type.  Non-abstract integer types always have
// names.

Named_type*
Integer_type::create_integer_type(const char* name, bool is_unsigned,
				  int bits, int runtime_type_kind)
{
  Integer_type* integer_type = new Integer_type(false, is_unsigned, bits,
						runtime_type_kind);
  std::string sname(name);
  Named_object* named_object =
    Named_object::make_type(sname, NULL, integer_type,
                            Linemap::predeclared_location());
  Named_type* named_type = named_object->type_value();
  std::pair<Named_integer_types::iterator, bool> ins =
    Integer_type::named_integer_types.insert(std::make_pair(sname, named_type));
  go_assert(ins.second);
  return named_type;
}

// Look up an existing integer type.

Named_type*
Integer_type::lookup_integer_type(const char* name)
{
  Named_integer_types::const_iterator p =
    Integer_type::named_integer_types.find(name);
  go_assert(p != Integer_type::named_integer_types.end());
  return p->second;
}

// Create a new abstract integer type.

Integer_type*
Integer_type::create_abstract_integer_type()
{
  static Integer_type* abstract_type;
  if (abstract_type == NULL)
    {
      Type* int_type = Type::lookup_integer_type("int");
      abstract_type = new Integer_type(true, false,
				       int_type->integer_type()->bits(),
				       RUNTIME_TYPE_KIND_INT);
    }
  return abstract_type;
}

// Create a new abstract character type.

Integer_type*
Integer_type::create_abstract_character_type()
{
  static Integer_type* abstract_type;
  if (abstract_type == NULL)
    {
      abstract_type = new Integer_type(true, false, 32,
				       RUNTIME_TYPE_KIND_INT32);
      abstract_type->set_is_rune();
    }
  return abstract_type;
}

// Integer type compatibility.

bool
Integer_type::is_identical(const Integer_type* t) const
{
  if (this->is_unsigned_ != t->is_unsigned_ || this->bits_ != t->bits_)
    return false;
  return this->is_abstract_ == t->is_abstract_;
}

// Hash code.

unsigned int
Integer_type::do_hash_for_method(Gogo*) const
{
  return ((this->bits_ << 4)
	  + ((this->is_unsigned_ ? 1 : 0) << 8)
	  + ((this->is_abstract_ ? 1 : 0) << 9));
}

// Convert an Integer_type to the backend representation.

Btype*
Integer_type::do_get_backend(Gogo* gogo)
{
  if (this->is_abstract_)
    {
      go_assert(saw_errors());
      return gogo->backend()->error_type();
    }
  return gogo->backend()->integer_type(this->is_unsigned_, this->bits_);
}

// The type descriptor for an integer type.  Integer types are always
// named.

Expression*
Integer_type::do_type_descriptor(Gogo* gogo, Named_type* name)
{
  go_assert(name != NULL || saw_errors());
  return this->plain_type_descriptor(gogo, this->runtime_type_kind_, name);
}

// We should not be asked for the reflection string of a basic type.

void
Integer_type::do_reflection(Gogo*, std::string*) const
{
  go_assert(saw_errors());
}

// Mangled name.

void
Integer_type::do_mangled_name(Gogo*, std::string* ret) const
{
  char buf[100];
  snprintf(buf, sizeof buf, "i%s%s%de",
	   this->is_abstract_ ? "a" : "",
	   this->is_unsigned_ ? "u" : "",
	   this->bits_);
  ret->append(buf);
}

// Make an integer type.

Named_type*
Type::make_integer_type(const char* name, bool is_unsigned, int bits,
			int runtime_type_kind)
{
  return Integer_type::create_integer_type(name, is_unsigned, bits,
					   runtime_type_kind);
}

// Make an abstract integer type.

Integer_type*
Type::make_abstract_integer_type()
{
  return Integer_type::create_abstract_integer_type();
}

// Make an abstract character type.

Integer_type*
Type::make_abstract_character_type()
{
  return Integer_type::create_abstract_character_type();
}

// Look up an integer type.

Named_type*
Type::lookup_integer_type(const char* name)
{
  return Integer_type::lookup_integer_type(name);
}

// Class Float_type.

Float_type::Named_float_types Float_type::named_float_types;

// Create a new float type.  Non-abstract float types always have
// names.

Named_type*
Float_type::create_float_type(const char* name, int bits,
			      int runtime_type_kind)
{
  Float_type* float_type = new Float_type(false, bits, runtime_type_kind);
  std::string sname(name);
  Named_object* named_object =
    Named_object::make_type(sname, NULL, float_type,
                            Linemap::predeclared_location());
  Named_type* named_type = named_object->type_value();
  std::pair<Named_float_types::iterator, bool> ins =
    Float_type::named_float_types.insert(std::make_pair(sname, named_type));
  go_assert(ins.second);
  return named_type;
}

// Look up an existing float type.

Named_type*
Float_type::lookup_float_type(const char* name)
{
  Named_float_types::const_iterator p =
    Float_type::named_float_types.find(name);
  go_assert(p != Float_type::named_float_types.end());
  return p->second;
}

// Create a new abstract float type.

Float_type*
Float_type::create_abstract_float_type()
{
  static Float_type* abstract_type;
  if (abstract_type == NULL)
    abstract_type = new Float_type(true, 64, RUNTIME_TYPE_KIND_FLOAT64);
  return abstract_type;
}

// Whether this type is identical with T.

bool
Float_type::is_identical(const Float_type* t) const
{
  if (this->bits_ != t->bits_)
    return false;
  return this->is_abstract_ == t->is_abstract_;
}

// Hash code.

unsigned int
Float_type::do_hash_for_method(Gogo*) const
{
  return (this->bits_ << 4) + ((this->is_abstract_ ? 1 : 0) << 8);
}

// Convert to the backend representation.

Btype*
Float_type::do_get_backend(Gogo* gogo)
{
  return gogo->backend()->float_type(this->bits_);
}

// The type descriptor for a float type.  Float types are always named.

Expression*
Float_type::do_type_descriptor(Gogo* gogo, Named_type* name)
{
  go_assert(name != NULL || saw_errors());
  return this->plain_type_descriptor(gogo, this->runtime_type_kind_, name);
}

// We should not be asked for the reflection string of a basic type.

void
Float_type::do_reflection(Gogo*, std::string*) const
{
  go_assert(saw_errors());
}

// Mangled name.

void
Float_type::do_mangled_name(Gogo*, std::string* ret) const
{
  char buf[100];
  snprintf(buf, sizeof buf, "f%s%de",
	   this->is_abstract_ ? "a" : "",
	   this->bits_);
  ret->append(buf);
}

// Make a floating point type.

Named_type*
Type::make_float_type(const char* name, int bits, int runtime_type_kind)
{
  return Float_type::create_float_type(name, bits, runtime_type_kind);
}

// Make an abstract float type.

Float_type*
Type::make_abstract_float_type()
{
  return Float_type::create_abstract_float_type();
}

// Look up a float type.

Named_type*
Type::lookup_float_type(const char* name)
{
  return Float_type::lookup_float_type(name);
}

// Class Complex_type.

Complex_type::Named_complex_types Complex_type::named_complex_types;

// Create a new complex type.  Non-abstract complex types always have
// names.

Named_type*
Complex_type::create_complex_type(const char* name, int bits,
				  int runtime_type_kind)
{
  Complex_type* complex_type = new Complex_type(false, bits,
						runtime_type_kind);
  std::string sname(name);
  Named_object* named_object =
    Named_object::make_type(sname, NULL, complex_type,
                            Linemap::predeclared_location());
  Named_type* named_type = named_object->type_value();
  std::pair<Named_complex_types::iterator, bool> ins =
    Complex_type::named_complex_types.insert(std::make_pair(sname,
							    named_type));
  go_assert(ins.second);
  return named_type;
}

// Look up an existing complex type.

Named_type*
Complex_type::lookup_complex_type(const char* name)
{
  Named_complex_types::const_iterator p =
    Complex_type::named_complex_types.find(name);
  go_assert(p != Complex_type::named_complex_types.end());
  return p->second;
}

// Create a new abstract complex type.

Complex_type*
Complex_type::create_abstract_complex_type()
{
  static Complex_type* abstract_type;
  if (abstract_type == NULL)
    abstract_type = new Complex_type(true, 128, RUNTIME_TYPE_KIND_COMPLEX128);
  return abstract_type;
}

// Whether this type is identical with T.

bool
Complex_type::is_identical(const Complex_type *t) const
{
  if (this->bits_ != t->bits_)
    return false;
  return this->is_abstract_ == t->is_abstract_;
}

// Hash code.

unsigned int
Complex_type::do_hash_for_method(Gogo*) const
{
  return (this->bits_ << 4) + ((this->is_abstract_ ? 1 : 0) << 8);
}

// Convert to the backend representation.

Btype*
Complex_type::do_get_backend(Gogo* gogo)
{
  return gogo->backend()->complex_type(this->bits_);
}

// The type descriptor for a complex type.  Complex types are always
// named.

Expression*
Complex_type::do_type_descriptor(Gogo* gogo, Named_type* name)
{
  go_assert(name != NULL || saw_errors());
  return this->plain_type_descriptor(gogo, this->runtime_type_kind_, name);
}

// We should not be asked for the reflection string of a basic type.

void
Complex_type::do_reflection(Gogo*, std::string*) const
{
  go_assert(saw_errors());
}

// Mangled name.

void
Complex_type::do_mangled_name(Gogo*, std::string* ret) const
{
  char buf[100];
  snprintf(buf, sizeof buf, "c%s%de",
	   this->is_abstract_ ? "a" : "",
	   this->bits_);
  ret->append(buf);
}

// Make a complex type.

Named_type*
Type::make_complex_type(const char* name, int bits, int runtime_type_kind)
{
  return Complex_type::create_complex_type(name, bits, runtime_type_kind);
}

// Make an abstract complex type.

Complex_type*
Type::make_abstract_complex_type()
{
  return Complex_type::create_abstract_complex_type();
}

// Look up a complex type.

Named_type*
Type::lookup_complex_type(const char* name)
{
  return Complex_type::lookup_complex_type(name);
}

// Class String_type.

// Convert String_type to the backend representation.  A string is a
// struct with two fields: a pointer to the characters and a length.

Btype*
String_type::do_get_backend(Gogo* gogo)
{
  static Btype* backend_string_type;
  if (backend_string_type == NULL)
    {
      std::vector<Backend::Btyped_identifier> fields(2);

      Type* b = gogo->lookup_global("byte")->type_value();
      Type* pb = Type::make_pointer_type(b);

      // We aren't going to get back to this field to finish the
      // backend representation, so force it to be finished now.
      if (!gogo->named_types_are_converted())
	{
	  Btype* bt = pb->get_backend_placeholder(gogo);
	  pb->finish_backend(gogo, bt);
	}

      fields[0].name = "__data";
      fields[0].btype = pb->get_backend(gogo);
      fields[0].location = Linemap::predeclared_location();

      Type* int_type = Type::lookup_integer_type("int");
      fields[1].name = "__length";
      fields[1].btype = int_type->get_backend(gogo);
      fields[1].location = fields[0].location;

      backend_string_type = gogo->backend()->struct_type(fields);
    }
  return backend_string_type;
}

// The type descriptor for the string type.

Expression*
String_type::do_type_descriptor(Gogo* gogo, Named_type* name)
{
  if (name != NULL)
    return this->plain_type_descriptor(gogo, RUNTIME_TYPE_KIND_STRING, name);
  else
    {
      Named_object* no = gogo->lookup_global("string");
      go_assert(no != NULL);
      return Type::type_descriptor(gogo, no->type_value());
    }
}

// We should not be asked for the reflection string of a basic type.

void
String_type::do_reflection(Gogo*, std::string* ret) const
{
  ret->append("string");
}

// Generate GC symbol for strings.

void
String_type::do_gc_symbol(Gogo*, Expression_list** vals,
			  Expression** offset, int)
{
  Location bloc = Linemap::predeclared_location();
  Type* uintptr_type = Type::lookup_integer_type("uintptr");
  (*vals)->push_back(Expression::make_integer_ul(GC_STRING, uintptr_type,
						 bloc));
  (*vals)->push_back(*offset);
  this->advance_gc_offset(offset);
}

// Mangled name of a string type.

void
String_type::do_mangled_name(Gogo*, std::string* ret) const
{
  ret->push_back('z');
}

// Make a string type.

Type*
Type::make_string_type()
{
  static String_type string_type;
  return &string_type;
}

// The named type "string".

static Named_type* named_string_type;

// Get the named type "string".

Named_type*
Type::lookup_string_type()
{
  return named_string_type;
}

// Make the named type string.

Named_type*
Type::make_named_string_type()
{
  Type* string_type = Type::make_string_type();
  Named_object* named_object =
    Named_object::make_type("string", NULL, string_type,
                            Linemap::predeclared_location());
  Named_type* named_type = named_object->type_value();
  named_string_type = named_type;
  return named_type;
}

// The sink type.  This is the type of the blank identifier _.  Any
// type may be assigned to it.

class Sink_type : public Type
{
 public:
  Sink_type()
    : Type(TYPE_SINK)
  { }

 protected:
  bool
  do_compare_is_identity(Gogo*)
  { return false; }

  Btype*
  do_get_backend(Gogo*)
  { go_unreachable(); }

  Expression*
  do_type_descriptor(Gogo*, Named_type*)
  { go_unreachable(); }

  void
  do_reflection(Gogo*, std::string*) const
  { go_unreachable(); }

  void
  do_gc_symbol(Gogo*, Expression_list**, Expression**, int)
  { go_unreachable(); }

  void
  do_mangled_name(Gogo*, std::string*) const
  { go_unreachable(); }
};

// Make the sink type.

Type*
Type::make_sink_type()
{
  static Sink_type sink_type;
  return &sink_type;
}

// Class Function_type.

// Traversal.

int
Function_type::do_traverse(Traverse* traverse)
{
  if (this->receiver_ != NULL
      && Type::traverse(this->receiver_->type(), traverse) == TRAVERSE_EXIT)
    return TRAVERSE_EXIT;
  if (this->parameters_ != NULL
      && this->parameters_->traverse(traverse) == TRAVERSE_EXIT)
    return TRAVERSE_EXIT;
  if (this->results_ != NULL
      && this->results_->traverse(traverse) == TRAVERSE_EXIT)
    return TRAVERSE_EXIT;
  return TRAVERSE_CONTINUE;
}

// Returns whether T is a valid redeclaration of this type.  If this
// returns false, and REASON is not NULL, *REASON may be set to a
// brief explanation of why it returned false.

bool
Function_type::is_valid_redeclaration(const Function_type* t,
				      std::string* reason) const
{
  if (!this->is_identical(t, false, true, reason))
    return false;

  // A redeclaration of a function is required to use the same names
  // for the receiver and parameters.
  if (this->receiver() != NULL
      && this->receiver()->name() != t->receiver()->name())
    {
      if (reason != NULL)
	*reason = "receiver name changed";
      return false;
    }

  const Typed_identifier_list* parms1 = this->parameters();
  const Typed_identifier_list* parms2 = t->parameters();
  if (parms1 != NULL)
    {
      Typed_identifier_list::const_iterator p1 = parms1->begin();
      for (Typed_identifier_list::const_iterator p2 = parms2->begin();
	   p2 != parms2->end();
	   ++p2, ++p1)
	{
	  if (p1->name() != p2->name())
	    {
	      if (reason != NULL)
		*reason = "parameter name changed";
	      return false;
	    }

	  // This is called at parse time, so we may have unknown
	  // types.
	  Type* t1 = p1->type()->forwarded();
	  Type* t2 = p2->type()->forwarded();
	  if (t1 != t2
	      && t1->forward_declaration_type() != NULL
	      && (t2->forward_declaration_type() == NULL
		  || (t1->forward_declaration_type()->named_object()
		      != t2->forward_declaration_type()->named_object())))
	    return false;
	}
    }

  const Typed_identifier_list* results1 = this->results();
  const Typed_identifier_list* results2 = t->results();
  if (results1 != NULL)
    {
      Typed_identifier_list::const_iterator res1 = results1->begin();
      for (Typed_identifier_list::const_iterator res2 = results2->begin();
	   res2 != results2->end();
	   ++res2, ++res1)
	{
	  if (res1->name() != res2->name())
	    {
	      if (reason != NULL)
		*reason = "result name changed";
	      return false;
	    }

	  // This is called at parse time, so we may have unknown
	  // types.
	  Type* t1 = res1->type()->forwarded();
	  Type* t2 = res2->type()->forwarded();
	  if (t1 != t2
	      && t1->forward_declaration_type() != NULL
	      && (t2->forward_declaration_type() == NULL
		  || (t1->forward_declaration_type()->named_object()
		      != t2->forward_declaration_type()->named_object())))
	    return false;
	}
    }

  return true;
}

// Check whether T is the same as this type.

bool
Function_type::is_identical(const Function_type* t, bool ignore_receiver,
			    bool errors_are_identical,
			    std::string* reason) const
{
  if (!ignore_receiver)
    {
      const Typed_identifier* r1 = this->receiver();
      const Typed_identifier* r2 = t->receiver();
      if ((r1 != NULL) != (r2 != NULL))
	{
	  if (reason != NULL)
	    *reason = _("different receiver types");
	  return false;
	}
      if (r1 != NULL)
	{
	  if (!Type::are_identical(r1->type(), r2->type(), errors_are_identical,
				   reason))
	    {
	      if (reason != NULL && !reason->empty())
		*reason = "receiver: " + *reason;
	      return false;
	    }
	}
    }

  const Typed_identifier_list* parms1 = this->parameters();
  const Typed_identifier_list* parms2 = t->parameters();
  if ((parms1 != NULL) != (parms2 != NULL))
    {
      if (reason != NULL)
	*reason = _("different number of parameters");
      return false;
    }
  if (parms1 != NULL)
    {
      Typed_identifier_list::const_iterator p1 = parms1->begin();
      for (Typed_identifier_list::const_iterator p2 = parms2->begin();
	   p2 != parms2->end();
	   ++p2, ++p1)
	{
	  if (p1 == parms1->end())
	    {
	      if (reason != NULL)
		*reason = _("different number of parameters");
	      return false;
	    }

	  if (!Type::are_identical(p1->type(), p2->type(),
				   errors_are_identical, NULL))
	    {
	      if (reason != NULL)
		*reason = _("different parameter types");
	      return false;
	    }
	}
      if (p1 != parms1->end())
	{
	  if (reason != NULL)
	    *reason = _("different number of parameters");
	return false;
	}
    }

  if (this->is_varargs() != t->is_varargs())
    {
      if (reason != NULL)
	*reason = _("different varargs");
      return false;
    }

  const Typed_identifier_list* results1 = this->results();
  const Typed_identifier_list* results2 = t->results();
  if ((results1 != NULL) != (results2 != NULL))
    {
      if (reason != NULL)
	*reason = _("different number of results");
      return false;
    }
  if (results1 != NULL)
    {
      Typed_identifier_list::const_iterator res1 = results1->begin();
      for (Typed_identifier_list::const_iterator res2 = results2->begin();
	   res2 != results2->end();
	   ++res2, ++res1)
	{
	  if (res1 == results1->end())
	    {
	      if (reason != NULL)
		*reason = _("different number of results");
	      return false;
	    }

	  if (!Type::are_identical(res1->type(), res2->type(),
				   errors_are_identical, NULL))
	    {
	      if (reason != NULL)
		*reason = _("different result types");
	      return false;
	    }
	}
      if (res1 != results1->end())
	{
	  if (reason != NULL)
	    *reason = _("different number of results");
	  return false;
	}
    }

  return true;
}

// Hash code.

unsigned int
Function_type::do_hash_for_method(Gogo* gogo) const
{
  unsigned int ret = 0;
  // We ignore the receiver type for hash codes, because we need to
  // get the same hash code for a method in an interface and a method
  // declared for a type.  The former will not have a receiver.
  if (this->parameters_ != NULL)
    {
      int shift = 1;
      for (Typed_identifier_list::const_iterator p = this->parameters_->begin();
	   p != this->parameters_->end();
	   ++p, ++shift)
	ret += p->type()->hash_for_method(gogo) << shift;
    }
  if (this->results_ != NULL)
    {
      int shift = 2;
      for (Typed_identifier_list::const_iterator p = this->results_->begin();
	   p != this->results_->end();
	   ++p, ++shift)
	ret += p->type()->hash_for_method(gogo) << shift;
    }
  if (this->is_varargs_)
    ret += 1;
  ret <<= 4;
  return ret;
}

// Hash result parameters.

unsigned int
Function_type::Results_hash::operator()(const Typed_identifier_list* t) const
{
  unsigned int hash = 0;
  for (Typed_identifier_list::const_iterator p = t->begin();
       p != t->end();
       ++p)
    {
      hash <<= 2;
      hash = Type::hash_string(p->name(), hash);
      hash += p->type()->hash_for_method(NULL);
    }
  return hash;
}

// Compare result parameters so that can map identical result
// parameters to a single struct type.

bool
Function_type::Results_equal::operator()(const Typed_identifier_list* a,
					 const Typed_identifier_list* b) const
{
  if (a->size() != b->size())
    return false;
  Typed_identifier_list::const_iterator pa = a->begin();
  for (Typed_identifier_list::const_iterator pb = b->begin();
       pb != b->end();
       ++pa, ++pb)
    {
      if (pa->name() != pb->name()
	  || !Type::are_identical(pa->type(), pb->type(), true, NULL))
	return false;
    }
  return true;
}

// Hash from results to a backend struct type.

Function_type::Results_structs Function_type::results_structs;

// Get the backend representation for a function type.

Btype*
Function_type::get_backend_fntype(Gogo* gogo)
{
  if (this->fnbtype_ == NULL)
    {
      Backend::Btyped_identifier breceiver;
      if (this->receiver_ != NULL)
        {
          breceiver.name = Gogo::unpack_hidden_name(this->receiver_->name());

          // We always pass the address of the receiver parameter, in
          // order to make interface calls work with unknown types.
          Type* rtype = this->receiver_->type();
          if (rtype->points_to() == NULL)
            rtype = Type::make_pointer_type(rtype);
          breceiver.btype = rtype->get_backend(gogo);
          breceiver.location = this->receiver_->location();
        }

      std::vector<Backend::Btyped_identifier> bparameters;
      if (this->parameters_ != NULL)
        {
          bparameters.resize(this->parameters_->size());
          size_t i = 0;
          for (Typed_identifier_list::const_iterator p =
                   this->parameters_->begin(); p != this->parameters_->end();
               ++p, ++i)
	    {
              bparameters[i].name = Gogo::unpack_hidden_name(p->name());
              bparameters[i].btype = p->type()->get_backend(gogo);
              bparameters[i].location = p->location();
            }
          go_assert(i == bparameters.size());
        }

      std::vector<Backend::Btyped_identifier> bresults;
      Btype* bresult_struct = NULL;
      if (this->results_ != NULL)
        {
          bresults.resize(this->results_->size());
          size_t i = 0;
          for (Typed_identifier_list::const_iterator p =
                   this->results_->begin();
	       p != this->results_->end();
               ++p, ++i)
	    {
              bresults[i].name = Gogo::unpack_hidden_name(p->name());
              bresults[i].btype = p->type()->get_backend(gogo);
              bresults[i].location = p->location();
            }
          go_assert(i == bresults.size());

	  if (this->results_->size() > 1)
	    {
	      // Use the same results struct for all functions that
	      // return the same set of results.  This is useful to
	      // unify calls to interface methods with other calls.
	      std::pair<Typed_identifier_list*, Btype*> val;
	      val.first = this->results_;
	      val.second = NULL;
	      std::pair<Results_structs::iterator, bool> ins =
		Function_type::results_structs.insert(val);
	      if (ins.second)
		{
		  // Build a new struct type.
		  Struct_field_list* sfl = new Struct_field_list;
		  for (Typed_identifier_list::const_iterator p =
			 this->results_->begin();
		       p != this->results_->end();
		       ++p)
		    {
		      Typed_identifier tid = *p;
		      if (tid.name().empty())
			tid = Typed_identifier("UNNAMED", tid.type(),
					       tid.location());
		      sfl->push_back(Struct_field(tid));
		    }
		  Struct_type* st = Type::make_struct_type(sfl,
							   this->location());
		  ins.first->second = st->get_backend(gogo);
		}
	      bresult_struct = ins.first->second;
	    }
        }

      this->fnbtype_ = gogo->backend()->function_type(breceiver, bparameters,
                                                      bresults, bresult_struct,
                                                      this->location());

    }

  return this->fnbtype_;
}

// Get the backend representation for a Go function type.

Btype*
Function_type::do_get_backend(Gogo* gogo)
{
  // When we do anything with a function value other than call it, it
  // is represented as a pointer to a struct whose first field is the
  // actual function.  So that is what we return as the type of a Go
  // function.

  Location loc = this->location();
  Btype* struct_type =
    gogo->backend()->placeholder_struct_type("__go_descriptor", loc);
  Btype* ptr_struct_type = gogo->backend()->pointer_type(struct_type);

  std::vector<Backend::Btyped_identifier> fields(1);
  fields[0].name = "code";
  fields[0].btype = this->get_backend_fntype(gogo);
  fields[0].location = loc;
  if (!gogo->backend()->set_placeholder_struct_type(struct_type, fields))
    return gogo->backend()->error_type();
  return ptr_struct_type;
}

// The type of a function type descriptor.

Type*
Function_type::make_function_type_descriptor_type()
{
  static Type* ret;
  if (ret == NULL)
    {
      Type* tdt = Type::make_type_descriptor_type();
      Type* ptdt = Type::make_type_descriptor_ptr_type();

      Type* bool_type = Type::lookup_bool_type();

      Type* slice_type = Type::make_array_type(ptdt, NULL);

      Struct_type* s = Type::make_builtin_struct_type(4,
						      "", tdt,
						      "dotdotdot", bool_type,
						      "in", slice_type,
						      "out", slice_type);

      ret = Type::make_builtin_named_type("FuncType", s);
    }

  return ret;
}

// The type descriptor for a function type.

Expression*
Function_type::do_type_descriptor(Gogo* gogo, Named_type* name)
{
  Location bloc = Linemap::predeclared_location();

  Type* ftdt = Function_type::make_function_type_descriptor_type();

  const Struct_field_list* fields = ftdt->struct_type()->fields();

  Expression_list* vals = new Expression_list();
  vals->reserve(4);

  Struct_field_list::const_iterator p = fields->begin();
  go_assert(p->is_field_name("commonType"));
  vals->push_back(this->type_descriptor_constructor(gogo,
						    RUNTIME_TYPE_KIND_FUNC,
						    name, NULL, true));

  ++p;
  go_assert(p->is_field_name("dotdotdot"));
  vals->push_back(Expression::make_boolean(this->is_varargs(), bloc));

  ++p;
  go_assert(p->is_field_name("in"));
  vals->push_back(this->type_descriptor_params(p->type(), this->receiver(),
					       this->parameters()));

  ++p;
  go_assert(p->is_field_name("out"));
  vals->push_back(this->type_descriptor_params(p->type(), NULL,
					       this->results()));

  ++p;
  go_assert(p == fields->end());

  return Expression::make_struct_composite_literal(ftdt, vals, bloc);
}

// Return a composite literal for the parameters or results of a type
// descriptor.

Expression*
Function_type::type_descriptor_params(Type* params_type,
				      const Typed_identifier* receiver,
				      const Typed_identifier_list* params)
{
  Location bloc = Linemap::predeclared_location();

  if (receiver == NULL && params == NULL)
    return Expression::make_slice_composite_literal(params_type, NULL, bloc);

  Expression_list* vals = new Expression_list();
  vals->reserve((params == NULL ? 0 : params->size())
		+ (receiver != NULL ? 1 : 0));

  if (receiver != NULL)
    vals->push_back(Expression::make_type_descriptor(receiver->type(), bloc));

  if (params != NULL)
    {
      for (Typed_identifier_list::const_iterator p = params->begin();
	   p != params->end();
	   ++p)
	vals->push_back(Expression::make_type_descriptor(p->type(), bloc));
    }

  return Expression::make_slice_composite_literal(params_type, vals, bloc);
}

// The reflection string.

void
Function_type::do_reflection(Gogo* gogo, std::string* ret) const
{
  // FIXME: Turn this off until we straighten out the type of the
  // struct field used in a go statement which calls a method.
  // go_assert(this->receiver_ == NULL);

  ret->append("func");

  if (this->receiver_ != NULL)
    {
      ret->push_back('(');
      this->append_reflection(this->receiver_->type(), gogo, ret);
      ret->push_back(')');
    }

  ret->push_back('(');
  const Typed_identifier_list* params = this->parameters();
  if (params != NULL)
    {
      bool is_varargs = this->is_varargs_;
      for (Typed_identifier_list::const_iterator p = params->begin();
	   p != params->end();
	   ++p)
	{
	  if (p != params->begin())
	    ret->append(", ");
	  if (!is_varargs || p + 1 != params->end())
	    this->append_reflection(p->type(), gogo, ret);
	  else
	    {
	      ret->append("...");
	      this->append_reflection(p->type()->array_type()->element_type(),
				      gogo, ret);
	    }
	}
    }
  ret->push_back(')');

  const Typed_identifier_list* results = this->results();
  if (results != NULL && !results->empty())
    {
      if (results->size() == 1)
	ret->push_back(' ');
      else
	ret->append(" (");
      for (Typed_identifier_list::const_iterator p = results->begin();
	   p != results->end();
	   ++p)
	{
	  if (p != results->begin())
	    ret->append(", ");
	  this->append_reflection(p->type(), gogo, ret);
	}
      if (results->size() > 1)
	ret->push_back(')');
    }
}

// Generate GC symbol for a function type.

void
Function_type::do_gc_symbol(Gogo*, Expression_list** vals,
			    Expression** offset, int)
{
  Location bloc = Linemap::predeclared_location();
  Type* uintptr_type = Type::lookup_integer_type("uintptr");

  // We use GC_APTR here because we do not currently have a way to describe the
  // the type of the possible function closure.  FIXME.
  (*vals)->push_back(Expression::make_integer_ul(GC_APTR, uintptr_type, bloc));
  (*vals)->push_back(*offset);
  this->advance_gc_offset(offset);
}

// Mangled name.

void
Function_type::do_mangled_name(Gogo* gogo, std::string* ret) const
{
  ret->push_back('F');

  if (this->receiver_ != NULL)
    {
      ret->push_back('m');
      this->append_mangled_name(this->receiver_->type(), gogo, ret);
    }

  const Typed_identifier_list* params = this->parameters();
  if (params != NULL)
    {
      ret->push_back('p');
      for (Typed_identifier_list::const_iterator p = params->begin();
	   p != params->end();
	   ++p)
	this->append_mangled_name(p->type(), gogo, ret);
      if (this->is_varargs_)
	ret->push_back('V');
      ret->push_back('e');
    }

  const Typed_identifier_list* results = this->results();
  if (results != NULL)
    {
      ret->push_back('r');
      for (Typed_identifier_list::const_iterator p = results->begin();
	   p != results->end();
	   ++p)
	this->append_mangled_name(p->type(), gogo, ret);
      ret->push_back('e');
    }

  ret->push_back('e');
}

// Export a function type.

void
Function_type::do_export(Export* exp) const
{
  // We don't write out the receiver.  The only function types which
  // should have a receiver are the ones associated with explicitly
  // defined methods.  For those the receiver type is written out by
  // Function::export_func.

  exp->write_c_string("(");
  bool first = true;
  if (this->parameters_ != NULL)
    {
      bool is_varargs = this->is_varargs_;
      for (Typed_identifier_list::const_iterator p =
	     this->parameters_->begin();
	   p != this->parameters_->end();
	   ++p)
	{
	  if (first)
	    first = false;
	  else
	    exp->write_c_string(", ");
	  exp->write_name(p->name());
	  exp->write_c_string(" ");
	  if (!is_varargs || p + 1 != this->parameters_->end())
	    exp->write_type(p->type());
	  else
	    {
	      exp->write_c_string("...");
	      exp->write_type(p->type()->array_type()->element_type());
	    }
	}
    }
  exp->write_c_string(")");

  const Typed_identifier_list* results = this->results_;
  if (results != NULL)
    {
      exp->write_c_string(" ");
      if (results->size() == 1 && results->begin()->name().empty())
	exp->write_type(results->begin()->type());
      else
	{
	  first = true;
	  exp->write_c_string("(");
	  for (Typed_identifier_list::const_iterator p = results->begin();
	       p != results->end();
	       ++p)
	    {
	      if (first)
		first = false;
	      else
		exp->write_c_string(", ");
	      exp->write_name(p->name());
	      exp->write_c_string(" ");
	      exp->write_type(p->type());
	    }
	  exp->write_c_string(")");
	}
    }
}

// Import a function type.

Function_type*
Function_type::do_import(Import* imp)
{
  imp->require_c_string("(");
  Typed_identifier_list* parameters;
  bool is_varargs = false;
  if (imp->peek_char() == ')')
    parameters = NULL;
  else
    {
      parameters = new Typed_identifier_list();
      while (true)
	{
	  std::string name = imp->read_name();
	  imp->require_c_string(" ");

	  if (imp->match_c_string("..."))
	    {
	      imp->advance(3);
	      is_varargs = true;
	    }

	  Type* ptype = imp->read_type();
	  if (is_varargs)
	    ptype = Type::make_array_type(ptype, NULL);
	  parameters->push_back(Typed_identifier(name, ptype,
						 imp->location()));
	  if (imp->peek_char() != ',')
	    break;
	  go_assert(!is_varargs);
	  imp->require_c_string(", ");
	}
    }
  imp->require_c_string(")");

  Typed_identifier_list* results;
  if (imp->peek_char() != ' ')
    results = NULL;
  else
    {
      imp->advance(1);
      results = new Typed_identifier_list;
      if (imp->peek_char() != '(')
	{
	  Type* rtype = imp->read_type();
	  results->push_back(Typed_identifier("", rtype, imp->location()));
	}
      else
	{
	  imp->advance(1);
	  while (true)
	    {
	      std::string name = imp->read_name();
	      imp->require_c_string(" ");
	      Type* rtype = imp->read_type();
	      results->push_back(Typed_identifier(name, rtype,
						  imp->location()));
	      if (imp->peek_char() != ',')
		break;
	      imp->require_c_string(", ");
	    }
	  imp->require_c_string(")");
	}
    }

  Function_type* ret = Type::make_function_type(NULL, parameters, results,
						imp->location());
  if (is_varargs)
    ret->set_is_varargs();
  return ret;
}

// Make a copy of a function type without a receiver.

Function_type*
Function_type::copy_without_receiver() const
{
  go_assert(this->is_method());
  Function_type *ret = Type::make_function_type(NULL, this->parameters_,
						this->results_,
						this->location_);
  if (this->is_varargs())
    ret->set_is_varargs();
  if (this->is_builtin())
    ret->set_is_builtin();
  return ret;
}

// Make a copy of a function type with a receiver.

Function_type*
Function_type::copy_with_receiver(Type* receiver_type) const
{
  go_assert(!this->is_method());
  Typed_identifier* receiver = new Typed_identifier("", receiver_type,
						    this->location_);
  Function_type* ret = Type::make_function_type(receiver, this->parameters_,
						this->results_,
						this->location_);
  if (this->is_varargs_)
    ret->set_is_varargs();
  return ret;
}

// Make a copy of a function type with the receiver as the first
// parameter.

Function_type*
Function_type::copy_with_receiver_as_param(bool want_pointer_receiver) const
{
  go_assert(this->is_method());
  Typed_identifier_list* new_params = new Typed_identifier_list();
  Type* rtype = this->receiver_->type();
  if (want_pointer_receiver)
    rtype = Type::make_pointer_type(rtype);
  Typed_identifier receiver(this->receiver_->name(), rtype,
			    this->receiver_->location());
  new_params->push_back(receiver);
  const Typed_identifier_list* orig_params = this->parameters_;
  if (orig_params != NULL && !orig_params->empty())
    {
      for (Typed_identifier_list::const_iterator p = orig_params->begin();
	   p != orig_params->end();
	   ++p)
	new_params->push_back(*p);
    }
  return Type::make_function_type(NULL, new_params, this->results_,
				  this->location_);
}

// Make a copy of a function type ignoring any receiver and adding a
// closure parameter.

Function_type*
Function_type::copy_with_names() const
{
  Typed_identifier_list* new_params = new Typed_identifier_list();
  const Typed_identifier_list* orig_params = this->parameters_;
  if (orig_params != NULL && !orig_params->empty())
    {
      static int count;
      char buf[50];
      for (Typed_identifier_list::const_iterator p = orig_params->begin();
	   p != orig_params->end();
	   ++p)
	{
	  snprintf(buf, sizeof buf, "pt.%u", count);
	  ++count;
	  new_params->push_back(Typed_identifier(buf, p->type(),
						 p->location()));
	}
    }

  const Typed_identifier_list* orig_results = this->results_;
  Typed_identifier_list* new_results;
  if (orig_results == NULL || orig_results->empty())
    new_results = NULL;
  else
    {
      new_results = new Typed_identifier_list();
      for (Typed_identifier_list::const_iterator p = orig_results->begin();
	   p != orig_results->end();
	   ++p)
	new_results->push_back(Typed_identifier("", p->type(),
						p->location()));
    }

  return Type::make_function_type(NULL, new_params, new_results,
				  this->location());
}

// Make a function type.

Function_type*
Type::make_function_type(Typed_identifier* receiver,
			 Typed_identifier_list* parameters,
			 Typed_identifier_list* results,
			 Location location)
{
  return new Function_type(receiver, parameters, results, location);
}

// Make a backend function type.

Backend_function_type*
Type::make_backend_function_type(Typed_identifier* receiver,
                                 Typed_identifier_list* parameters,
                                 Typed_identifier_list* results,
                                 Location location)
{
  return new Backend_function_type(receiver, parameters, results, location);
}

// Class Pointer_type.

// Traversal.

int
Pointer_type::do_traverse(Traverse* traverse)
{
  return Type::traverse(this->to_type_, traverse);
}

// Hash code.

unsigned int
Pointer_type::do_hash_for_method(Gogo* gogo) const
{
  return this->to_type_->hash_for_method(gogo) << 4;
}

// Get the backend representation for a pointer type.

Btype*
Pointer_type::do_get_backend(Gogo* gogo)
{
  Btype* to_btype = this->to_type_->get_backend(gogo);
  return gogo->backend()->pointer_type(to_btype);
}

// The type of a pointer type descriptor.

Type*
Pointer_type::make_pointer_type_descriptor_type()
{
  static Type* ret;
  if (ret == NULL)
    {
      Type* tdt = Type::make_type_descriptor_type();
      Type* ptdt = Type::make_type_descriptor_ptr_type();

      Struct_type* s = Type::make_builtin_struct_type(2,
						      "", tdt,
						      "elem", ptdt);

      ret = Type::make_builtin_named_type("PtrType", s);
    }

  return ret;
}

// The type descriptor for a pointer type.

Expression*
Pointer_type::do_type_descriptor(Gogo* gogo, Named_type* name)
{
  if (this->is_unsafe_pointer_type())
    {
      go_assert(name != NULL);
      return this->plain_type_descriptor(gogo,
					 RUNTIME_TYPE_KIND_UNSAFE_POINTER,
					 name);
    }
  else
    {
      Location bloc = Linemap::predeclared_location();

      const Methods* methods;
      Type* deref = this->points_to();
      if (deref->named_type() != NULL)
	methods = deref->named_type()->methods();
      else if (deref->struct_type() != NULL)
	methods = deref->struct_type()->methods();
      else
	methods = NULL;

      Type* ptr_tdt = Pointer_type::make_pointer_type_descriptor_type();

      const Struct_field_list* fields = ptr_tdt->struct_type()->fields();

      Expression_list* vals = new Expression_list();
      vals->reserve(2);

      Struct_field_list::const_iterator p = fields->begin();
      go_assert(p->is_field_name("commonType"));
      vals->push_back(this->type_descriptor_constructor(gogo,
							RUNTIME_TYPE_KIND_PTR,
							name, methods, false));

      ++p;
      go_assert(p->is_field_name("elem"));
      vals->push_back(Expression::make_type_descriptor(deref, bloc));

      return Expression::make_struct_composite_literal(ptr_tdt, vals, bloc);
    }
}

// Reflection string.

void
Pointer_type::do_reflection(Gogo* gogo, std::string* ret) const
{
  ret->push_back('*');
  this->append_reflection(this->to_type_, gogo, ret);
}

// Generate GC symbol for pointer types.

void
Pointer_type::do_gc_symbol(Gogo*, Expression_list** vals,
			   Expression** offset, int)
{
  Location loc = Linemap::predeclared_location();
  Type* uintptr_type = Type::lookup_integer_type("uintptr");

  unsigned long opval = this->to_type_->has_pointer() ? GC_PTR : GC_APTR;
  (*vals)->push_back(Expression::make_integer_ul(opval, uintptr_type, loc));
  (*vals)->push_back(*offset);

  if (this->to_type_->has_pointer())
    (*vals)->push_back(Expression::make_gc_symbol(this->to_type_));
  this->advance_gc_offset(offset);
}

// Mangled name.

void
Pointer_type::do_mangled_name(Gogo* gogo, std::string* ret) const
{
  ret->push_back('p');
  this->append_mangled_name(this->to_type_, gogo, ret);
}

// Export.

void
Pointer_type::do_export(Export* exp) const
{
  exp->write_c_string("*");
  if (this->is_unsafe_pointer_type())
    exp->write_c_string("any");
  else
    exp->write_type(this->to_type_);
}

// Import.

Pointer_type*
Pointer_type::do_import(Import* imp)
{
  imp->require_c_string("*");
  if (imp->match_c_string("any"))
    {
      imp->advance(3);
      return Type::make_pointer_type(Type::make_void_type());
    }
  Type* to = imp->read_type();
  return Type::make_pointer_type(to);
}

// Make a pointer type.

Pointer_type*
Type::make_pointer_type(Type* to_type)
{
  typedef Unordered_map(Type*, Pointer_type*) Hashtable;
  static Hashtable pointer_types;
  Hashtable::const_iterator p = pointer_types.find(to_type);
  if (p != pointer_types.end())
    return p->second;
  Pointer_type* ret = new Pointer_type(to_type);
  pointer_types[to_type] = ret;
  return ret;
}

// The nil type.  We use a special type for nil because it is not the
// same as any other type.  In C term nil has type void*, but there is
// no such type in Go.

class Nil_type : public Type
{
 public:
  Nil_type()
    : Type(TYPE_NIL)
  { }

 protected:
  bool
  do_compare_is_identity(Gogo*)
  { return false; }

  Btype*
  do_get_backend(Gogo* gogo)
  { return gogo->backend()->pointer_type(gogo->backend()->void_type()); }

  Expression*
  do_type_descriptor(Gogo*, Named_type*)
  { go_unreachable(); }

  void
  do_reflection(Gogo*, std::string*) const
  { go_unreachable(); }

  void
  do_gc_symbol(Gogo*, Expression_list**, Expression**, int)
  { go_unreachable(); }

  void
  do_mangled_name(Gogo*, std::string* ret) const
  { ret->push_back('n'); }
};

// Make the nil type.

Type*
Type::make_nil_type()
{
  static Nil_type singleton_nil_type;
  return &singleton_nil_type;
}

// The type of a function call which returns multiple values.  This is
// really a struct, but we don't want to confuse a function call which
// returns a struct with a function call which returns multiple
// values.

class Call_multiple_result_type : public Type
{
 public:
  Call_multiple_result_type(Call_expression* call)
    : Type(TYPE_CALL_MULTIPLE_RESULT),
      call_(call)
  { }

 protected:
  bool
  do_has_pointer() const
  {
    go_assert(saw_errors());
    return false;
  }

  bool
  do_compare_is_identity(Gogo*)
  { return false; }

  Btype*
  do_get_backend(Gogo* gogo)
  {
    go_assert(saw_errors());
    return gogo->backend()->error_type();
  }

  Expression*
  do_type_descriptor(Gogo*, Named_type*)
  {
    go_assert(saw_errors());
    return Expression::make_error(Linemap::unknown_location());
  }

  void
  do_reflection(Gogo*, std::string*) const
  { go_assert(saw_errors()); }

  void
  do_gc_symbol(Gogo*, Expression_list**, Expression**, int)
  { go_unreachable(); }

  void
  do_mangled_name(Gogo*, std::string*) const
  { go_assert(saw_errors()); }

 private:
  // The expression being called.
  Call_expression* call_;
};

// Make a call result type.

Type*
Type::make_call_multiple_result_type(Call_expression* call)
{
  return new Call_multiple_result_type(call);
}

// Class Struct_field.

// Get the name of a field.

const std::string&
Struct_field::field_name() const
{
  const std::string& name(this->typed_identifier_.name());
  if (!name.empty())
    return name;
  else
    {
      // This is called during parsing, before anything is lowered, so
      // we have to be pretty careful to avoid dereferencing an
      // unknown type name.
      Type* t = this->typed_identifier_.type();
      Type* dt = t;
      if (t->classification() == Type::TYPE_POINTER)
	{
	  // Very ugly.
	  Pointer_type* ptype = static_cast<Pointer_type*>(t);
	  dt = ptype->points_to();
	}
      if (dt->forward_declaration_type() != NULL)
	return dt->forward_declaration_type()->name();
      else if (dt->named_type() != NULL)
	return dt->named_type()->name();
      else if (t->is_error_type() || dt->is_error_type())
	{
	  static const std::string error_string = "*error*";
	  return error_string;
	}
      else
	{
	  // Avoid crashing in the erroneous case where T is named but
	  // DT is not.
	  go_assert(t != dt);
	  if (t->forward_declaration_type() != NULL)
	    return t->forward_declaration_type()->name();
	  else if (t->named_type() != NULL)
	    return t->named_type()->name();
	  else
	    go_unreachable();
	}
    }
}

// Return whether this field is named NAME.

bool
Struct_field::is_field_name(const std::string& name) const
{
  const std::string& me(this->typed_identifier_.name());
  if (!me.empty())
    return me == name;
  else
    {
      Type* t = this->typed_identifier_.type();
      if (t->points_to() != NULL)
	t = t->points_to();
      Named_type* nt = t->named_type();
      if (nt != NULL && nt->name() == name)
	return true;

      // This is a horrible hack caused by the fact that we don't pack
      // the names of builtin types.  FIXME.
      if (!this->is_imported_
	  && nt != NULL
	  && nt->is_builtin()
	  && nt->name() == Gogo::unpack_hidden_name(name))
	return true;

      return false;
    }
}

// Return whether this field is an unexported field named NAME.

bool
Struct_field::is_unexported_field_name(Gogo* gogo,
				       const std::string& name) const
{
  const std::string& field_name(this->field_name());
  if (Gogo::is_hidden_name(field_name)
      && name == Gogo::unpack_hidden_name(field_name)
      && gogo->pack_hidden_name(name, false) != field_name)
    return true;

  // Check for the name of a builtin type.  This is like the test in
  // is_field_name, only there we return false if this->is_imported_,
  // and here we return true.
  if (this->is_imported_ && this->is_anonymous())
    {
      Type* t = this->typed_identifier_.type();
      if (t->points_to() != NULL)
	t = t->points_to();
      Named_type* nt = t->named_type();
      if (nt != NULL
	  && nt->is_builtin()
	  && nt->name() == Gogo::unpack_hidden_name(name))
	return true;
    }

  return false;
}

// Return whether this field is an embedded built-in type.

bool
Struct_field::is_embedded_builtin(Gogo* gogo) const
{
  const std::string& name(this->field_name());
  // We know that a field is an embedded type if it is anonymous.
  // We can decide if it is a built-in type by checking to see if it is
  // registered globally under the field's name.
  // This allows us to distinguish between embedded built-in types and
  // embedded types that are aliases to built-in types.
  return (this->is_anonymous()
          && !Gogo::is_hidden_name(name)
          && gogo->lookup_global(name.c_str()) != NULL);
}

// Class Struct_type.

// A hash table used to find identical unnamed structs so that they
// share method tables.

Struct_type::Identical_structs Struct_type::identical_structs;

// A hash table used to merge method sets for identical unnamed
// structs.

Struct_type::Struct_method_tables Struct_type::struct_method_tables;

// Traversal.

int
Struct_type::do_traverse(Traverse* traverse)
{
  Struct_field_list* fields = this->fields_;
  if (fields != NULL)
    {
      for (Struct_field_list::iterator p = fields->begin();
	   p != fields->end();
	   ++p)
	{
	  if (Type::traverse(p->type(), traverse) == TRAVERSE_EXIT)
	    return TRAVERSE_EXIT;
	}
    }
  return TRAVERSE_CONTINUE;
}

// Verify that the struct type is complete and valid.

bool
Struct_type::do_verify()
{
  Struct_field_list* fields = this->fields_;
  if (fields == NULL)
    return true;
  for (Struct_field_list::iterator p = fields->begin();
       p != fields->end();
       ++p)
    {
      Type* t = p->type();
      if (p->is_anonymous())
	{
	  if (t->named_type() != NULL && t->points_to() != NULL)
	    {
	      error_at(p->location(), "embedded type may not be a pointer");
	      p->set_type(Type::make_error_type());
	    }
	  else if (t->points_to() != NULL
		   && t->points_to()->interface_type() != NULL)
	    {
	      error_at(p->location(),
		       "embedded type may not be pointer to interface");
	      p->set_type(Type::make_error_type());
	    }
	}
    }
  return true;
}

// Whether this contains a pointer.

bool
Struct_type::do_has_pointer() const
{
  const Struct_field_list* fields = this->fields();
  if (fields == NULL)
    return false;
  for (Struct_field_list::const_iterator p = fields->begin();
       p != fields->end();
       ++p)
    {
      if (p->type()->has_pointer())
	return true;
    }
  return false;
}

// Whether this type is identical to T.

bool
Struct_type::is_identical(const Struct_type* t,
			  bool errors_are_identical) const
{
  const Struct_field_list* fields1 = this->fields();
  const Struct_field_list* fields2 = t->fields();
  if (fields1 == NULL || fields2 == NULL)
    return fields1 == fields2;
  Struct_field_list::const_iterator pf2 = fields2->begin();
  for (Struct_field_list::const_iterator pf1 = fields1->begin();
       pf1 != fields1->end();
       ++pf1, ++pf2)
    {
      if (pf2 == fields2->end())
	return false;
      if (pf1->field_name() != pf2->field_name())
	return false;
      if (pf1->is_anonymous() != pf2->is_anonymous()
	  || !Type::are_identical(pf1->type(), pf2->type(),
				  errors_are_identical, NULL))
	return false;
      if (!pf1->has_tag())
	{
	  if (pf2->has_tag())
	    return false;
	}
      else
	{
	  if (!pf2->has_tag())
	    return false;
	  if (pf1->tag() != pf2->tag())
	    return false;
	}
    }
  if (pf2 != fields2->end())
    return false;
  return true;
}

// Whether comparisons of this struct type are simple identity
// comparisons.

bool
Struct_type::do_compare_is_identity(Gogo* gogo)
{
  const Struct_field_list* fields = this->fields_;
  if (fields == NULL)
    return true;
  int64_t offset = 0;
  for (Struct_field_list::const_iterator pf = fields->begin();
       pf != fields->end();
       ++pf)
    {
      if (Gogo::is_sink_name(pf->field_name()))
	return false;

      if (!pf->type()->compare_is_identity(gogo))
	return false;

      int64_t field_align;
      if (!pf->type()->backend_type_align(gogo, &field_align))
	return false;
      if ((offset & (field_align - 1)) != 0)
	{
	  // This struct has padding.  We don't guarantee that that
	  // padding is zero-initialized for a stack variable, so we
	  // can't use memcmp to compare struct values.
	  return false;
	}

      int64_t field_size;
      if (!pf->type()->backend_type_size(gogo, &field_size))
	return false;
      offset += field_size;
    }

  int64_t struct_size;
  if (!this->backend_type_size(gogo, &struct_size))
    return false;
  if (offset != struct_size)
    {
      // Trailing padding may not be zero when on the stack.
      return false;
    }

  return true;
}

// Build identity and hash functions for this struct.

// Hash code.

unsigned int
Struct_type::do_hash_for_method(Gogo* gogo) const
{
  unsigned int ret = 0;
  if (this->fields() != NULL)
    {
      for (Struct_field_list::const_iterator pf = this->fields()->begin();
	   pf != this->fields()->end();
	   ++pf)
	ret = (ret << 1) + pf->type()->hash_for_method(gogo);
    }
  return ret <<= 2;
}

// Find the local field NAME.

const Struct_field*
Struct_type::find_local_field(const std::string& name,
			      unsigned int *pindex) const
{
  const Struct_field_list* fields = this->fields_;
  if (fields == NULL)
    return NULL;
  unsigned int i = 0;
  for (Struct_field_list::const_iterator pf = fields->begin();
       pf != fields->end();
       ++pf, ++i)
    {
      if (pf->is_field_name(name))
	{
	  if (pindex != NULL)
	    *pindex = i;
	  return &*pf;
	}
    }
  return NULL;
}

// Return an expression for field NAME in STRUCT_EXPR, or NULL.

Field_reference_expression*
Struct_type::field_reference(Expression* struct_expr, const std::string& name,
			     Location location) const
{
  unsigned int depth;
  return this->field_reference_depth(struct_expr, name, location, NULL,
				     &depth);
}

// Return an expression for a field, along with the depth at which it
// was found.

Field_reference_expression*
Struct_type::field_reference_depth(Expression* struct_expr,
				   const std::string& name,
				   Location location,
				   Saw_named_type* saw,
				   unsigned int* depth) const
{
  const Struct_field_list* fields = this->fields_;
  if (fields == NULL)
    return NULL;

  // Look for a field with this name.
  unsigned int i = 0;
  for (Struct_field_list::const_iterator pf = fields->begin();
       pf != fields->end();
       ++pf, ++i)
    {
      if (pf->is_field_name(name))
	{
	  *depth = 0;
	  return Expression::make_field_reference(struct_expr, i, location);
	}
    }

  // Look for an anonymous field which contains a field with this
  // name.
  unsigned int found_depth = 0;
  Field_reference_expression* ret = NULL;
  i = 0;
  for (Struct_field_list::const_iterator pf = fields->begin();
       pf != fields->end();
       ++pf, ++i)
    {
      if (!pf->is_anonymous())
	continue;

      Struct_type* st = pf->type()->deref()->struct_type();
      if (st == NULL)
	continue;

      Saw_named_type* hold_saw = saw;
      Saw_named_type saw_here;
      Named_type* nt = pf->type()->named_type();
      if (nt == NULL)
	nt = pf->type()->deref()->named_type();
      if (nt != NULL)
	{
	  Saw_named_type* q;
	  for (q = saw; q != NULL; q = q->next)
	    {
	      if (q->nt == nt)
		{
		  // If this is an error, it will be reported
		  // elsewhere.
		  break;
		}
	    }
	  if (q != NULL)
	    continue;
	  saw_here.next = saw;
	  saw_here.nt = nt;
	  saw = &saw_here;
	}

      // Look for a reference using a NULL struct expression.  If we
      // find one, fill in the struct expression with a reference to
      // this field.
      unsigned int subdepth;
      Field_reference_expression* sub = st->field_reference_depth(NULL, name,
								  location,
								  saw,
								  &subdepth);

      saw = hold_saw;

      if (sub == NULL)
	continue;

      if (ret == NULL || subdepth < found_depth)
	{
	  if (ret != NULL)
	    delete ret;
	  ret = sub;
	  found_depth = subdepth;
	  Expression* here = Expression::make_field_reference(struct_expr, i,
							      location);
	  if (pf->type()->points_to() != NULL)
	    here = Expression::make_unary(OPERATOR_MULT, here, location);
	  while (sub->expr() != NULL)
	    {
	      sub = sub->expr()->deref()->field_reference_expression();
	      go_assert(sub != NULL);
	    }
	  sub->set_struct_expression(here);
          sub->set_implicit(true);
	}
      else if (subdepth > found_depth)
	delete sub;
      else
	{
	  // We do not handle ambiguity here--it should be handled by
	  // Type::bind_field_or_method.
	  delete sub;
	  found_depth = 0;
	  ret = NULL;
	}
    }

  if (ret != NULL)
    *depth = found_depth + 1;

  return ret;
}

// Return the total number of fields, including embedded fields.

unsigned int
Struct_type::total_field_count() const
{
  if (this->fields_ == NULL)
    return 0;
  unsigned int ret = 0;
  for (Struct_field_list::const_iterator pf = this->fields_->begin();
       pf != this->fields_->end();
       ++pf)
    {
      if (!pf->is_anonymous() || pf->type()->struct_type() == NULL)
	++ret;
      else
	ret += pf->type()->struct_type()->total_field_count();
    }
  return ret;
}

// Return whether NAME is an unexported field, for better error reporting.

bool
Struct_type::is_unexported_local_field(Gogo* gogo,
				       const std::string& name) const
{
  const Struct_field_list* fields = this->fields_;
  if (fields != NULL)
    {
      for (Struct_field_list::const_iterator pf = fields->begin();
	   pf != fields->end();
	   ++pf)
	if (pf->is_unexported_field_name(gogo, name))
	  return true;
    }
  return false;
}

// Finalize the methods of an unnamed struct.

void
Struct_type::finalize_methods(Gogo* gogo)
{
  if (this->all_methods_ != NULL)
    return;

  // It is possible to have multiple identical structs that have
  // methods.  We want them to share method tables.  Otherwise we will
  // emit identical methods more than once, which is bad since they
  // will even have the same names.
  std::pair<Identical_structs::iterator, bool> ins =
    Struct_type::identical_structs.insert(std::make_pair(this, this));
  if (!ins.second)
    {
      // An identical struct was already entered into the hash table.
      // Note that finalize_methods is, fortunately, not recursive.
      this->all_methods_ = ins.first->second->all_methods_;
      return;
    }

  Type::finalize_methods(gogo, this, this->location_, &this->all_methods_);
}

// Return the method NAME, or NULL if there isn't one or if it is
// ambiguous.  Set *IS_AMBIGUOUS if the method exists but is
// ambiguous.

Method*
Struct_type::method_function(const std::string& name, bool* is_ambiguous) const
{
  return Type::method_function(this->all_methods_, name, is_ambiguous);
}

// Return a pointer to the interface method table for this type for
// the interface INTERFACE.  IS_POINTER is true if this is for a
// pointer to THIS.

Expression*
Struct_type::interface_method_table(Interface_type* interface,
				    bool is_pointer)
{
  std::pair<Struct_type*, Struct_type::Struct_method_table_pair*>
    val(this, NULL);
  std::pair<Struct_type::Struct_method_tables::iterator, bool> ins =
    Struct_type::struct_method_tables.insert(val);

  Struct_method_table_pair* smtp;
  if (!ins.second)
    smtp = ins.first->second;
  else
    {
      smtp = new Struct_method_table_pair();
      smtp->first = NULL;
      smtp->second = NULL;
      ins.first->second = smtp;
    }

  return Type::interface_method_table(this, interface, is_pointer,
				      &smtp->first, &smtp->second);
}

// Convert struct fields to the backend representation.  This is not
// declared in types.h so that types.h doesn't have to #include
// backend.h.

static void
get_backend_struct_fields(Gogo* gogo, const Struct_field_list* fields,
			  bool use_placeholder,
			  std::vector<Backend::Btyped_identifier>* bfields)
{
  bfields->resize(fields->size());
  size_t i = 0;
  for (Struct_field_list::const_iterator p = fields->begin();
       p != fields->end();
       ++p, ++i)
    {
      (*bfields)[i].name = Gogo::unpack_hidden_name(p->field_name());
      (*bfields)[i].btype = (use_placeholder
			     ? p->type()->get_backend_placeholder(gogo)
			     : p->type()->get_backend(gogo));
      (*bfields)[i].location = p->location();
    }
  go_assert(i == fields->size());
}

// Get the backend representation for a struct type.

Btype*
Struct_type::do_get_backend(Gogo* gogo)
{
  std::vector<Backend::Btyped_identifier> bfields;
  get_backend_struct_fields(gogo, this->fields_, false, &bfields);
  return gogo->backend()->struct_type(bfields);
}

// Finish the backend representation of the fields of a struct.

void
Struct_type::finish_backend_fields(Gogo* gogo)
{
  const Struct_field_list* fields = this->fields_;
  if (fields != NULL)
    {
      for (Struct_field_list::const_iterator p = fields->begin();
	   p != fields->end();
	   ++p)
	p->type()->get_backend(gogo);
    }
}

// The type of a struct type descriptor.

Type*
Struct_type::make_struct_type_descriptor_type()
{
  static Type* ret;
  if (ret == NULL)
    {
      Type* tdt = Type::make_type_descriptor_type();
      Type* ptdt = Type::make_type_descriptor_ptr_type();

      Type* uintptr_type = Type::lookup_integer_type("uintptr");
      Type* string_type = Type::lookup_string_type();
      Type* pointer_string_type = Type::make_pointer_type(string_type);

      Struct_type* sf =
	Type::make_builtin_struct_type(5,
				       "name", pointer_string_type,
				       "pkgPath", pointer_string_type,
				       "typ", ptdt,
				       "tag", pointer_string_type,
				       "offset", uintptr_type);
      Type* nsf = Type::make_builtin_named_type("structField", sf);

      Type* slice_type = Type::make_array_type(nsf, NULL);

      Struct_type* s = Type::make_builtin_struct_type(2,
						      "", tdt,
						      "fields", slice_type);

      ret = Type::make_builtin_named_type("StructType", s);
    }

  return ret;
}

// Build a type descriptor for a struct type.

Expression*
Struct_type::do_type_descriptor(Gogo* gogo, Named_type* name)
{
  Location bloc = Linemap::predeclared_location();

  Type* stdt = Struct_type::make_struct_type_descriptor_type();

  const Struct_field_list* fields = stdt->struct_type()->fields();

  Expression_list* vals = new Expression_list();
  vals->reserve(2);

  const Methods* methods = this->methods();
  // A named struct should not have methods--the methods should attach
  // to the named type.
  go_assert(methods == NULL || name == NULL);

  Struct_field_list::const_iterator ps = fields->begin();
  go_assert(ps->is_field_name("commonType"));
  vals->push_back(this->type_descriptor_constructor(gogo,
						    RUNTIME_TYPE_KIND_STRUCT,
						    name, methods, true));

  ++ps;
  go_assert(ps->is_field_name("fields"));

  Expression_list* elements = new Expression_list();
  elements->reserve(this->fields_->size());
  Type* element_type = ps->type()->array_type()->element_type();
  for (Struct_field_list::const_iterator pf = this->fields_->begin();
       pf != this->fields_->end();
       ++pf)
    {
      const Struct_field_list* f = element_type->struct_type()->fields();

      Expression_list* fvals = new Expression_list();
      fvals->reserve(5);

      Struct_field_list::const_iterator q = f->begin();
      go_assert(q->is_field_name("name"));
      if (pf->is_anonymous())
	fvals->push_back(Expression::make_nil(bloc));
      else
	{
	  std::string n = Gogo::unpack_hidden_name(pf->field_name());
	  Expression* s = Expression::make_string(n, bloc);
	  fvals->push_back(Expression::make_unary(OPERATOR_AND, s, bloc));
	}

      ++q;
      go_assert(q->is_field_name("pkgPath"));
      bool is_embedded_builtin = pf->is_embedded_builtin(gogo);
      if (!Gogo::is_hidden_name(pf->field_name()) && !is_embedded_builtin)
        fvals->push_back(Expression::make_nil(bloc));
      else
	{
	  std::string n;
          if (is_embedded_builtin)
            n = gogo->package_name();
          else
            n = Gogo::hidden_name_pkgpath(pf->field_name());
	  Expression* s = Expression::make_string(n, bloc);
	  fvals->push_back(Expression::make_unary(OPERATOR_AND, s, bloc));
	}

      ++q;
      go_assert(q->is_field_name("typ"));
      fvals->push_back(Expression::make_type_descriptor(pf->type(), bloc));

      ++q;
      go_assert(q->is_field_name("tag"));
      if (!pf->has_tag())
	fvals->push_back(Expression::make_nil(bloc));
      else
	{
	  Expression* s = Expression::make_string(pf->tag(), bloc);
	  fvals->push_back(Expression::make_unary(OPERATOR_AND, s, bloc));
	}

      ++q;
      go_assert(q->is_field_name("offset"));
      fvals->push_back(Expression::make_struct_field_offset(this, &*pf));

      Expression* v = Expression::make_struct_composite_literal(element_type,
								fvals, bloc);
      elements->push_back(v);
    }

  vals->push_back(Expression::make_slice_composite_literal(ps->type(),
							   elements, bloc));

  return Expression::make_struct_composite_literal(stdt, vals, bloc);
}

// Write the hash function for a struct which can not use the identity
// function.

void
Struct_type::write_hash_function(Gogo* gogo, Named_type*,
				 Function_type* hash_fntype,
				 Function_type* equal_fntype)
{
  Location bloc = Linemap::predeclared_location();

  // The pointer to the struct that we are going to hash.  This is an
  // argument to the hash function we are implementing here.
  Named_object* key_arg = gogo->lookup("key", NULL);
  go_assert(key_arg != NULL);
  Type* key_arg_type = key_arg->var_value()->type();

  Type* uintptr_type = Type::lookup_integer_type("uintptr");

  // Get a 0.
  Expression* zero = Expression::make_integer_ul(0, uintptr_type, bloc);

  // Make a temporary to hold the return value, initialized to 0.
  Temporary_statement* retval = Statement::make_temporary(uintptr_type, zero,
							  bloc);
  gogo->add_statement(retval);

  // Make a temporary to hold the key as a uintptr.
  Expression* ref = Expression::make_var_reference(key_arg, bloc);
  ref = Expression::make_cast(uintptr_type, ref, bloc);
  Temporary_statement* key = Statement::make_temporary(uintptr_type, ref,
						       bloc);
  gogo->add_statement(key);

  // Loop over the struct fields.
  bool first = true;
  const Struct_field_list* fields = this->fields_;
  for (Struct_field_list::const_iterator pf = fields->begin();
       pf != fields->end();
       ++pf)
    {
      if (Gogo::is_sink_name(pf->field_name()))
	continue;

      if (first)
	first = false;
      else
	{
	  // Multiply retval by 33.
	  Expression* i33 = Expression::make_integer_ul(33, uintptr_type,
							bloc);
	  ref = Expression::make_temporary_reference(retval, bloc);
	  Statement* s = Statement::make_assignment_operation(OPERATOR_MULTEQ,
							      ref, i33, bloc);
	  gogo->add_statement(s);
	}

      // Get a pointer to the value of this field.
      Expression* offset = Expression::make_struct_field_offset(this, &*pf);
      ref = Expression::make_temporary_reference(key, bloc);
      Expression* subkey = Expression::make_binary(OPERATOR_PLUS, ref, offset,
						   bloc);
      subkey = Expression::make_cast(key_arg_type, subkey, bloc);

      // Get the size of this field.
      Expression* size = Expression::make_type_info(pf->type(),
						    Expression::TYPE_INFO_SIZE);

      // Get the hash function to use for the type of this field.
      Named_object* hash_fn;
      Named_object* equal_fn;
      pf->type()->type_functions(gogo, pf->type()->named_type(), hash_fntype,
				 equal_fntype, &hash_fn, &equal_fn);

      // Call the hash function for the field.
      Expression_list* args = new Expression_list();
      args->push_back(subkey);
      args->push_back(size);
      Expression* func = Expression::make_func_reference(hash_fn, NULL, bloc);
      Expression* call = Expression::make_call(func, args, false, bloc);

      // Add the field's hash value to retval.
      Temporary_reference_expression* tref =
	Expression::make_temporary_reference(retval, bloc);
      tref->set_is_lvalue();
      Statement* s = Statement::make_assignment_operation(OPERATOR_PLUSEQ,
							  tref, call, bloc);
      gogo->add_statement(s);
    }

  // Return retval to the caller of the hash function.
  Expression_list* vals = new Expression_list();
  ref = Expression::make_temporary_reference(retval, bloc);
  vals->push_back(ref);
  Statement* s = Statement::make_return_statement(vals, bloc);
  gogo->add_statement(s);
}

// Write the equality function for a struct which can not use the
// identity function.

void
Struct_type::write_equal_function(Gogo* gogo, Named_type* name)
{
  Location bloc = Linemap::predeclared_location();

  // The pointers to the structs we are going to compare.
  Named_object* key1_arg = gogo->lookup("key1", NULL);
  Named_object* key2_arg = gogo->lookup("key2", NULL);
  go_assert(key1_arg != NULL && key2_arg != NULL);

  // Build temporaries with the right types.
  Type* pt = Type::make_pointer_type(name != NULL
				     ? static_cast<Type*>(name)
				     : static_cast<Type*>(this));

  Expression* ref = Expression::make_var_reference(key1_arg, bloc);
  ref = Expression::make_unsafe_cast(pt, ref, bloc);
  Temporary_statement* p1 = Statement::make_temporary(pt, ref, bloc);
  gogo->add_statement(p1);

  ref = Expression::make_var_reference(key2_arg, bloc);
  ref = Expression::make_unsafe_cast(pt, ref, bloc);
  Temporary_statement* p2 = Statement::make_temporary(pt, ref, bloc);
  gogo->add_statement(p2);

  const Struct_field_list* fields = this->fields_;
  unsigned int field_index = 0;
  for (Struct_field_list::const_iterator pf = fields->begin();
       pf != fields->end();
       ++pf, ++field_index)
    {
      if (Gogo::is_sink_name(pf->field_name()))
	continue;

      // Compare one field in both P1 and P2.
      Expression* f1 = Expression::make_temporary_reference(p1, bloc);
      f1 = Expression::make_unary(OPERATOR_MULT, f1, bloc);
      f1 = Expression::make_field_reference(f1, field_index, bloc);

      Expression* f2 = Expression::make_temporary_reference(p2, bloc);
      f2 = Expression::make_unary(OPERATOR_MULT, f2, bloc);
      f2 = Expression::make_field_reference(f2, field_index, bloc);

      Expression* cond = Expression::make_binary(OPERATOR_NOTEQ, f1, f2, bloc);

      // If the values are not equal, return false.
      gogo->start_block(bloc);
      Expression_list* vals = new Expression_list();
      vals->push_back(Expression::make_boolean(false, bloc));
      Statement* s = Statement::make_return_statement(vals, bloc);
      gogo->add_statement(s);
      Block* then_block = gogo->finish_block(bloc);

      s = Statement::make_if_statement(cond, then_block, NULL, bloc);
      gogo->add_statement(s);
    }

  // All the fields are equal, so return true.
  Expression_list* vals = new Expression_list();
  vals->push_back(Expression::make_boolean(true, bloc));
  Statement* s = Statement::make_return_statement(vals, bloc);
  gogo->add_statement(s);
}

// Reflection string.

void
Struct_type::do_reflection(Gogo* gogo, std::string* ret) const
{
  ret->append("struct {");

  for (Struct_field_list::const_iterator p = this->fields_->begin();
       p != this->fields_->end();
       ++p)
    {
      if (p != this->fields_->begin())
	ret->push_back(';');
      ret->push_back(' ');
      if (p->is_anonymous())
	ret->push_back('?');
      else
	ret->append(Gogo::unpack_hidden_name(p->field_name()));
      ret->push_back(' ');
      this->append_reflection(p->type(), gogo, ret);

      if (p->has_tag())
	{
	  const std::string& tag(p->tag());
	  ret->append(" \"");
	  for (std::string::const_iterator p = tag.begin();
	       p != tag.end();
	       ++p)
	    {
	      if (*p == '\0')
		ret->append("\\x00");
	      else if (*p == '\n')
		ret->append("\\n");
	      else if (*p == '\t')
		ret->append("\\t");
	      else if (*p == '"')
		ret->append("\\\"");
	      else if (*p == '\\')
		ret->append("\\\\");
	      else
		ret->push_back(*p);
	    }
	  ret->push_back('"');
	}
    }

  if (!this->fields_->empty())
    ret->push_back(' ');

  ret->push_back('}');
}

// Generate GC symbol for struct types.

void
Struct_type::do_gc_symbol(Gogo* gogo, Expression_list** vals,
			  Expression** offset, int stack_size)
{
  Location bloc = Linemap::predeclared_location();
  const Struct_field_list* sfl = this->fields();
  for (Struct_field_list::const_iterator p = sfl->begin();
       p != sfl->end();
       ++p)
    {
      Expression* field_offset =
  	Expression::make_struct_field_offset(this, &*p);
      Expression* o =
  	Expression::make_binary(OPERATOR_PLUS, *offset, field_offset, bloc);
      Type::gc_symbol(gogo, p->type(), vals, &o, stack_size);
    }
  this->advance_gc_offset(offset);
}

// Mangled name.

void
Struct_type::do_mangled_name(Gogo* gogo, std::string* ret) const
{
  ret->push_back('S');

  const Struct_field_list* fields = this->fields_;
  if (fields != NULL)
    {
      for (Struct_field_list::const_iterator p = fields->begin();
	   p != fields->end();
	   ++p)
	{
	  if (p->is_anonymous())
	    ret->append("0_");
	  else
	    {
	      std::string n = Gogo::unpack_hidden_name(p->field_name());
	      char buf[20];
	      snprintf(buf, sizeof buf, "%u_",
		       static_cast<unsigned int>(n.length()));
	      ret->append(buf);
	      ret->append(n);
	    }
	  this->append_mangled_name(p->type(), gogo, ret);
	  if (p->has_tag())
	    {
	      const std::string& tag(p->tag());
	      std::string out;
	      for (std::string::const_iterator p = tag.begin();
		   p != tag.end();
		   ++p)
		{
		  if (ISALNUM(*p) || *p == '_')
		    out.push_back(*p);
		  else
		    {
		      char buf[20];
		      snprintf(buf, sizeof buf, ".%x.",
			       static_cast<unsigned int>(*p));
		      out.append(buf);
		    }
		}
	      char buf[20];
	      snprintf(buf, sizeof buf, "T%u_",
		       static_cast<unsigned int>(out.length()));
	      ret->append(buf);
	      ret->append(out);
	    }
	}
    }

  ret->push_back('e');
}

// If the offset of field INDEX in the backend implementation can be
// determined, set *POFFSET to the offset in bytes and return true.
// Otherwise, return false.

bool
Struct_type::backend_field_offset(Gogo* gogo, unsigned int index,
				  int64_t* poffset)
{
  if (!this->is_backend_type_size_known(gogo))
    return false;
  Btype* bt = this->get_backend_placeholder(gogo);
  *poffset = gogo->backend()->type_field_offset(bt, index);
  return true;
}

// Export.

void
Struct_type::do_export(Export* exp) const
{
  exp->write_c_string("struct { ");
  const Struct_field_list* fields = this->fields_;
  go_assert(fields != NULL);
  for (Struct_field_list::const_iterator p = fields->begin();
       p != fields->end();
       ++p)
    {
      if (p->is_anonymous())
	exp->write_string("? ");
      else
	{
	  exp->write_string(p->field_name());
	  exp->write_c_string(" ");
	}
      exp->write_type(p->type());

      if (p->has_tag())
	{
	  exp->write_c_string(" ");
	  Expression* expr =
            Expression::make_string(p->tag(), Linemap::predeclared_location());
	  expr->export_expression(exp);
	  delete expr;
	}

      exp->write_c_string("; ");
    }
  exp->write_c_string("}");
}

// Import.

Struct_type*
Struct_type::do_import(Import* imp)
{
  imp->require_c_string("struct { ");
  Struct_field_list* fields = new Struct_field_list;
  if (imp->peek_char() != '}')
    {
      while (true)
	{
	  std::string name;
	  if (imp->match_c_string("? "))
	    imp->advance(2);
	  else
	    {
	      name = imp->read_identifier();
	      imp->require_c_string(" ");
	    }
	  Type* ftype = imp->read_type();

	  Struct_field sf(Typed_identifier(name, ftype, imp->location()));
	  sf.set_is_imported();

	  if (imp->peek_char() == ' ')
	    {
	      imp->advance(1);
	      Expression* expr = Expression::import_expression(imp);
	      String_expression* sexpr = expr->string_expression();
	      go_assert(sexpr != NULL);
	      sf.set_tag(sexpr->val());
	      delete sexpr;
	    }

	  imp->require_c_string("; ");
	  fields->push_back(sf);
	  if (imp->peek_char() == '}')
	    break;
	}
    }
  imp->require_c_string("}");

  return Type::make_struct_type(fields, imp->location());
}

// Make a struct type.

Struct_type*
Type::make_struct_type(Struct_field_list* fields,
		       Location location)
{
  return new Struct_type(fields, location);
}

// Class Array_type.

// Whether two array types are identical.

bool
Array_type::is_identical(const Array_type* t, bool errors_are_identical) const
{
  if (!Type::are_identical(this->element_type(), t->element_type(),
			   errors_are_identical, NULL))
    return false;

  Expression* l1 = this->length();
  Expression* l2 = t->length();

  // Slices of the same element type are identical.
  if (l1 == NULL && l2 == NULL)
    return true;

  // Arrays of the same element type are identical if they have the
  // same length.
  if (l1 != NULL && l2 != NULL)
    {
      if (l1 == l2)
	return true;

      // Try to determine the lengths.  If we can't, assume the arrays
      // are not identical.
      bool ret = false;
      Numeric_constant nc1, nc2;
      if (l1->numeric_constant_value(&nc1)
	  && l2->numeric_constant_value(&nc2))
	{
	  mpz_t v1;
	  if (nc1.to_int(&v1))
	    {
	      mpz_t v2;
	      if (nc2.to_int(&v2))
		{
		  ret = mpz_cmp(v1, v2) == 0;
		  mpz_clear(v2);
		}
	      mpz_clear(v1);
	    }
	}
      return ret;
    }

  // Otherwise the arrays are not identical.
  return false;
}

// Traversal.

int
Array_type::do_traverse(Traverse* traverse)
{
  if (Type::traverse(this->element_type_, traverse) == TRAVERSE_EXIT)
    return TRAVERSE_EXIT;
  if (this->length_ != NULL
      && Expression::traverse(&this->length_, traverse) == TRAVERSE_EXIT)
    return TRAVERSE_EXIT;
  return TRAVERSE_CONTINUE;
}

// Check that the length is valid.

bool
Array_type::verify_length()
{
  if (this->length_ == NULL)
    return true;

  Type_context context(Type::lookup_integer_type("int"), false);
  this->length_->determine_type(&context);

  if (!this->length_->is_constant())
    {
      error_at(this->length_->location(), "array bound is not constant");
      return false;
    }

  Numeric_constant nc;
  if (!this->length_->numeric_constant_value(&nc))
    {
      if (this->length_->type()->integer_type() != NULL
	  || this->length_->type()->float_type() != NULL)
	error_at(this->length_->location(), "array bound is not constant");
      else
	error_at(this->length_->location(), "array bound is not numeric");
      return false;
    }

  Type* int_type = Type::lookup_integer_type("int");
  unsigned int tbits = int_type->integer_type()->bits();
  unsigned long val;
  switch (nc.to_unsigned_long(&val))
    {
    case Numeric_constant::NC_UL_VALID:
      if (sizeof(val) >= tbits / 8 && val >> (tbits - 1) != 0)
	{
	  error_at(this->length_->location(), "array bound overflows");
	  return false;
	}
      break;
    case Numeric_constant::NC_UL_NOTINT:
      error_at(this->length_->location(), "array bound truncated to integer");
      return false;
    case Numeric_constant::NC_UL_NEGATIVE:
      error_at(this->length_->location(), "negative array bound");
      return false;
    case Numeric_constant::NC_UL_BIG:
      {
	mpz_t val;
	if (!nc.to_int(&val))
	  go_unreachable();
	unsigned int bits = mpz_sizeinbase(val, 2);
	mpz_clear(val);
	if (bits >= tbits)
	  {
	    error_at(this->length_->location(), "array bound overflows");
	    return false;
	  }
      }
      break;
    default:
      go_unreachable();
    }

  return true;
}

// Verify the type.

bool
Array_type::do_verify()
{
  if (!this->verify_length())
    this->length_ = Expression::make_error(this->length_->location());
  return true;
}

// Whether we can use memcmp to compare this array.

bool
Array_type::do_compare_is_identity(Gogo* gogo)
{
  if (this->length_ == NULL)
    return false;

  // Check for [...], which indicates that this is not a real type.
  if (this->length_->is_nil_expression())
    return false;

  if (!this->element_type_->compare_is_identity(gogo))
    return false;

  // If there is any padding, then we can't use memcmp.
  int64_t size;
  int64_t align;
  if (!this->element_type_->backend_type_size(gogo, &size)
      || !this->element_type_->backend_type_align(gogo, &align))
    return false;
  if ((size & (align - 1)) != 0)
    return false;

  return true;
}

// Array type hash code.

unsigned int
Array_type::do_hash_for_method(Gogo* gogo) const
{
  // There is no very convenient way to get a hash code for the
  // length.
  return this->element_type_->hash_for_method(gogo) + 1;
}

// Write the hash function for an array which can not use the identify
// function.

void
Array_type::write_hash_function(Gogo* gogo, Named_type* name,
				Function_type* hash_fntype,
				Function_type* equal_fntype)
{
  Location bloc = Linemap::predeclared_location();

  // The pointer to the array that we are going to hash.  This is an
  // argument to the hash function we are implementing here.
  Named_object* key_arg = gogo->lookup("key", NULL);
  go_assert(key_arg != NULL);
  Type* key_arg_type = key_arg->var_value()->type();

  Type* uintptr_type = Type::lookup_integer_type("uintptr");

  // Get a 0.
  Expression* zero = Expression::make_integer_ul(0, uintptr_type, bloc);

  // Make a temporary to hold the return value, initialized to 0.
  Temporary_statement* retval = Statement::make_temporary(uintptr_type, zero,
							  bloc);
  gogo->add_statement(retval);

  // Make a temporary to hold the key as a uintptr.
  Expression* ref = Expression::make_var_reference(key_arg, bloc);
  ref = Expression::make_cast(uintptr_type, ref, bloc);
  Temporary_statement* key = Statement::make_temporary(uintptr_type, ref,
						       bloc);
  gogo->add_statement(key);

  // Loop over the array elements.
  // for i = range a
  Type* int_type = Type::lookup_integer_type("int");
  Temporary_statement* index = Statement::make_temporary(int_type, NULL, bloc);
  gogo->add_statement(index);

  Expression* iref = Expression::make_temporary_reference(index, bloc);
  Expression* aref = Expression::make_var_reference(key_arg, bloc);
  Type* pt = Type::make_pointer_type(name != NULL
				     ? static_cast<Type*>(name)
				     : static_cast<Type*>(this));
  aref = Expression::make_cast(pt, aref, bloc);
  For_range_statement* for_range = Statement::make_for_range_statement(iref,
								       NULL,
								       aref,
								       bloc);

  gogo->start_block(bloc);

  // Multiply retval by 33.
  Expression* i33 = Expression::make_integer_ul(33, uintptr_type, bloc);

  ref = Expression::make_temporary_reference(retval, bloc);
  Statement* s = Statement::make_assignment_operation(OPERATOR_MULTEQ, ref,
						      i33, bloc);
  gogo->add_statement(s);

  // Get the hash function for the element type.
  Named_object* hash_fn;
  Named_object* equal_fn;
  this->element_type_->type_functions(gogo, this->element_type_->named_type(),
				      hash_fntype, equal_fntype, &hash_fn,
				      &equal_fn);

  // Get a pointer to this element in the loop.
  Expression* subkey = Expression::make_temporary_reference(key, bloc);
  subkey = Expression::make_cast(key_arg_type, subkey, bloc);

  // Get the size of each element.
  Expression* ele_size = Expression::make_type_info(this->element_type_,
						    Expression::TYPE_INFO_SIZE);

  // Get the hash of this element.
  Expression_list* args = new Expression_list();
  args->push_back(subkey);
  args->push_back(ele_size);
  Expression* func = Expression::make_func_reference(hash_fn, NULL, bloc);
  Expression* call = Expression::make_call(func, args, false, bloc);

  // Add the element's hash value to retval.
  Temporary_reference_expression* tref =
    Expression::make_temporary_reference(retval, bloc);
  tref->set_is_lvalue();
  s = Statement::make_assignment_operation(OPERATOR_PLUSEQ, tref, call, bloc);
  gogo->add_statement(s);

  // Increase the element pointer.
  tref = Expression::make_temporary_reference(key, bloc);
  tref->set_is_lvalue();
  s = Statement::make_assignment_operation(OPERATOR_PLUSEQ, tref, ele_size,
					   bloc);
  Block* statements = gogo->finish_block(bloc);

  for_range->add_statements(statements);
  gogo->add_statement(for_range);

  // Return retval to the caller of the hash function.
  Expression_list* vals = new Expression_list();
  ref = Expression::make_temporary_reference(retval, bloc);
  vals->push_back(ref);
  s = Statement::make_return_statement(vals, bloc);
  gogo->add_statement(s);
}

// Write the equality function for an array which can not use the
// identity function.

void
Array_type::write_equal_function(Gogo* gogo, Named_type* name)
{
  Location bloc = Linemap::predeclared_location();

  // The pointers to the arrays we are going to compare.
  Named_object* key1_arg = gogo->lookup("key1", NULL);
  Named_object* key2_arg = gogo->lookup("key2", NULL);
  go_assert(key1_arg != NULL && key2_arg != NULL);

  // Build temporaries for the keys with the right types.
  Type* pt = Type::make_pointer_type(name != NULL
				     ? static_cast<Type*>(name)
				     : static_cast<Type*>(this));

  Expression* ref = Expression::make_var_reference(key1_arg, bloc);
  ref = Expression::make_unsafe_cast(pt, ref, bloc);
  Temporary_statement* p1 = Statement::make_temporary(pt, ref, bloc);
  gogo->add_statement(p1);

  ref = Expression::make_var_reference(key2_arg, bloc);
  ref = Expression::make_unsafe_cast(pt, ref, bloc);
  Temporary_statement* p2 = Statement::make_temporary(pt, ref, bloc);
  gogo->add_statement(p2);

  // Loop over the array elements.
  // for i = range a
  Type* int_type = Type::lookup_integer_type("int");
  Temporary_statement* index = Statement::make_temporary(int_type, NULL, bloc);
  gogo->add_statement(index);

  Expression* iref = Expression::make_temporary_reference(index, bloc);
  Expression* aref = Expression::make_temporary_reference(p1, bloc);
  For_range_statement* for_range = Statement::make_for_range_statement(iref,
								       NULL,
								       aref,
								       bloc);

  gogo->start_block(bloc);

  // Compare element in P1 and P2.
  Expression* e1 = Expression::make_temporary_reference(p1, bloc);
  e1 = Expression::make_unary(OPERATOR_MULT, e1, bloc);
  ref = Expression::make_temporary_reference(index, bloc);
  e1 = Expression::make_array_index(e1, ref, NULL, NULL, bloc);

  Expression* e2 = Expression::make_temporary_reference(p2, bloc);
  e2 = Expression::make_unary(OPERATOR_MULT, e2, bloc);
  ref = Expression::make_temporary_reference(index, bloc);
  e2 = Expression::make_array_index(e2, ref, NULL, NULL, bloc);

  Expression* cond = Expression::make_binary(OPERATOR_NOTEQ, e1, e2, bloc);

  // If the elements are not equal, return false.
  gogo->start_block(bloc);
  Expression_list* vals = new Expression_list();
  vals->push_back(Expression::make_boolean(false, bloc));
  Statement* s = Statement::make_return_statement(vals, bloc);
  gogo->add_statement(s);
  Block* then_block = gogo->finish_block(bloc);

  s = Statement::make_if_statement(cond, then_block, NULL, bloc);
  gogo->add_statement(s);

  Block* statements = gogo->finish_block(bloc);

  for_range->add_statements(statements);
  gogo->add_statement(for_range);

  // All the elements are equal, so return true.
  vals = new Expression_list();
  vals->push_back(Expression::make_boolean(true, bloc));
  s = Statement::make_return_statement(vals, bloc);
  gogo->add_statement(s);
}

// Get the backend representation of the fields of a slice.  This is
// not declared in types.h so that types.h doesn't have to #include
// backend.h.
//
// We use int for the count and capacity fields.  This matches 6g.
// The language more or less assumes that we can't allocate space of a
// size which does not fit in int.

static void
get_backend_slice_fields(Gogo* gogo, Array_type* type, bool use_placeholder,
			 std::vector<Backend::Btyped_identifier>* bfields)
{
  bfields->resize(3);

  Type* pet = Type::make_pointer_type(type->element_type());
  Btype* pbet = (use_placeholder
		 ? pet->get_backend_placeholder(gogo)
		 : pet->get_backend(gogo));
  Location ploc = Linemap::predeclared_location();

  Backend::Btyped_identifier* p = &(*bfields)[0];
  p->name = "__values";
  p->btype = pbet;
  p->location = ploc;

  Type* int_type = Type::lookup_integer_type("int");

  p = &(*bfields)[1];
  p->name = "__count";
  p->btype = int_type->get_backend(gogo);
  p->location = ploc;

  p = &(*bfields)[2];
  p->name = "__capacity";
  p->btype = int_type->get_backend(gogo);
  p->location = ploc;
}

// Get the backend representation for the type of this array.  A fixed array is
// simply represented as ARRAY_TYPE with the appropriate index--i.e., it is
// just like an array in C.  An open array is a struct with three
// fields: a data pointer, the length, and the capacity.

Btype*
Array_type::do_get_backend(Gogo* gogo)
{
  if (this->length_ == NULL)
    {
      std::vector<Backend::Btyped_identifier> bfields;
      get_backend_slice_fields(gogo, this, false, &bfields);
      return gogo->backend()->struct_type(bfields);
    }
  else
    {
      Btype* element = this->get_backend_element(gogo, false);
      Bexpression* len = this->get_backend_length(gogo);
      return gogo->backend()->array_type(element, len);
    }
}

// Return the backend representation of the element type.

Btype*
Array_type::get_backend_element(Gogo* gogo, bool use_placeholder)
{
  if (use_placeholder)
    return this->element_type_->get_backend_placeholder(gogo);
  else
    return this->element_type_->get_backend(gogo);
}

// Return the backend representation of the length. The length may be
// computed using a function call, so we must only evaluate it once.

Bexpression*
Array_type::get_backend_length(Gogo* gogo)
{
  go_assert(this->length_ != NULL);
  if (this->blength_ == NULL)
    {
      Numeric_constant nc;
      mpz_t val;
      if (this->length_->numeric_constant_value(&nc) && nc.to_int(&val))
	{
	  if (mpz_sgn(val) < 0)
	    {
	      this->blength_ = gogo->backend()->error_expression();
	      return this->blength_;
	    }
	  Type* t = nc.type();
	  if (t == NULL)
	    t = Type::lookup_integer_type("int");
	  else if (t->is_abstract())
	    t = t->make_non_abstract_type();
          Btype* btype = t->get_backend(gogo);
          this->blength_ =
	    gogo->backend()->integer_constant_expression(btype, val);
	  mpz_clear(val);
	}
      else
	{
	  // Make up a translation context for the array length
	  // expression.  FIXME: This won't work in general.
	  Translate_context context(gogo, NULL, NULL, NULL);
	  this->blength_ = this->length_->get_backend(&context);

	  Btype* ibtype = Type::lookup_integer_type("int")->get_backend(gogo);
	  this->blength_ =
	    gogo->backend()->convert_expression(ibtype, this->blength_,
						this->length_->location());
	}
    }
  return this->blength_;
}

// Finish backend representation of the array.

void
Array_type::finish_backend_element(Gogo* gogo)
{
  Type* et = this->array_type()->element_type();
  et->get_backend(gogo);
  if (this->is_slice_type())
    {
      // This relies on the fact that we always use the same
      // structure for a pointer to any given type.
      Type* pet = Type::make_pointer_type(et);
      pet->get_backend(gogo);
    }
}

// Return an expression for a pointer to the values in ARRAY.

Expression*
Array_type::get_value_pointer(Gogo*, Expression* array) const
{
  if (this->length() != NULL)
    {
      // Fixed array.
      go_assert(array->type()->array_type() != NULL);
      Type* etype = array->type()->array_type()->element_type();
      array = Expression::make_unary(OPERATOR_AND, array, array->location());
      return Expression::make_cast(Type::make_pointer_type(etype), array,
                                   array->location());
    }

  // Slice.
  return Expression::make_slice_info(array,
                                     Expression::SLICE_INFO_VALUE_POINTER,
                                     array->location());
}

// Return an expression for the length of the array ARRAY which has this
// type.

Expression*
Array_type::get_length(Gogo*, Expression* array) const
{
  if (this->length_ != NULL)
    return this->length_;

  // This is a slice.  We need to read the length field.
  return Expression::make_slice_info(array, Expression::SLICE_INFO_LENGTH,
                                     array->location());
}

// Return an expression for the capacity of the array ARRAY which has this
// type.

Expression*
Array_type::get_capacity(Gogo*, Expression* array) const
{
  if (this->length_ != NULL)
    return this->length_;

  // This is a slice.  We need to read the capacity field.
  return Expression::make_slice_info(array, Expression::SLICE_INFO_CAPACITY,
                                     array->location());
}

// Export.

void
Array_type::do_export(Export* exp) const
{
  exp->write_c_string("[");
  if (this->length_ != NULL)
    this->length_->export_expression(exp);
  exp->write_c_string("] ");
  exp->write_type(this->element_type_);
}

// Import.

Array_type*
Array_type::do_import(Import* imp)
{
  imp->require_c_string("[");
  Expression* length;
  if (imp->peek_char() == ']')
    length = NULL;
  else
    length = Expression::import_expression(imp);
  imp->require_c_string("] ");
  Type* element_type = imp->read_type();
  return Type::make_array_type(element_type, length);
}

// The type of an array type descriptor.

Type*
Array_type::make_array_type_descriptor_type()
{
  static Type* ret;
  if (ret == NULL)
    {
      Type* tdt = Type::make_type_descriptor_type();
      Type* ptdt = Type::make_type_descriptor_ptr_type();

      Type* uintptr_type = Type::lookup_integer_type("uintptr");

      Struct_type* sf =
	Type::make_builtin_struct_type(4,
				       "", tdt,
				       "elem", ptdt,
				       "slice", ptdt,
				       "len", uintptr_type);

      ret = Type::make_builtin_named_type("ArrayType", sf);
    }

  return ret;
}

// The type of an slice type descriptor.

Type*
Array_type::make_slice_type_descriptor_type()
{
  static Type* ret;
  if (ret == NULL)
    {
      Type* tdt = Type::make_type_descriptor_type();
      Type* ptdt = Type::make_type_descriptor_ptr_type();

      Struct_type* sf =
	Type::make_builtin_struct_type(2,
				       "", tdt,
				       "elem", ptdt);

      ret = Type::make_builtin_named_type("SliceType", sf);
    }

  return ret;
}

// Build a type descriptor for an array/slice type.

Expression*
Array_type::do_type_descriptor(Gogo* gogo, Named_type* name)
{
  if (this->length_ != NULL)
    return this->array_type_descriptor(gogo, name);
  else
    return this->slice_type_descriptor(gogo, name);
}

// Build a type descriptor for an array type.

Expression*
Array_type::array_type_descriptor(Gogo* gogo, Named_type* name)
{
  Location bloc = Linemap::predeclared_location();

  Type* atdt = Array_type::make_array_type_descriptor_type();

  const Struct_field_list* fields = atdt->struct_type()->fields();

  Expression_list* vals = new Expression_list();
  vals->reserve(3);

  Struct_field_list::const_iterator p = fields->begin();
  go_assert(p->is_field_name("commonType"));
  vals->push_back(this->type_descriptor_constructor(gogo,
						    RUNTIME_TYPE_KIND_ARRAY,
						    name, NULL, true));

  ++p;
  go_assert(p->is_field_name("elem"));
  vals->push_back(Expression::make_type_descriptor(this->element_type_, bloc));

  ++p;
  go_assert(p->is_field_name("slice"));
  Type* slice_type = Type::make_array_type(this->element_type_, NULL);
  vals->push_back(Expression::make_type_descriptor(slice_type, bloc));

  ++p;
  go_assert(p->is_field_name("len"));
  vals->push_back(Expression::make_cast(p->type(), this->length_, bloc));

  ++p;
  go_assert(p == fields->end());

  return Expression::make_struct_composite_literal(atdt, vals, bloc);
}

// Build a type descriptor for a slice type.

Expression*
Array_type::slice_type_descriptor(Gogo* gogo, Named_type* name)
{
  Location bloc = Linemap::predeclared_location();

  Type* stdt = Array_type::make_slice_type_descriptor_type();

  const Struct_field_list* fields = stdt->struct_type()->fields();

  Expression_list* vals = new Expression_list();
  vals->reserve(2);

  Struct_field_list::const_iterator p = fields->begin();
  go_assert(p->is_field_name("commonType"));
  vals->push_back(this->type_descriptor_constructor(gogo,
						    RUNTIME_TYPE_KIND_SLICE,
						    name, NULL, true));

  ++p;
  go_assert(p->is_field_name("elem"));
  vals->push_back(Expression::make_type_descriptor(this->element_type_, bloc));

  ++p;
  go_assert(p == fields->end());

  return Expression::make_struct_composite_literal(stdt, vals, bloc);
}

// Reflection string.

void
Array_type::do_reflection(Gogo* gogo, std::string* ret) const
{
  ret->push_back('[');
  if (this->length_ != NULL)
    {
      Numeric_constant nc;
      unsigned long val;
      if (!this->length_->numeric_constant_value(&nc)
	  || nc.to_unsigned_long(&val) != Numeric_constant::NC_UL_VALID)
	{
	  if (!this->issued_length_error_)
	    {
	      error_at(this->length_->location(), "invalid array length");
	      this->issued_length_error_ = true;
	    }
	}
      else
	{
	  char buf[50];
	  snprintf(buf, sizeof buf, "%lu", val);
	  ret->append(buf);
	}
    }
  ret->push_back(']');

  this->append_reflection(this->element_type_, gogo, ret);
}

// GC Symbol construction for array types.

void
Array_type::do_gc_symbol(Gogo* gogo, Expression_list** vals,
			 Expression** offset, int stack_size)
{
  if (this->length_ == NULL)
    this->slice_gc_symbol(gogo, vals, offset, stack_size);
  else
    this->array_gc_symbol(gogo, vals, offset, stack_size);
}

// Generate the GC Symbol for a slice.

void
Array_type::slice_gc_symbol(Gogo* gogo, Expression_list** vals,
			    Expression** offset, int)
{
  Location bloc = Linemap::predeclared_location();

  // Differentiate between slices with zero-length and non-zero-length values.
  Type* element_type = this->element_type();
  Btype* ebtype = element_type->get_backend(gogo);
  int64_t element_size = gogo->backend()->type_size(ebtype);

  Type* uintptr_type = Type::lookup_integer_type("uintptr");
  unsigned long opval = element_size == 0 ? GC_APTR : GC_SLICE;
  (*vals)->push_back(Expression::make_integer_ul(opval, uintptr_type, bloc));
  (*vals)->push_back(*offset);

  if (element_size != 0)
    (*vals)->push_back(Expression::make_gc_symbol(element_type));
  this->advance_gc_offset(offset);
}

// Generate the GC symbol for an array.

void
Array_type::array_gc_symbol(Gogo* gogo, Expression_list** vals,
			    Expression** offset, int stack_size)
{
  Location bloc = Linemap::predeclared_location();

  Numeric_constant nc;
  unsigned long bound;
  if (!this->length_->numeric_constant_value(&nc)
      || nc.to_unsigned_long(&bound) == Numeric_constant::NC_UL_NOTINT)
    go_assert(saw_errors());

  Btype* pbtype = gogo->backend()->pointer_type(gogo->backend()->void_type());
  int64_t pwidth = gogo->backend()->type_size(pbtype);
  int64_t iwidth = gogo->backend()->type_size(this->get_backend(gogo));

  Type* element_type = this->element_type();
  if (bound < 1 || !element_type->has_pointer())
    this->advance_gc_offset(offset);
  else if (bound == 1 || iwidth <= 4 * pwidth)
    {
      for (unsigned int i = 0; i < bound; ++i)
	Type::gc_symbol(gogo, element_type, vals, offset, stack_size);
    }
  else
    {
      Type* uintptr_type = Type::lookup_integer_type("uintptr");

      if (stack_size < GC_STACK_CAPACITY)
  	{
	  (*vals)->push_back(Expression::make_integer_ul(GC_ARRAY_START,
							 uintptr_type, bloc));
  	  (*vals)->push_back(*offset);
	  Expression* uintptr_len =
	    Expression::make_cast(uintptr_type, this->length_, bloc);
  	  (*vals)->push_back(uintptr_len);

	  Expression* width =
	    Expression::make_type_info(element_type,
				       Expression::TYPE_INFO_SIZE);
  	  (*vals)->push_back(width);

	  Expression* offset2 = Expression::make_integer_ul(0, uintptr_type,
							    bloc);

	  Type::gc_symbol(gogo, element_type, vals, &offset2, stack_size + 1);
	  (*vals)->push_back(Expression::make_integer_ul(GC_ARRAY_NEXT,
							 uintptr_type, bloc));
  	}
      else
  	{
	  (*vals)->push_back(Expression::make_integer_ul(GC_REGION,
							 uintptr_type, bloc));
	  (*vals)->push_back(*offset);

	  Expression* width =
	    Expression::make_type_info(this, Expression::TYPE_INFO_SIZE);
  	  (*vals)->push_back(width);
	  (*vals)->push_back(Expression::make_gc_symbol(this));
  	}
      this->advance_gc_offset(offset);
    }
}

// Mangled name.

void
Array_type::do_mangled_name(Gogo* gogo, std::string* ret) const
{
  ret->push_back('A');
  this->append_mangled_name(this->element_type_, gogo, ret);
  if (this->length_ != NULL)
    {
      Numeric_constant nc;
      unsigned long val;
      if (!this->length_->numeric_constant_value(&nc)
	  || nc.to_unsigned_long(&val) != Numeric_constant::NC_UL_VALID)
	{
	  if (!this->issued_length_error_)
	    {
	      error_at(this->length_->location(), "invalid array length");
	      this->issued_length_error_ = true;
	    }
	}
      else
	{
	  char buf[50];
	  snprintf(buf, sizeof buf, "%lu", val);
	  ret->append(buf);
	}
    }
  ret->push_back('e');
}

// Make an array type.

Array_type*
Type::make_array_type(Type* element_type, Expression* length)
{
  return new Array_type(element_type, length);
}

// Class Map_type.

// Traversal.

int
Map_type::do_traverse(Traverse* traverse)
{
  if (Type::traverse(this->key_type_, traverse) == TRAVERSE_EXIT
      || Type::traverse(this->val_type_, traverse) == TRAVERSE_EXIT)
    return TRAVERSE_EXIT;
  return TRAVERSE_CONTINUE;
}

// Check that the map type is OK.

bool
Map_type::do_verify()
{
  // The runtime support uses "map[void]void".
  if (!this->key_type_->is_comparable() && !this->key_type_->is_void_type())
    error_at(this->location_, "invalid map key type");
  return true;
}

// Whether two map types are identical.

bool
Map_type::is_identical(const Map_type* t, bool errors_are_identical) const
{
  return (Type::are_identical(this->key_type(), t->key_type(),
			      errors_are_identical, NULL)
	  && Type::are_identical(this->val_type(), t->val_type(),
				 errors_are_identical, NULL));
}

// Hash code.

unsigned int
Map_type::do_hash_for_method(Gogo* gogo) const
{
  return (this->key_type_->hash_for_method(gogo)
	  + this->val_type_->hash_for_method(gogo)
	  + 2);
}

// Get the backend representation for a map type.  A map type is
// represented as a pointer to a struct.  The struct is __go_map in
// libgo/map.h.

Btype*
Map_type::do_get_backend(Gogo* gogo)
{
  static Btype* backend_map_type;
  if (backend_map_type == NULL)
    {
      std::vector<Backend::Btyped_identifier> bfields(4);

      Location bloc = Linemap::predeclared_location();

      Type* pdt = Type::make_type_descriptor_ptr_type();
      bfields[0].name = "__descriptor";
      bfields[0].btype = pdt->get_backend(gogo);
      bfields[0].location = bloc;

      Type* uintptr_type = Type::lookup_integer_type("uintptr");
      bfields[1].name = "__element_count";
      bfields[1].btype = uintptr_type->get_backend(gogo);
      bfields[1].location = bloc;

      bfields[2].name = "__bucket_count";
      bfields[2].btype = bfields[1].btype;
      bfields[2].location = bloc;

      Btype* bvt = gogo->backend()->void_type();
      Btype* bpvt = gogo->backend()->pointer_type(bvt);
      Btype* bppvt = gogo->backend()->pointer_type(bpvt);
      bfields[3].name = "__buckets";
      bfields[3].btype = bppvt;
      bfields[3].location = bloc;

      Btype *bt = gogo->backend()->struct_type(bfields);
      bt = gogo->backend()->named_type("__go_map", bt, bloc);
      backend_map_type = gogo->backend()->pointer_type(bt);
    }
  return backend_map_type;
}

// The type of a map type descriptor.

Type*
Map_type::make_map_type_descriptor_type()
{
  static Type* ret;
  if (ret == NULL)
    {
      Type* tdt = Type::make_type_descriptor_type();
      Type* ptdt = Type::make_type_descriptor_ptr_type();

      Struct_type* sf =
	Type::make_builtin_struct_type(3,
				       "", tdt,
				       "key", ptdt,
				       "elem", ptdt);

      ret = Type::make_builtin_named_type("MapType", sf);
    }

  return ret;
}

// Build a type descriptor for a map type.

Expression*
Map_type::do_type_descriptor(Gogo* gogo, Named_type* name)
{
  Location bloc = Linemap::predeclared_location();

  Type* mtdt = Map_type::make_map_type_descriptor_type();

  const Struct_field_list* fields = mtdt->struct_type()->fields();

  Expression_list* vals = new Expression_list();
  vals->reserve(3);

  Struct_field_list::const_iterator p = fields->begin();
  go_assert(p->is_field_name("commonType"));
  vals->push_back(this->type_descriptor_constructor(gogo,
						    RUNTIME_TYPE_KIND_MAP,
						    name, NULL, true));

  ++p;
  go_assert(p->is_field_name("key"));
  vals->push_back(Expression::make_type_descriptor(this->key_type_, bloc));

  ++p;
  go_assert(p->is_field_name("elem"));
  vals->push_back(Expression::make_type_descriptor(this->val_type_, bloc));

  ++p;
  go_assert(p == fields->end());

  return Expression::make_struct_composite_literal(mtdt, vals, bloc);
}

// A mapping from map types to map descriptors.

Map_type::Map_descriptors Map_type::map_descriptors;

// Build a map descriptor for this type.  Return a pointer to it.

Bexpression*
Map_type::map_descriptor_pointer(Gogo* gogo, Location location)
{
  Bvariable* bvar = this->map_descriptor(gogo);
  Bexpression* var_expr = gogo->backend()->var_expression(bvar, location);
  return gogo->backend()->address_expression(var_expr, location);
}

// Build a map descriptor for this type.

Bvariable*
Map_type::map_descriptor(Gogo* gogo)
{
  std::pair<Map_type*, Bvariable*> val(this, NULL);
  std::pair<Map_type::Map_descriptors::iterator, bool> ins =
    Map_type::map_descriptors.insert(val);
  if (!ins.second)
    return ins.first->second;

  Type* key_type = this->key_type_;
  Type* val_type = this->val_type_;

  // The map entry type is a struct with three fields.  Build that
  // struct so that we can get the offsets of the key and value within
  // a map entry.  The first field should technically be a pointer to
  // this type itself, but since we only care about field offsets we
  // just use pointer to bool.
  Type* pbool = Type::make_pointer_type(Type::make_boolean_type());
  Struct_type* map_entry_type =
    Type::make_builtin_struct_type(3,
				   "__next", pbool,
				   "__key", key_type,
				   "__val", val_type);

  Type* map_descriptor_type = Map_type::make_map_descriptor_type();

  const Struct_field_list* fields =
    map_descriptor_type->struct_type()->fields();

  Expression_list* vals = new Expression_list();
  vals->reserve(4);

  Location bloc = Linemap::predeclared_location();

  Struct_field_list::const_iterator p = fields->begin();

  go_assert(p->is_field_name("__map_descriptor"));
  vals->push_back(Expression::make_type_descriptor(this, bloc));

  ++p;
  go_assert(p->is_field_name("__entry_size"));
  Expression::Type_info type_info = Expression::TYPE_INFO_SIZE;
  vals->push_back(Expression::make_type_info(map_entry_type, type_info));

  Struct_field_list::const_iterator pf = map_entry_type->fields()->begin();
  ++pf;
  go_assert(pf->is_field_name("__key"));

  ++p;
  go_assert(p->is_field_name("__key_offset"));
  vals->push_back(Expression::make_struct_field_offset(map_entry_type, &*pf));

  ++pf;
  go_assert(pf->is_field_name("__val"));

  ++p;
  go_assert(p->is_field_name("__val_offset"));
  vals->push_back(Expression::make_struct_field_offset(map_entry_type, &*pf));

  ++p;
  go_assert(p == fields->end());

  Expression* initializer =
    Expression::make_struct_composite_literal(map_descriptor_type, vals, bloc);

  std::string mangled_name = "__go_map_" + this->mangled_name(gogo);
  Btype* map_descriptor_btype = map_descriptor_type->get_backend(gogo);
  Bvariable* bvar = gogo->backend()->immutable_struct(mangled_name, false,
						      true,
						      map_descriptor_btype,
						      bloc);

  Translate_context context(gogo, NULL, NULL, NULL);
  context.set_is_const();
  Bexpression* binitializer = initializer->get_backend(&context);

  gogo->backend()->immutable_struct_set_init(bvar, mangled_name, false, true,
					     map_descriptor_btype, bloc,
					     binitializer);

  ins.first->second = bvar;
  return bvar;
}

// Build the type of a map descriptor.  This must match the struct
// __go_map_descriptor in libgo/runtime/map.h.

Type*
Map_type::make_map_descriptor_type()
{
  static Type* ret;
  if (ret == NULL)
    {
      Type* ptdt = Type::make_type_descriptor_ptr_type();
      Type* uintptr_type = Type::lookup_integer_type("uintptr");
      Struct_type* sf =
	Type::make_builtin_struct_type(4,
				       "__map_descriptor", ptdt,
				       "__entry_size", uintptr_type,
				       "__key_offset", uintptr_type,
				       "__val_offset", uintptr_type);
      ret = Type::make_builtin_named_type("__go_map_descriptor", sf);
    }
  return ret;
}

// Reflection string for a map.

void
Map_type::do_reflection(Gogo* gogo, std::string* ret) const
{
  ret->append("map[");
  this->append_reflection(this->key_type_, gogo, ret);
  ret->append("]");
  this->append_reflection(this->val_type_, gogo, ret);
}

// Generate GC symbol for a map.

void
Map_type::do_gc_symbol(Gogo*, Expression_list** vals,
		       Expression** offset, int)
{
  // TODO(cmang): Generate GC data for the Map elements.
  Location bloc = Linemap::predeclared_location();
  Type* uintptr_type = Type::lookup_integer_type("uintptr");

  (*vals)->push_back(Expression::make_integer_ul(GC_APTR, uintptr_type, bloc));
  (*vals)->push_back(*offset);
  this->advance_gc_offset(offset);
}

// Mangled name for a map.

void
Map_type::do_mangled_name(Gogo* gogo, std::string* ret) const
{
  ret->push_back('M');
  this->append_mangled_name(this->key_type_, gogo, ret);
  ret->append("__");
  this->append_mangled_name(this->val_type_, gogo, ret);
}

// Export a map type.

void
Map_type::do_export(Export* exp) const
{
  exp->write_c_string("map [");
  exp->write_type(this->key_type_);
  exp->write_c_string("] ");
  exp->write_type(this->val_type_);
}

// Import a map type.

Map_type*
Map_type::do_import(Import* imp)
{
  imp->require_c_string("map [");
  Type* key_type = imp->read_type();
  imp->require_c_string("] ");
  Type* val_type = imp->read_type();
  return Type::make_map_type(key_type, val_type, imp->location());
}

// Make a map type.

Map_type*
Type::make_map_type(Type* key_type, Type* val_type, Location location)
{
  return new Map_type(key_type, val_type, location);
}

// Class Channel_type.

// Hash code.

unsigned int
Channel_type::do_hash_for_method(Gogo* gogo) const
{
  unsigned int ret = 0;
  if (this->may_send_)
    ret += 1;
  if (this->may_receive_)
    ret += 2;
  if (this->element_type_ != NULL)
    ret += this->element_type_->hash_for_method(gogo) << 2;
  return ret << 3;
}

// Whether this type is the same as T.

bool
Channel_type::is_identical(const Channel_type* t,
			   bool errors_are_identical) const
{
  if (!Type::are_identical(this->element_type(), t->element_type(),
			   errors_are_identical, NULL))
    return false;
  return (this->may_send_ == t->may_send_
	  && this->may_receive_ == t->may_receive_);
}

// Return the backend representation for a channel type.  A channel is a pointer
// to a __go_channel struct.  The __go_channel struct is defined in
// libgo/runtime/channel.h.

Btype*
Channel_type::do_get_backend(Gogo* gogo)
{
  static Btype* backend_channel_type;
  if (backend_channel_type == NULL)
    {
      std::vector<Backend::Btyped_identifier> bfields;
      Btype* bt = gogo->backend()->struct_type(bfields);
      bt = gogo->backend()->named_type("__go_channel", bt,
                                       Linemap::predeclared_location());
      backend_channel_type = gogo->backend()->pointer_type(bt);
    }
  return backend_channel_type;
}

// Build a type descriptor for a channel type.

Type*
Channel_type::make_chan_type_descriptor_type()
{
  static Type* ret;
  if (ret == NULL)
    {
      Type* tdt = Type::make_type_descriptor_type();
      Type* ptdt = Type::make_type_descriptor_ptr_type();

      Type* uintptr_type = Type::lookup_integer_type("uintptr");

      Struct_type* sf =
	Type::make_builtin_struct_type(3,
				       "", tdt,
				       "elem", ptdt,
				       "dir", uintptr_type);

      ret = Type::make_builtin_named_type("ChanType", sf);
    }

  return ret;
}

// Build a type descriptor for a map type.

Expression*
Channel_type::do_type_descriptor(Gogo* gogo, Named_type* name)
{
  Location bloc = Linemap::predeclared_location();

  Type* ctdt = Channel_type::make_chan_type_descriptor_type();

  const Struct_field_list* fields = ctdt->struct_type()->fields();

  Expression_list* vals = new Expression_list();
  vals->reserve(3);

  Struct_field_list::const_iterator p = fields->begin();
  go_assert(p->is_field_name("commonType"));
  vals->push_back(this->type_descriptor_constructor(gogo,
						    RUNTIME_TYPE_KIND_CHAN,
						    name, NULL, true));

  ++p;
  go_assert(p->is_field_name("elem"));
  vals->push_back(Expression::make_type_descriptor(this->element_type_, bloc));

  ++p;
  go_assert(p->is_field_name("dir"));
  // These bits must match the ones in libgo/runtime/go-type.h.
  int val = 0;
  if (this->may_receive_)
    val |= 1;
  if (this->may_send_)
    val |= 2;
  vals->push_back(Expression::make_integer_ul(val, p->type(), bloc));

  ++p;
  go_assert(p == fields->end());

  return Expression::make_struct_composite_literal(ctdt, vals, bloc);
}

// Reflection string.

void
Channel_type::do_reflection(Gogo* gogo, std::string* ret) const
{
  if (!this->may_send_)
    ret->append("<-");
  ret->append("chan");
  if (!this->may_receive_)
    ret->append("<-");
  ret->push_back(' ');
  this->append_reflection(this->element_type_, gogo, ret);
}

// Generate GC symbol for channels.

void
Channel_type::do_gc_symbol(Gogo*, Expression_list** vals,
			   Expression** offset, int)
{
  Location bloc = Linemap::predeclared_location();
  Type* uintptr_type = Type::lookup_integer_type("uintptr");

  (*vals)->push_back(Expression::make_integer_ul(GC_CHAN_PTR, uintptr_type,
						 bloc));
  (*vals)->push_back(*offset);
 
  Type* unsafeptr_type = Type::make_pointer_type(Type::make_void_type());
  Expression* type_descriptor =
    Expression::make_type_descriptor(this, bloc);
  type_descriptor =
    Expression::make_unsafe_cast(unsafeptr_type, type_descriptor, bloc);
  (*vals)->push_back(type_descriptor);
  this->advance_gc_offset(offset);
}

// Mangled name.

void
Channel_type::do_mangled_name(Gogo* gogo, std::string* ret) const
{
  ret->push_back('C');
  this->append_mangled_name(this->element_type_, gogo, ret);
  if (this->may_send_)
    ret->push_back('s');
  if (this->may_receive_)
    ret->push_back('r');
  ret->push_back('e');
}

// Export.

void
Channel_type::do_export(Export* exp) const
{
  exp->write_c_string("chan ");
  if (this->may_send_ && !this->may_receive_)
    exp->write_c_string("-< ");
  else if (this->may_receive_ && !this->may_send_)
    exp->write_c_string("<- ");
  exp->write_type(this->element_type_);
}

// Import.

Channel_type*
Channel_type::do_import(Import* imp)
{
  imp->require_c_string("chan ");

  bool may_send;
  bool may_receive;
  if (imp->match_c_string("-< "))
    {
      imp->advance(3);
      may_send = true;
      may_receive = false;
    }
  else if (imp->match_c_string("<- "))
    {
      imp->advance(3);
      may_receive = true;
      may_send = false;
    }
  else
    {
      may_send = true;
      may_receive = true;
    }

  Type* element_type = imp->read_type();

  return Type::make_channel_type(may_send, may_receive, element_type);
}

// Make a new channel type.

Channel_type*
Type::make_channel_type(bool send, bool receive, Type* element_type)
{
  return new Channel_type(send, receive, element_type);
}

// Class Interface_type.

// Return the list of methods.

const Typed_identifier_list*
Interface_type::methods() const
{
  go_assert(this->methods_are_finalized_ || saw_errors());
  return this->all_methods_;
}

// Return the number of methods.

size_t
Interface_type::method_count() const
{
  go_assert(this->methods_are_finalized_ || saw_errors());
  return this->all_methods_ == NULL ? 0 : this->all_methods_->size();
}

// Traversal.

int
Interface_type::do_traverse(Traverse* traverse)
{
  Typed_identifier_list* methods = (this->methods_are_finalized_
				    ? this->all_methods_
				    : this->parse_methods_);
  if (methods == NULL)
    return TRAVERSE_CONTINUE;
  return methods->traverse(traverse);
}

// Finalize the methods.  This handles interface inheritance.

void
Interface_type::finalize_methods()
{
  if (this->methods_are_finalized_)
    return;
  this->methods_are_finalized_ = true;
  if (this->parse_methods_ == NULL)
    return;

  this->all_methods_ = new Typed_identifier_list();
  this->all_methods_->reserve(this->parse_methods_->size());
  Typed_identifier_list inherit;
  for (Typed_identifier_list::const_iterator pm =
	 this->parse_methods_->begin();
       pm != this->parse_methods_->end();
       ++pm)
    {
      const Typed_identifier* p = &*pm;
      if (p->name().empty())
	inherit.push_back(*p);
      else if (this->find_method(p->name()) == NULL)
	this->all_methods_->push_back(*p);
      else
	error_at(p->location(), "duplicate method %qs",
		 Gogo::message_name(p->name()).c_str());
    }

  std::vector<Named_type*> seen;
  seen.reserve(inherit.size());
  bool issued_recursive_error = false;
  while (!inherit.empty())
    {
      Type* t = inherit.back().type();
      Location tl = inherit.back().location();
      inherit.pop_back();

      Interface_type* it = t->interface_type();
      if (it == NULL)
	{
	  if (!t->is_error())
	    error_at(tl, "interface contains embedded non-interface");
	  continue;
	}
      if (it == this)
	{
	  if (!issued_recursive_error)
	    {
	      error_at(tl, "invalid recursive interface");
	      issued_recursive_error = true;
	    }
	  continue;
	}

      Named_type* nt = t->named_type();
      if (nt != NULL && it->parse_methods_ != NULL)
	{
	  std::vector<Named_type*>::const_iterator q;
	  for (q = seen.begin(); q != seen.end(); ++q)
	    {
	      if (*q == nt)
		{
		  error_at(tl, "inherited interface loop");
		  break;
		}
	    }
	  if (q != seen.end())
	    continue;
	  seen.push_back(nt);
	}

      const Typed_identifier_list* imethods = it->parse_methods_;
      if (imethods == NULL)
	continue;
      for (Typed_identifier_list::const_iterator q = imethods->begin();
	   q != imethods->end();
	   ++q)
	{
	  if (q->name().empty())
	    inherit.push_back(*q);
	  else if (this->find_method(q->name()) == NULL)
	    this->all_methods_->push_back(Typed_identifier(q->name(),
							   q->type(), tl));
	  else
	    error_at(tl, "inherited method %qs is ambiguous",
		     Gogo::message_name(q->name()).c_str());
	}
    }

  if (!this->all_methods_->empty())
    this->all_methods_->sort_by_name();
  else
    {
      delete this->all_methods_;
      this->all_methods_ = NULL;
    }
}

// Return the method NAME, or NULL.

const Typed_identifier*
Interface_type::find_method(const std::string& name) const
{
  go_assert(this->methods_are_finalized_);
  if (this->all_methods_ == NULL)
    return NULL;
  for (Typed_identifier_list::const_iterator p = this->all_methods_->begin();
       p != this->all_methods_->end();
       ++p)
    if (p->name() == name)
      return &*p;
  return NULL;
}

// Return the method index.

size_t
Interface_type::method_index(const std::string& name) const
{
  go_assert(this->methods_are_finalized_ && this->all_methods_ != NULL);
  size_t ret = 0;
  for (Typed_identifier_list::const_iterator p = this->all_methods_->begin();
       p != this->all_methods_->end();
       ++p, ++ret)
    if (p->name() == name)
      return ret;
  go_unreachable();
}

// Return whether NAME is an unexported method, for better error
// reporting.

bool
Interface_type::is_unexported_method(Gogo* gogo, const std::string& name) const
{
  go_assert(this->methods_are_finalized_);
  if (this->all_methods_ == NULL)
    return false;
  for (Typed_identifier_list::const_iterator p = this->all_methods_->begin();
       p != this->all_methods_->end();
       ++p)
    {
      const std::string& method_name(p->name());
      if (Gogo::is_hidden_name(method_name)
	  && name == Gogo::unpack_hidden_name(method_name)
	  && gogo->pack_hidden_name(name, false) != method_name)
	return true;
    }
  return false;
}

// Whether this type is identical with T.

bool
Interface_type::is_identical(const Interface_type* t,
			     bool errors_are_identical) const
{
  // If methods have not been finalized, then we are asking whether
  // func redeclarations are the same.  This is an error, so for
  // simplicity we say they are never the same.
  if (!this->methods_are_finalized_ || !t->methods_are_finalized_)
    return false;

  // We require the same methods with the same types.  The methods
  // have already been sorted.
  if (this->all_methods_ == NULL || t->all_methods_ == NULL)
    return this->all_methods_ == t->all_methods_;

  if (this->assume_identical(this, t) || t->assume_identical(t, this))
    return true;

  Assume_identical* hold_ai = this->assume_identical_;
  Assume_identical ai;
  ai.t1 = this;
  ai.t2 = t;
  ai.next = hold_ai;
  this->assume_identical_ = &ai;

  Typed_identifier_list::const_iterator p1 = this->all_methods_->begin();
  Typed_identifier_list::const_iterator p2;
  for (p2 = t->all_methods_->begin(); p2 != t->all_methods_->end(); ++p1, ++p2)
    {
      if (p1 == this->all_methods_->end())
	break;
      if (p1->name() != p2->name()
	  || !Type::are_identical(p1->type(), p2->type(),
				  errors_are_identical, NULL))
	break;
    }

  this->assume_identical_ = hold_ai;

  return p1 == this->all_methods_->end() && p2 == t->all_methods_->end();
}

// Return true if T1 and T2 are assumed to be identical during a type
// comparison.

bool
Interface_type::assume_identical(const Interface_type* t1,
				 const Interface_type* t2) const
{
  for (Assume_identical* p = this->assume_identical_;
       p != NULL;
       p = p->next)
    if ((p->t1 == t1 && p->t2 == t2) || (p->t1 == t2 && p->t2 == t1))
      return true;
  return false;
}

// Whether we can assign the interface type T to this type.  The types
// are known to not be identical.  An interface assignment is only
// permitted if T is known to implement all methods in THIS.
// Otherwise a type guard is required.

bool
Interface_type::is_compatible_for_assign(const Interface_type* t,
					 std::string* reason) const
{
  go_assert(this->methods_are_finalized_ && t->methods_are_finalized_);
  if (this->all_methods_ == NULL)
    return true;
  for (Typed_identifier_list::const_iterator p = this->all_methods_->begin();
       p != this->all_methods_->end();
       ++p)
    {
      const Typed_identifier* m = t->find_method(p->name());
      if (m == NULL)
	{
	  if (reason != NULL)
	    {
	      char buf[200];
	      snprintf(buf, sizeof buf,
		       _("need explicit conversion; missing method %s%s%s"),
		       open_quote, Gogo::message_name(p->name()).c_str(),
		       close_quote);
	      reason->assign(buf);
	    }
	  return false;
	}

      std::string subreason;
      if (!Type::are_identical(p->type(), m->type(), true, &subreason))
	{
	  if (reason != NULL)
	    {
	      std::string n = Gogo::message_name(p->name());
	      size_t len = 100 + n.length() + subreason.length();
	      char* buf = new char[len];
	      if (subreason.empty())
		snprintf(buf, len, _("incompatible type for method %s%s%s"),
			 open_quote, n.c_str(), close_quote);
	      else
		snprintf(buf, len,
			 _("incompatible type for method %s%s%s (%s)"),
			 open_quote, n.c_str(), close_quote,
			 subreason.c_str());
	      reason->assign(buf);
	      delete[] buf;
	    }
	  return false;
	}
    }

  return true;
}

// Hash code.

unsigned int
Interface_type::do_hash_for_method(Gogo*) const
{
  go_assert(this->methods_are_finalized_);
  unsigned int ret = 0;
  if (this->all_methods_ != NULL)
    {
      for (Typed_identifier_list::const_iterator p =
	     this->all_methods_->begin();
	   p != this->all_methods_->end();
	   ++p)
	{
	  ret = Type::hash_string(p->name(), ret);
	  // We don't use the method type in the hash, to avoid
	  // infinite recursion if an interface method uses a type
	  // which is an interface which inherits from the interface
	  // itself.
	  // type T interface { F() interface {T}}
	  ret <<= 1;
	}
    }
  return ret;
}

// Return true if T implements the interface.  If it does not, and
// REASON is not NULL, set *REASON to a useful error message.

bool
Interface_type::implements_interface(const Type* t, std::string* reason) const
{
  go_assert(this->methods_are_finalized_);
  if (this->all_methods_ == NULL)
    return true;

  bool is_pointer = false;
  const Named_type* nt = t->named_type();
  const Struct_type* st = t->struct_type();
  // If we start with a named type, we don't dereference it to find
  // methods.
  if (nt == NULL)
    {
      const Type* pt = t->points_to();
      if (pt != NULL)
	{
	  // If T is a pointer to a named type, then we need to look at
	  // the type to which it points.
	  is_pointer = true;
	  nt = pt->named_type();
	  st = pt->struct_type();
	}
    }

  // If we have a named type, get the methods from it rather than from
  // any struct type.
  if (nt != NULL)
    st = NULL;

  // Only named and struct types have methods.
  if (nt == NULL && st == NULL)
    {
      if (reason != NULL)
	{
	  if (t->points_to() != NULL
	      && t->points_to()->interface_type() != NULL)
	    reason->assign(_("pointer to interface type has no methods"));
	  else
	    reason->assign(_("type has no methods"));
	}
      return false;
    }

  if (nt != NULL ? !nt->has_any_methods() : !st->has_any_methods())
    {
      if (reason != NULL)
	{
	  if (t->points_to() != NULL
	      && t->points_to()->interface_type() != NULL)
	    reason->assign(_("pointer to interface type has no methods"));
	  else
	    reason->assign(_("type has no methods"));
	}
      return false;
    }

  for (Typed_identifier_list::const_iterator p = this->all_methods_->begin();
       p != this->all_methods_->end();
       ++p)
    {
      bool is_ambiguous = false;
      Method* m = (nt != NULL
		   ? nt->method_function(p->name(), &is_ambiguous)
		   : st->method_function(p->name(), &is_ambiguous));
      if (m == NULL)
	{
	  if (reason != NULL)
	    {
	      std::string n = Gogo::message_name(p->name());
	      size_t len = n.length() + 100;
	      char* buf = new char[len];
	      if (is_ambiguous)
		snprintf(buf, len, _("ambiguous method %s%s%s"),
			 open_quote, n.c_str(), close_quote);
	      else
		snprintf(buf, len, _("missing method %s%s%s"),
			 open_quote, n.c_str(), close_quote);
	      reason->assign(buf);
	      delete[] buf;
	    }
	  return false;
	}

      Function_type *p_fn_type = p->type()->function_type();
      Function_type* m_fn_type = m->type()->function_type();
      go_assert(p_fn_type != NULL && m_fn_type != NULL);
      std::string subreason;
      if (!p_fn_type->is_identical(m_fn_type, true, true, &subreason))
	{
	  if (reason != NULL)
	    {
	      std::string n = Gogo::message_name(p->name());
	      size_t len = 100 + n.length() + subreason.length();
	      char* buf = new char[len];
	      if (subreason.empty())
		snprintf(buf, len, _("incompatible type for method %s%s%s"),
			 open_quote, n.c_str(), close_quote);
	      else
		snprintf(buf, len,
			 _("incompatible type for method %s%s%s (%s)"),
			 open_quote, n.c_str(), close_quote,
			 subreason.c_str());
	      reason->assign(buf);
	      delete[] buf;
	    }
	  return false;
	}

      if (!is_pointer && !m->is_value_method())
	{
	  if (reason != NULL)
	    {
	      std::string n = Gogo::message_name(p->name());
	      size_t len = 100 + n.length();
	      char* buf = new char[len];
	      snprintf(buf, len,
		       _("method %s%s%s requires a pointer receiver"),
		       open_quote, n.c_str(), close_quote);
	      reason->assign(buf);
	      delete[] buf;
	    }
	  return false;
	}

      // If the magic //go:nointerface comment was used, the method
      // may not be used to implement interfaces.
      if (m->nointerface())
	{
	  if (reason != NULL)
	    {
	      std::string n = Gogo::message_name(p->name());
	      size_t len = 100 + n.length();
	      char* buf = new char[len];
	      snprintf(buf, len,
		       _("method %s%s%s is marked go:nointerface"),
		       open_quote, n.c_str(), close_quote);
	      reason->assign(buf);
	      delete[] buf;
	    }
	  return false;
	}
    }

  return true;
}

// Return the backend representation of the empty interface type.  We
// use the same struct for all empty interfaces.

Btype*
Interface_type::get_backend_empty_interface_type(Gogo* gogo)
{
  static Btype* empty_interface_type;
  if (empty_interface_type == NULL)
    {
      std::vector<Backend::Btyped_identifier> bfields(2);

      Location bloc = Linemap::predeclared_location();

      Type* pdt = Type::make_type_descriptor_ptr_type();
      bfields[0].name = "__type_descriptor";
      bfields[0].btype = pdt->get_backend(gogo);
      bfields[0].location = bloc;

      Type* vt = Type::make_pointer_type(Type::make_void_type());
      bfields[1].name = "__object";
      bfields[1].btype = vt->get_backend(gogo);
      bfields[1].location = bloc;

      empty_interface_type = gogo->backend()->struct_type(bfields);
    }
  return empty_interface_type;
}

// Return a pointer to the backend representation of the method table.

Btype*
Interface_type::get_backend_methods(Gogo* gogo)
{
  if (this->bmethods_ != NULL && !this->bmethods_is_placeholder_)
    return this->bmethods_;

  Location loc = this->location();

  std::vector<Backend::Btyped_identifier>
    mfields(this->all_methods_->size() + 1);

  Type* pdt = Type::make_type_descriptor_ptr_type();
  mfields[0].name = "__type_descriptor";
  mfields[0].btype = pdt->get_backend(gogo);
  mfields[0].location = loc;

  std::string last_name = "";
  size_t i = 1;
  for (Typed_identifier_list::const_iterator p = this->all_methods_->begin();
       p != this->all_methods_->end();
       ++p, ++i)
    {
      // The type of the method in Go only includes the parameters.
      // The actual method also has a receiver, which is always a
      // pointer.  We need to add that pointer type here in order to
      // generate the correct type for the backend.
      Function_type* ft = p->type()->function_type();
      go_assert(ft->receiver() == NULL);

      const Typed_identifier_list* params = ft->parameters();
      Typed_identifier_list* mparams = new Typed_identifier_list();
      if (params != NULL)
	mparams->reserve(params->size() + 1);
      Type* vt = Type::make_pointer_type(Type::make_void_type());
      mparams->push_back(Typed_identifier("", vt, ft->location()));
      if (params != NULL)
	{
	  for (Typed_identifier_list::const_iterator pp = params->begin();
	       pp != params->end();
	       ++pp)
	    mparams->push_back(*pp);
	}

      Typed_identifier_list* mresults = (ft->results() == NULL
					 ? NULL
					 : ft->results()->copy());
      Function_type* mft = Type::make_function_type(NULL, mparams, mresults,
						    ft->location());

      mfields[i].name = Gogo::unpack_hidden_name(p->name());
      mfields[i].btype = mft->get_backend_fntype(gogo);
      mfields[i].location = loc;

      // Sanity check: the names should be sorted.
      go_assert(p->name() > last_name);
      last_name = p->name();
    }

  Btype* st = gogo->backend()->struct_type(mfields);
  Btype* ret = gogo->backend()->pointer_type(st);

  if (this->bmethods_ != NULL && this->bmethods_is_placeholder_)
    gogo->backend()->set_placeholder_pointer_type(this->bmethods_, ret);
  this->bmethods_ = ret;
  this->bmethods_is_placeholder_ = false;
  return ret;
}

// Return a placeholder for the pointer to the backend methods table.

Btype*
Interface_type::get_backend_methods_placeholder(Gogo* gogo)
{
  if (this->bmethods_ == NULL)
    {
      Location loc = this->location();
      this->bmethods_ = gogo->backend()->placeholder_pointer_type("", loc,
								  false);
      this->bmethods_is_placeholder_ = true;
    }
  return this->bmethods_;
}

// Return the fields of a non-empty interface type.  This is not
// declared in types.h so that types.h doesn't have to #include
// backend.h.

static void
get_backend_interface_fields(Gogo* gogo, Interface_type* type,
			     bool use_placeholder,
			     std::vector<Backend::Btyped_identifier>* bfields)
{
  Location loc = type->location();

  bfields->resize(2);

  (*bfields)[0].name = "__methods";
  (*bfields)[0].btype = (use_placeholder
			 ? type->get_backend_methods_placeholder(gogo)
			 : type->get_backend_methods(gogo));
  (*bfields)[0].location = loc;

  Type* vt = Type::make_pointer_type(Type::make_void_type());
  (*bfields)[1].name = "__object";
  (*bfields)[1].btype = vt->get_backend(gogo);
  (*bfields)[1].location = Linemap::predeclared_location();
}

// Return the backend representation for an interface type.  An interface is a
// pointer to a struct.  The struct has three fields.  The first field is a
// pointer to the type descriptor for the dynamic type of the object.
// The second field is a pointer to a table of methods for the
// interface to be used with the object.  The third field is the value
// of the object itself.

Btype*
Interface_type::do_get_backend(Gogo* gogo)
{
  if (this->is_empty())
    return Interface_type::get_backend_empty_interface_type(gogo);
  else
    {
      if (this->interface_btype_ != NULL)
	return this->interface_btype_;
      this->interface_btype_ =
	gogo->backend()->placeholder_struct_type("", this->location_);
      std::vector<Backend::Btyped_identifier> bfields;
      get_backend_interface_fields(gogo, this, false, &bfields);
      if (!gogo->backend()->set_placeholder_struct_type(this->interface_btype_,
							bfields))
	this->interface_btype_ = gogo->backend()->error_type();
      return this->interface_btype_;
    }
}

// Finish the backend representation of the methods.

void
Interface_type::finish_backend_methods(Gogo* gogo)
{
  if (!this->is_empty())
    {
      const Typed_identifier_list* methods = this->methods();
      if (methods != NULL)
	{
	  for (Typed_identifier_list::const_iterator p = methods->begin();
	       p != methods->end();
	       ++p)
	    p->type()->get_backend(gogo);
	}

      // Getting the backend methods now will set the placeholder
      // pointer.
      this->get_backend_methods(gogo);
    }
}

// The type of an interface type descriptor.

Type*
Interface_type::make_interface_type_descriptor_type()
{
  static Type* ret;
  if (ret == NULL)
    {
      Type* tdt = Type::make_type_descriptor_type();
      Type* ptdt = Type::make_type_descriptor_ptr_type();

      Type* string_type = Type::lookup_string_type();
      Type* pointer_string_type = Type::make_pointer_type(string_type);

      Struct_type* sm =
	Type::make_builtin_struct_type(3,
				       "name", pointer_string_type,
				       "pkgPath", pointer_string_type,
				       "typ", ptdt);

      Type* nsm = Type::make_builtin_named_type("imethod", sm);

      Type* slice_nsm = Type::make_array_type(nsm, NULL);

      Struct_type* s = Type::make_builtin_struct_type(2,
						      "", tdt,
						      "methods", slice_nsm);

      ret = Type::make_builtin_named_type("InterfaceType", s);
    }

  return ret;
}

// Build a type descriptor for an interface type.

Expression*
Interface_type::do_type_descriptor(Gogo* gogo, Named_type* name)
{
  Location bloc = Linemap::predeclared_location();

  Type* itdt = Interface_type::make_interface_type_descriptor_type();

  const Struct_field_list* ifields = itdt->struct_type()->fields();

  Expression_list* ivals = new Expression_list();
  ivals->reserve(2);

  Struct_field_list::const_iterator pif = ifields->begin();
  go_assert(pif->is_field_name("commonType"));
  const int rt = RUNTIME_TYPE_KIND_INTERFACE;
  ivals->push_back(this->type_descriptor_constructor(gogo, rt, name, NULL,
						     true));

  ++pif;
  go_assert(pif->is_field_name("methods"));

  Expression_list* methods = new Expression_list();
  if (this->all_methods_ != NULL)
    {
      Type* elemtype = pif->type()->array_type()->element_type();

      methods->reserve(this->all_methods_->size());
      for (Typed_identifier_list::const_iterator pm =
	     this->all_methods_->begin();
	   pm != this->all_methods_->end();
	   ++pm)
	{
	  const Struct_field_list* mfields = elemtype->struct_type()->fields();

	  Expression_list* mvals = new Expression_list();
	  mvals->reserve(3);

	  Struct_field_list::const_iterator pmf = mfields->begin();
	  go_assert(pmf->is_field_name("name"));
	  std::string s = Gogo::unpack_hidden_name(pm->name());
	  Expression* e = Expression::make_string(s, bloc);
	  mvals->push_back(Expression::make_unary(OPERATOR_AND, e, bloc));

	  ++pmf;
	  go_assert(pmf->is_field_name("pkgPath"));
	  if (!Gogo::is_hidden_name(pm->name()))
	    mvals->push_back(Expression::make_nil(bloc));
	  else
	    {
	      s = Gogo::hidden_name_pkgpath(pm->name());
	      e = Expression::make_string(s, bloc);
	      mvals->push_back(Expression::make_unary(OPERATOR_AND, e, bloc));
	    }

	  ++pmf;
	  go_assert(pmf->is_field_name("typ"));
	  mvals->push_back(Expression::make_type_descriptor(pm->type(), bloc));

	  ++pmf;
	  go_assert(pmf == mfields->end());

	  e = Expression::make_struct_composite_literal(elemtype, mvals,
							bloc);
	  methods->push_back(e);
	}
    }

  ivals->push_back(Expression::make_slice_composite_literal(pif->type(),
							    methods, bloc));

  ++pif;
  go_assert(pif == ifields->end());

  return Expression::make_struct_composite_literal(itdt, ivals, bloc);
}

// Reflection string.

void
Interface_type::do_reflection(Gogo* gogo, std::string* ret) const
{
  ret->append("interface {");
  const Typed_identifier_list* methods = this->parse_methods_;
  if (methods != NULL)
    {
      ret->push_back(' ');
      for (Typed_identifier_list::const_iterator p = methods->begin();
	   p != methods->end();
	   ++p)
	{
	  if (p != methods->begin())
	    ret->append("; ");
	  if (p->name().empty())
	    this->append_reflection(p->type(), gogo, ret);
	  else
	    {
	      if (!Gogo::is_hidden_name(p->name()))
		ret->append(p->name());
	      else if (gogo->pkgpath_from_option())
		ret->append(p->name().substr(1));
	      else
		{
		  // If no -fgo-pkgpath option, backward compatibility
		  // for how this used to work before -fgo-pkgpath was
		  // introduced.
		  std::string pkgpath = Gogo::hidden_name_pkgpath(p->name());
		  ret->append(pkgpath.substr(pkgpath.find('.') + 1));
		  ret->push_back('.');
		  ret->append(Gogo::unpack_hidden_name(p->name()));
		}
	      std::string sub = p->type()->reflection(gogo);
	      go_assert(sub.compare(0, 4, "func") == 0);
	      sub = sub.substr(4);
	      ret->append(sub);
	    }
	}
      ret->push_back(' ');
    }
  ret->append("}");
}

// Generate GC symbol for interface types.

void
Interface_type::do_gc_symbol(Gogo*, Expression_list** vals,
			     Expression** offset, int)
{
  Location bloc = Linemap::predeclared_location();
  Type* uintptr_type = Type::lookup_integer_type("uintptr");

  unsigned long opval = this->is_empty() ? GC_EFACE : GC_IFACE;
  (*vals)->push_back(Expression::make_integer_ul(opval, uintptr_type, bloc));
  (*vals)->push_back(*offset);
  this->advance_gc_offset(offset);
}

// Mangled name.

void
Interface_type::do_mangled_name(Gogo* gogo, std::string* ret) const
{
  go_assert(this->methods_are_finalized_);

  ret->push_back('I');

  const Typed_identifier_list* methods = this->all_methods_;
  if (methods != NULL && !this->seen_)
    {
      this->seen_ = true;
      for (Typed_identifier_list::const_iterator p = methods->begin();
	   p != methods->end();
	   ++p)
	{
	  if (!p->name().empty())
	    {
	      std::string n;
	      if (!Gogo::is_hidden_name(p->name()))
		n = p->name();
	      else
		{
		  n = ".";
		  std::string pkgpath = Gogo::hidden_name_pkgpath(p->name());
		  n.append(Gogo::pkgpath_for_symbol(pkgpath));
		  n.append(1, '.');
		  n.append(Gogo::unpack_hidden_name(p->name()));
		}
	      char buf[20];
	      snprintf(buf, sizeof buf, "%u_",
		       static_cast<unsigned int>(n.length()));
	      ret->append(buf);
	      ret->append(n);
	    }
	  this->append_mangled_name(p->type(), gogo, ret);
	}
      this->seen_ = false;
    }

  ret->push_back('e');
}

// Export.

void
Interface_type::do_export(Export* exp) const
{
  exp->write_c_string("interface { ");

  const Typed_identifier_list* methods = this->parse_methods_;
  if (methods != NULL)
    {
      for (Typed_identifier_list::const_iterator pm = methods->begin();
	   pm != methods->end();
	   ++pm)
	{
	  if (pm->name().empty())
	    {
	      exp->write_c_string("? ");
	      exp->write_type(pm->type());
	    }
	  else
	    {
	      exp->write_string(pm->name());
	      exp->write_c_string(" (");

	      const Function_type* fntype = pm->type()->function_type();

	      bool first = true;
	      const Typed_identifier_list* parameters = fntype->parameters();
	      if (parameters != NULL)
		{
		  bool is_varargs = fntype->is_varargs();
		  for (Typed_identifier_list::const_iterator pp =
			 parameters->begin();
		       pp != parameters->end();
		       ++pp)
		    {
		      if (first)
			first = false;
		      else
			exp->write_c_string(", ");
		      exp->write_name(pp->name());
		      exp->write_c_string(" ");
		      if (!is_varargs || pp + 1 != parameters->end())
			exp->write_type(pp->type());
		      else
			{
			  exp->write_c_string("...");
			  Type *pptype = pp->type();
			  exp->write_type(pptype->array_type()->element_type());
			}
		    }
		}

	      exp->write_c_string(")");

	      const Typed_identifier_list* results = fntype->results();
	      if (results != NULL)
		{
		  exp->write_c_string(" ");
		  if (results->size() == 1 && results->begin()->name().empty())
		    exp->write_type(results->begin()->type());
		  else
		    {
		      first = true;
		      exp->write_c_string("(");
		      for (Typed_identifier_list::const_iterator p =
			     results->begin();
			   p != results->end();
			   ++p)
			{
			  if (first)
			    first = false;
			  else
			    exp->write_c_string(", ");
			  exp->write_name(p->name());
			  exp->write_c_string(" ");
			  exp->write_type(p->type());
			}
		      exp->write_c_string(")");
		    }
		}
	    }

	  exp->write_c_string("; ");
	}
    }

  exp->write_c_string("}");
}

// Import an interface type.

Interface_type*
Interface_type::do_import(Import* imp)
{
  imp->require_c_string("interface { ");

  Typed_identifier_list* methods = new Typed_identifier_list;
  while (imp->peek_char() != '}')
    {
      std::string name = imp->read_identifier();

      if (name == "?")
	{
	  imp->require_c_string(" ");
	  Type* t = imp->read_type();
	  methods->push_back(Typed_identifier("", t, imp->location()));
	  imp->require_c_string("; ");
	  continue;
	}

      imp->require_c_string(" (");

      Typed_identifier_list* parameters;
      bool is_varargs = false;
      if (imp->peek_char() == ')')
	parameters = NULL;
      else
	{
	  parameters = new Typed_identifier_list;
	  while (true)
	    {
	      std::string name = imp->read_name();
	      imp->require_c_string(" ");

	      if (imp->match_c_string("..."))
		{
		  imp->advance(3);
		  is_varargs = true;
		}

	      Type* ptype = imp->read_type();
	      if (is_varargs)
		ptype = Type::make_array_type(ptype, NULL);
	      parameters->push_back(Typed_identifier(name, ptype,
						     imp->location()));
	      if (imp->peek_char() != ',')
		break;
	      go_assert(!is_varargs);
	      imp->require_c_string(", ");
	    }
	}
      imp->require_c_string(")");

      Typed_identifier_list* results;
      if (imp->peek_char() != ' ')
	results = NULL;
      else
	{
	  results = new Typed_identifier_list;
	  imp->advance(1);
	  if (imp->peek_char() != '(')
	    {
	      Type* rtype = imp->read_type();
	      results->push_back(Typed_identifier("", rtype, imp->location()));
	    }
	  else
	    {
	      imp->advance(1);
	      while (true)
		{
		  std::string name = imp->read_name();
		  imp->require_c_string(" ");
		  Type* rtype = imp->read_type();
		  results->push_back(Typed_identifier(name, rtype,
						      imp->location()));
		  if (imp->peek_char() != ',')
		    break;
		  imp->require_c_string(", ");
		}
	      imp->require_c_string(")");
	    }
	}

      Function_type* fntype = Type::make_function_type(NULL, parameters,
						       results,
						       imp->location());
      if (is_varargs)
	fntype->set_is_varargs();
      methods->push_back(Typed_identifier(name, fntype, imp->location()));

      imp->require_c_string("; ");
    }

  imp->require_c_string("}");

  if (methods->empty())
    {
      delete methods;
      methods = NULL;
    }

  return Type::make_interface_type(methods, imp->location());
}

// Make an interface type.

Interface_type*
Type::make_interface_type(Typed_identifier_list* methods,
			  Location location)
{
  return new Interface_type(methods, location);
}

// Make an empty interface type.

Interface_type*
Type::make_empty_interface_type(Location location)
{
  Interface_type* ret = new Interface_type(NULL, location);
  ret->finalize_methods();
  return ret;
}

// Class Method.

// Bind a method to an object.

Expression*
Method::bind_method(Expression* expr, Location location) const
{
  if (this->stub_ == NULL)
    {
      // When there is no stub object, the binding is determined by
      // the child class.
      return this->do_bind_method(expr, location);
    }
  return Expression::make_bound_method(expr, this, this->stub_, location);
}

// Return the named object associated with a method.  This may only be
// called after methods are finalized.

Named_object*
Method::named_object() const
{
  if (this->stub_ != NULL)
    return this->stub_;
  return this->do_named_object();
}

// Class Named_method.

// The type of the method.

Function_type*
Named_method::do_type() const
{
  if (this->named_object_->is_function())
    return this->named_object_->func_value()->type();
  else if (this->named_object_->is_function_declaration())
    return this->named_object_->func_declaration_value()->type();
  else
    go_unreachable();
}

// Return the location of the method receiver.

Location
Named_method::do_receiver_location() const
{
  return this->do_type()->receiver()->location();
}

// Bind a method to an object.

Expression*
Named_method::do_bind_method(Expression* expr, Location location) const
{
  Named_object* no = this->named_object_;
  Bound_method_expression* bme = Expression::make_bound_method(expr, this,
							       no, location);
  // If this is not a local method, and it does not use a stub, then
  // the real method expects a different type.  We need to cast the
  // first argument.
  if (this->depth() > 0 && !this->needs_stub_method())
    {
      Function_type* ftype = this->do_type();
      go_assert(ftype->is_method());
      Type* frtype = ftype->receiver()->type();
      bme->set_first_argument_type(frtype);
    }
  return bme;
}

// Return whether this method should not participate in interfaces.

bool
Named_method::do_nointerface() const
{
  Named_object* no = this->named_object_;
  return no->is_function() && no->func_value()->nointerface();
}

// Class Interface_method.

// Bind a method to an object.

Expression*
Interface_method::do_bind_method(Expression* expr,
				 Location location) const
{
  return Expression::make_interface_field_reference(expr, this->name_,
						    location);
}

// Class Methods.

// Insert a new method.  Return true if it was inserted, false
// otherwise.

bool
Methods::insert(const std::string& name, Method* m)
{
  std::pair<Method_map::iterator, bool> ins =
    this->methods_.insert(std::make_pair(name, m));
  if (ins.second)
    return true;
  else
    {
      Method* old_method = ins.first->second;
      if (m->depth() < old_method->depth())
	{
	  delete old_method;
	  ins.first->second = m;
	  return true;
	}
      else
	{
	  if (m->depth() == old_method->depth())
	    old_method->set_is_ambiguous();
	  return false;
	}
    }
}

// Return the number of unambiguous methods.

size_t
Methods::count() const
{
  size_t ret = 0;
  for (Method_map::const_iterator p = this->methods_.begin();
       p != this->methods_.end();
       ++p)
    if (!p->second->is_ambiguous())
      ++ret;
  return ret;
}

// Class Named_type.

// Return the name of the type.

const std::string&
Named_type::name() const
{
  return this->named_object_->name();
}

// Return the name of the type to use in an error message.

std::string
Named_type::message_name() const
{
  return this->named_object_->message_name();
}

// Whether this is an alias.  There are currently only two aliases so
// we just recognize them by name.

bool
Named_type::is_alias() const
{
  if (!this->is_builtin())
    return false;
  const std::string& name(this->name());
  return name == "byte" || name == "rune";
}

// Return the base type for this type.  We have to be careful about
// circular type definitions, which are invalid but may be seen here.

Type*
Named_type::named_base()
{
  if (this->seen_)
    return this;
  this->seen_ = true;
  Type* ret = this->type_->base();
  this->seen_ = false;
  return ret;
}

const Type*
Named_type::named_base() const
{
  if (this->seen_)
    return this;
  this->seen_ = true;
  const Type* ret = this->type_->base();
  this->seen_ = false;
  return ret;
}

// Return whether this is an error type.  We have to be careful about
// circular type definitions, which are invalid but may be seen here.

bool
Named_type::is_named_error_type() const
{
  if (this->seen_)
    return false;
  this->seen_ = true;
  bool ret = this->type_->is_error_type();
  this->seen_ = false;
  return ret;
}

// Whether this type is comparable.  We have to be careful about
// circular type definitions.

bool
Named_type::named_type_is_comparable(std::string* reason) const
{
  if (this->seen_)
    return false;
  this->seen_ = true;
  bool ret = Type::are_compatible_for_comparison(true, this->type_,
						 this->type_, reason);
  this->seen_ = false;
  return ret;
}

// Add a method to this type.

Named_object*
Named_type::add_method(const std::string& name, Function* function)
{
  if (this->local_methods_ == NULL)
    this->local_methods_ = new Bindings(NULL);
  return this->local_methods_->add_function(name, NULL, function);
}

// Add a method declaration to this type.

Named_object*
Named_type::add_method_declaration(const std::string& name, Package* package,
				   Function_type* type,
				   Location location)
{
  if (this->local_methods_ == NULL)
    this->local_methods_ = new Bindings(NULL);
  return this->local_methods_->add_function_declaration(name, package, type,
							location);
}

// Add an existing method to this type.

void
Named_type::add_existing_method(Named_object* no)
{
  if (this->local_methods_ == NULL)
    this->local_methods_ = new Bindings(NULL);
  this->local_methods_->add_named_object(no);
}

// Look for a local method NAME, and returns its named object, or NULL
// if not there.

Named_object*
Named_type::find_local_method(const std::string& name) const
{
  if (this->local_methods_ == NULL)
    return NULL;
  return this->local_methods_->lookup(name);
}

// Return whether NAME is an unexported field or method, for better
// error reporting.

bool
Named_type::is_unexported_local_method(Gogo* gogo,
				       const std::string& name) const
{
  Bindings* methods = this->local_methods_;
  if (methods != NULL)
    {
      for (Bindings::const_declarations_iterator p =
	     methods->begin_declarations();
	   p != methods->end_declarations();
	   ++p)
	{
	  if (Gogo::is_hidden_name(p->first)
	      && name == Gogo::unpack_hidden_name(p->first)
	      && gogo->pack_hidden_name(name, false) != p->first)
	    return true;
	}
    }
  return false;
}

// Build the complete list of methods for this type, which means
// recursively including all methods for anonymous fields.  Create all
// stub methods.

void
Named_type::finalize_methods(Gogo* gogo)
{
  if (this->all_methods_ != NULL)
    return;

  if (this->local_methods_ != NULL
      && (this->points_to() != NULL || this->interface_type() != NULL))
    {
      const Bindings* lm = this->local_methods_;
      for (Bindings::const_declarations_iterator p = lm->begin_declarations();
	   p != lm->end_declarations();
	   ++p)
	error_at(p->second->location(),
		 "invalid pointer or interface receiver type");
      delete this->local_methods_;
      this->local_methods_ = NULL;
      return;
    }

  Type::finalize_methods(gogo, this, this->location_, &this->all_methods_);
}

// Return the method NAME, or NULL if there isn't one or if it is
// ambiguous.  Set *IS_AMBIGUOUS if the method exists but is
// ambiguous.

Method*
Named_type::method_function(const std::string& name, bool* is_ambiguous) const
{
  return Type::method_function(this->all_methods_, name, is_ambiguous);
}

// Return a pointer to the interface method table for this type for
// the interface INTERFACE.  IS_POINTER is true if this is for a
// pointer to THIS.

Expression*
Named_type::interface_method_table(Interface_type* interface, bool is_pointer)
{
  return Type::interface_method_table(this, interface, is_pointer,
                                      &this->interface_method_tables_,
                                      &this->pointer_interface_method_tables_);
}

// Look for a use of a complete type within another type.  This is
// used to check that we don't try to use a type within itself.

class Find_type_use : public Traverse
{
 public:
  Find_type_use(Named_type* find_type)
    : Traverse(traverse_types),
      find_type_(find_type), found_(false)
  { }

  // Whether we found the type.
  bool
  found() const
  { return this->found_; }

 protected:
  int
  type(Type*);

 private:
  // The type we are looking for.
  Named_type* find_type_;
  // Whether we found the type.
  bool found_;
};

// Check for FIND_TYPE in TYPE.

int
Find_type_use::type(Type* type)
{
  if (type->named_type() != NULL && this->find_type_ == type->named_type())
    {
      this->found_ = true;
      return TRAVERSE_EXIT;
    }

  // It's OK if we see a reference to the type in any type which is
  // essentially a pointer: a pointer, a slice, a function, a map, or
  // a channel.
  if (type->points_to() != NULL
      || type->is_slice_type()
      || type->function_type() != NULL
      || type->map_type() != NULL
      || type->channel_type() != NULL)
    return TRAVERSE_SKIP_COMPONENTS;

  // For an interface, a reference to the type in a method type should
  // be ignored, but we have to consider direct inheritance.  When
  // this is called, there may be cases of direct inheritance
  // represented as a method with no name.
  if (type->interface_type() != NULL)
    {
      const Typed_identifier_list* methods = type->interface_type()->methods();
      if (methods != NULL)
	{
	  for (Typed_identifier_list::const_iterator p = methods->begin();
	       p != methods->end();
	       ++p)
	    {
	      if (p->name().empty())
		{
		  if (Type::traverse(p->type(), this) == TRAVERSE_EXIT)
		    return TRAVERSE_EXIT;
		}
	    }
	}
      return TRAVERSE_SKIP_COMPONENTS;
    }

  // Otherwise, FIND_TYPE_ depends on TYPE, in the sense that we need
  // to convert TYPE to the backend representation before we convert
  // FIND_TYPE_.
  if (type->named_type() != NULL)
    {
      switch (type->base()->classification())
	{
	case Type::TYPE_ERROR:
	case Type::TYPE_BOOLEAN:
	case Type::TYPE_INTEGER:
	case Type::TYPE_FLOAT:
	case Type::TYPE_COMPLEX:
	case Type::TYPE_STRING:
	case Type::TYPE_NIL:
	  break;

	case Type::TYPE_ARRAY:
	case Type::TYPE_STRUCT:
	  this->find_type_->add_dependency(type->named_type());
	  break;

	case Type::TYPE_NAMED:
	case Type::TYPE_FORWARD:
	  go_assert(saw_errors());
	  break;

	case Type::TYPE_VOID:
	case Type::TYPE_SINK:
	case Type::TYPE_FUNCTION:
	case Type::TYPE_POINTER:
	case Type::TYPE_CALL_MULTIPLE_RESULT:
	case Type::TYPE_MAP:
	case Type::TYPE_CHANNEL:
	case Type::TYPE_INTERFACE:
	default:
	  go_unreachable();
	}
    }

  return TRAVERSE_CONTINUE;
}

// Verify that a named type does not refer to itself.

bool
Named_type::do_verify()
{
  if (this->is_verified_)
    return true;
  this->is_verified_ = true;

  Find_type_use find(this);
  Type::traverse(this->type_, &find);
  if (find.found())
    {
      error_at(this->location_, "invalid recursive type %qs",
	       this->message_name().c_str());
      this->is_error_ = true;
      return false;
    }

  // Check whether any of the local methods overloads an existing
  // struct field or interface method.  We don't need to check the
  // list of methods against itself: that is handled by the Bindings
  // code.
  if (this->local_methods_ != NULL)
    {
      Struct_type* st = this->type_->struct_type();
      if (st != NULL)
	{
	  for (Bindings::const_declarations_iterator p =
		 this->local_methods_->begin_declarations();
	       p != this->local_methods_->end_declarations();
	       ++p)
	    {
	      const std::string& name(p->first);
	      if (st != NULL && st->find_local_field(name, NULL) != NULL)
		{
		  error_at(p->second->location(),
			   "method %qs redeclares struct field name",
			   Gogo::message_name(name).c_str());
		}
	    }
	}
    }

  return true;
}

// Return whether this type is or contains a pointer.

bool
Named_type::do_has_pointer() const
{
  if (this->seen_)
    return false;
  this->seen_ = true;
  bool ret = this->type_->has_pointer();
  this->seen_ = false;
  return ret;
}

// Return whether comparisons for this type can use the identity
// function.

bool
Named_type::do_compare_is_identity(Gogo* gogo)
{
  // We don't use this->seen_ here because compare_is_identity may
  // call base() later, and that will mess up if seen_ is set here.
  if (this->seen_in_compare_is_identity_)
    return false;
  this->seen_in_compare_is_identity_ = true;
  bool ret = this->type_->compare_is_identity(gogo);
  this->seen_in_compare_is_identity_ = false;
  return ret;
}

// Return a hash code.  This is used for method lookup.  We simply
// hash on the name itself.

unsigned int
Named_type::do_hash_for_method(Gogo* gogo) const
{
  if (this->is_alias())
    return this->type_->named_type()->do_hash_for_method(gogo);

  const std::string& name(this->named_object()->name());
  unsigned int ret = Type::hash_string(name, 0);

  // GOGO will be NULL here when called from Type_hash_identical.
  // That is OK because that is only used for internal hash tables
  // where we are going to be comparing named types for equality.  In
  // other cases, which are cases where the runtime is going to
  // compare hash codes to see if the types are the same, we need to
  // include the pkgpath in the hash.
  if (gogo != NULL && !Gogo::is_hidden_name(name) && !this->is_builtin())
    {
      const Package* package = this->named_object()->package();
      if (package == NULL)
	ret = Type::hash_string(gogo->pkgpath(), ret);
      else
	ret = Type::hash_string(package->pkgpath(), ret);
    }

  return ret;
}

// Convert a named type to the backend representation.  In order to
// get dependencies right, we fill in a dummy structure for this type,
// then convert all the dependencies, then complete this type.  When
// this function is complete, the size of the type is known.

void
Named_type::convert(Gogo* gogo)
{
  if (this->is_error_ || this->is_converted_)
    return;

  this->create_placeholder(gogo);

  // If we are called to turn unsafe.Sizeof into a constant, we may
  // not have verified the type yet.  We have to make sure it is
  // verified, since that sets the list of dependencies.
  this->verify();

  // Convert all the dependencies.  If they refer indirectly back to
  // this type, they will pick up the intermediate representation we just
  // created.
  for (std::vector<Named_type*>::const_iterator p = this->dependencies_.begin();
       p != this->dependencies_.end();
       ++p)
    (*p)->convert(gogo);

  // Complete this type.
  Btype* bt = this->named_btype_;
  Type* base = this->type_->base();
  switch (base->classification())
    {
    case TYPE_VOID:
    case TYPE_BOOLEAN:
    case TYPE_INTEGER:
    case TYPE_FLOAT:
    case TYPE_COMPLEX:
    case TYPE_STRING:
    case TYPE_NIL:
      break;

    case TYPE_MAP:
    case TYPE_CHANNEL:
      break;

    case TYPE_FUNCTION:
    case TYPE_POINTER:
      // The size of these types is already correct.  We don't worry
      // about filling them in until later, when we also track
      // circular references.
      break;

    case TYPE_STRUCT:
      {
	std::vector<Backend::Btyped_identifier> bfields;
	get_backend_struct_fields(gogo, base->struct_type()->fields(),
				  true, &bfields);
	if (!gogo->backend()->set_placeholder_struct_type(bt, bfields))
	  bt = gogo->backend()->error_type();
      }
      break;

    case TYPE_ARRAY:
      // Slice types were completed in create_placeholder.
      if (!base->is_slice_type())
	{
	  Btype* bet = base->array_type()->get_backend_element(gogo, true);
	  Bexpression* blen = base->array_type()->get_backend_length(gogo);
	  if (!gogo->backend()->set_placeholder_array_type(bt, bet, blen))
	    bt = gogo->backend()->error_type();
	}
      break;

    case TYPE_INTERFACE:
      // Interface types were completed in create_placeholder.
      break;

    case TYPE_ERROR:
      return;

    default:
    case TYPE_SINK:
    case TYPE_CALL_MULTIPLE_RESULT:
    case TYPE_NAMED:
    case TYPE_FORWARD:
      go_unreachable();
    }

  this->named_btype_ = bt;
  this->is_converted_ = true;
  this->is_placeholder_ = false;
}

// Create the placeholder for a named type.  This is the first step in
// converting to the backend representation.

void
Named_type::create_placeholder(Gogo* gogo)
{
  if (this->is_error_)
    this->named_btype_ = gogo->backend()->error_type();

  if (this->named_btype_ != NULL)
    return;

  // Create the structure for this type.  Note that because we call
  // base() here, we don't attempt to represent a named type defined
  // as another named type.  Instead both named types will point to
  // different base representations.
  Type* base = this->type_->base();
  Btype* bt;
  bool set_name = true;
  switch (base->classification())
    {
    case TYPE_ERROR:
      this->is_error_ = true;
      this->named_btype_ = gogo->backend()->error_type();
      return;

    case TYPE_VOID:
    case TYPE_BOOLEAN:
    case TYPE_INTEGER:
    case TYPE_FLOAT:
    case TYPE_COMPLEX:
    case TYPE_STRING:
    case TYPE_NIL:
      // These are simple basic types, we can just create them
      // directly.
      bt = Type::get_named_base_btype(gogo, base);
      break;

    case TYPE_MAP:
    case TYPE_CHANNEL:
      // All maps and channels have the same backend representation.
      bt = Type::get_named_base_btype(gogo, base);
      break;

    case TYPE_FUNCTION:
    case TYPE_POINTER:
      {
	bool for_function = base->classification() == TYPE_FUNCTION;
	bt = gogo->backend()->placeholder_pointer_type(this->name(),
						       this->location_,
						       for_function);
	set_name = false;
      }
      break;

    case TYPE_STRUCT:
      bt = gogo->backend()->placeholder_struct_type(this->name(),
						    this->location_);
      this->is_placeholder_ = true;
      set_name = false;
      break;

    case TYPE_ARRAY:
      if (base->is_slice_type())
	bt = gogo->backend()->placeholder_struct_type(this->name(),
						      this->location_);
      else
	{
	  bt = gogo->backend()->placeholder_array_type(this->name(),
						       this->location_);
	  this->is_placeholder_ = true;
	}
      set_name = false;
      break;

    case TYPE_INTERFACE:
      if (base->interface_type()->is_empty())
	bt = Interface_type::get_backend_empty_interface_type(gogo);
      else
	{
	  bt = gogo->backend()->placeholder_struct_type(this->name(),
							this->location_);
	  set_name = false;
	}
      break;

    default:
    case TYPE_SINK:
    case TYPE_CALL_MULTIPLE_RESULT:
    case TYPE_NAMED:
    case TYPE_FORWARD:
      go_unreachable();
    }

  if (set_name)
    bt = gogo->backend()->named_type(this->name(), bt, this->location_);

  this->named_btype_ = bt;

  if (base->is_slice_type())
    {
      // We do not record slices as dependencies of other types,
      // because we can fill them in completely here with the final
      // size.
      std::vector<Backend::Btyped_identifier> bfields;
      get_backend_slice_fields(gogo, base->array_type(), true, &bfields);
      if (!gogo->backend()->set_placeholder_struct_type(bt, bfields))
	this->named_btype_ = gogo->backend()->error_type();
    }
  else if (base->interface_type() != NULL
	   && !base->interface_type()->is_empty())
    {
      // We do not record interfaces as dependencies of other types,
      // because we can fill them in completely here with the final
      // size.
      std::vector<Backend::Btyped_identifier> bfields;
      get_backend_interface_fields(gogo, base->interface_type(), true,
				   &bfields);
      if (!gogo->backend()->set_placeholder_struct_type(bt, bfields))
	this->named_btype_ = gogo->backend()->error_type();
    }
}

// Get the backend representation for a named type.

Btype*
Named_type::do_get_backend(Gogo* gogo)
{
  if (this->is_error_)
    return gogo->backend()->error_type();

  Btype* bt = this->named_btype_;

  if (!gogo->named_types_are_converted())
    {
      // We have not completed converting named types.  NAMED_BTYPE_
      // is a placeholder and we shouldn't do anything further.
      if (bt != NULL)
	return bt;

      // We don't build dependencies for types whose sizes do not
      // change or are not relevant, so we may see them here while
      // converting types.
      this->create_placeholder(gogo);
      bt = this->named_btype_;
      go_assert(bt != NULL);
      return bt;
    }

  // We are not converting types.  This should only be called if the
  // type has already been converted.
  if (!this->is_converted_)
    {
      go_assert(saw_errors());
      return gogo->backend()->error_type();
    }

  go_assert(bt != NULL);

  // Complete the backend representation.
  Type* base = this->type_->base();
  Btype* bt1;
  switch (base->classification())
    {
    case TYPE_ERROR:
      return gogo->backend()->error_type();

    case TYPE_VOID:
    case TYPE_BOOLEAN:
    case TYPE_INTEGER:
    case TYPE_FLOAT:
    case TYPE_COMPLEX:
    case TYPE_STRING:
    case TYPE_NIL:
    case TYPE_MAP:
    case TYPE_CHANNEL:
      return bt;

    case TYPE_STRUCT:
      if (!this->seen_in_get_backend_)
	{
	  this->seen_in_get_backend_ = true;
	  base->struct_type()->finish_backend_fields(gogo);
	  this->seen_in_get_backend_ = false;
	}
      return bt;

    case TYPE_ARRAY:
      if (!this->seen_in_get_backend_)
	{
	  this->seen_in_get_backend_ = true;
	  base->array_type()->finish_backend_element(gogo);
	  this->seen_in_get_backend_ = false;
	}
      return bt;

    case TYPE_INTERFACE:
      if (!this->seen_in_get_backend_)
	{
	  this->seen_in_get_backend_ = true;
	  base->interface_type()->finish_backend_methods(gogo);
	  this->seen_in_get_backend_ = false;
	}
      return bt;

    case TYPE_FUNCTION:
      // Don't build a circular data structure.  GENERIC can't handle
      // it.
      if (this->seen_in_get_backend_)
	{
	  this->is_circular_ = true;
	  return gogo->backend()->circular_pointer_type(bt, false);
	}
      this->seen_in_get_backend_ = true;
      bt1 = Type::get_named_base_btype(gogo, base);
      this->seen_in_get_backend_ = false;
      if (this->is_circular_)
	bt1 = gogo->backend()->circular_pointer_type(bt, false);
      if (!gogo->backend()->set_placeholder_pointer_type(bt, bt1))
	bt = gogo->backend()->error_type();
      return bt;

    case TYPE_POINTER:
      // Don't build a circular data structure. GENERIC can't handle
      // it.
      if (this->seen_in_get_backend_)
	{
	  this->is_circular_ = true;
	  return gogo->backend()->circular_pointer_type(bt, false);
	}
      this->seen_in_get_backend_ = true;
      bt1 = Type::get_named_base_btype(gogo, base);
      this->seen_in_get_backend_ = false;
      if (this->is_circular_)
	bt1 = gogo->backend()->circular_pointer_type(bt, false);
      if (!gogo->backend()->set_placeholder_pointer_type(bt, bt1))
	bt = gogo->backend()->error_type();
      return bt;

    default:
    case TYPE_SINK:
    case TYPE_CALL_MULTIPLE_RESULT:
    case TYPE_NAMED:
    case TYPE_FORWARD:
      go_unreachable();
    }

  go_unreachable();
}

// Build a type descriptor for a named type.

Expression*
Named_type::do_type_descriptor(Gogo* gogo, Named_type* name)
{
  if (name == NULL && this->is_alias())
    return this->type_->type_descriptor(gogo, this->type_);

  // If NAME is not NULL, then we don't really want the type
  // descriptor for this type; we want the descriptor for the
  // underlying type, giving it the name NAME.
  return this->named_type_descriptor(gogo, this->type_,
				     name == NULL ? this : name);
}

// Add to the reflection string.  This is used mostly for the name of
// the type used in a type descriptor, not for actual reflection
// strings.

void
Named_type::do_reflection(Gogo* gogo, std::string* ret) const
{
  if (this->is_alias())
    {
      this->append_reflection(this->type_, gogo, ret);
      return;
    }
  if (!this->is_builtin())
    {
      // When -fgo-pkgpath or -fgo-prefix is specified, we use it to
      // make a unique reflection string, so that the type
      // canonicalization in the reflect package will work.  In order
      // to be compatible with the gc compiler, we put tabs into the
      // package path, so that the reflect methods can discard it.
      const Package* package = this->named_object_->package();
      ret->push_back('\t');
      ret->append(package != NULL
		  ? package->pkgpath_symbol()
		  : gogo->pkgpath_symbol());
      ret->push_back('\t');
      ret->append(package != NULL
		  ? package->package_name()
		  : gogo->package_name());
      ret->push_back('.');
    }
  if (this->in_function_ != NULL)
    {
      ret->push_back('\t');
      const Typed_identifier* rcvr =
	this->in_function_->func_value()->type()->receiver();
      if (rcvr != NULL)
	{
	  Named_type* rcvr_type = rcvr->type()->deref()->named_type();
	  ret->append(Gogo::unpack_hidden_name(rcvr_type->name()));
	  ret->push_back('.');
	}
      ret->append(Gogo::unpack_hidden_name(this->in_function_->name()));
      ret->push_back('$');
      if (this->in_function_index_ > 0)
	{
	  char buf[30];
	  snprintf(buf, sizeof buf, "%u", this->in_function_index_);
	  ret->append(buf);
	  ret->push_back('$');
	}
      ret->push_back('\t');
    }
  ret->append(Gogo::unpack_hidden_name(this->named_object_->name()));
}

// Generate GC symbol for named types.

void
Named_type::do_gc_symbol(Gogo* gogo, Expression_list** vals,
			 Expression** offset, int stack)
{
  if (!this->seen_)
    {
      this->seen_ = true;
      Type::gc_symbol(gogo, this->real_type(), vals, offset, stack);
      this->seen_ = false;
    }
}

// Get the mangled name.

void
Named_type::do_mangled_name(Gogo* gogo, std::string* ret) const
{
  if (this->is_alias())
    {
      this->append_mangled_name(this->type_, gogo, ret);
      return;
    }
  Named_object* no = this->named_object_;
  std::string name;
  if (this->is_builtin())
    go_assert(this->in_function_ == NULL);
  else
    {
      const std::string& pkgpath(no->package() == NULL
				 ? gogo->pkgpath_symbol()
				 : no->package()->pkgpath_symbol());
      name = pkgpath;
      name.append(1, '.');
      if (this->in_function_ != NULL)
	{
	  const Typed_identifier* rcvr =
	    this->in_function_->func_value()->type()->receiver();
	  if (rcvr != NULL)
	    {
	      Named_type* rcvr_type = rcvr->type()->deref()->named_type();
	      name.append(Gogo::unpack_hidden_name(rcvr_type->name()));
	      name.append(1, '.');
	    }
	  name.append(Gogo::unpack_hidden_name(this->in_function_->name()));
	  name.append(1, '$');
	  if (this->in_function_index_ > 0)
	    {
	      char buf[30];
	      snprintf(buf, sizeof buf, "%u", this->in_function_index_);
	      name.append(buf);
	      name.append(1, '$');
	    }
	}
    }
  name.append(Gogo::unpack_hidden_name(no->name()));
  char buf[20];
  snprintf(buf, sizeof buf, "N%u_", static_cast<unsigned int>(name.length()));
  ret->append(buf);
  ret->append(name);
}

// Export the type.  This is called to export a global type.

void
Named_type::export_named_type(Export* exp, const std::string&) const
{
  // We don't need to write the name of the type here, because it will
  // be written by Export::write_type anyhow.
  exp->write_c_string("type ");
  exp->write_type(this);
  exp->write_c_string(";\n");
}

// Import a named type.

void
Named_type::import_named_type(Import* imp, Named_type** ptype)
{
  imp->require_c_string("type ");
  Type *type = imp->read_type();
  *ptype = type->named_type();
  go_assert(*ptype != NULL);
  imp->require_c_string(";\n");
}

// Export the type when it is referenced by another type.  In this
// case Export::export_type will already have issued the name.

void
Named_type::do_export(Export* exp) const
{
  exp->write_type(this->type_);

  // To save space, we only export the methods directly attached to
  // this type.
  Bindings* methods = this->local_methods_;
  if (methods == NULL)
    return;

  exp->write_c_string("\n");
  for (Bindings::const_definitions_iterator p = methods->begin_definitions();
       p != methods->end_definitions();
       ++p)
    {
      exp->write_c_string(" ");
      (*p)->export_named_object(exp);
    }

  for (Bindings::const_declarations_iterator p = methods->begin_declarations();
       p != methods->end_declarations();
       ++p)
    {
      if (p->second->is_function_declaration())
	{
	  exp->write_c_string(" ");
	  p->second->export_named_object(exp);
	}
    }
}

// Make a named type.

Named_type*
Type::make_named_type(Named_object* named_object, Type* type,
		      Location location)
{
  return new Named_type(named_object, type, location);
}

// Finalize the methods for TYPE.  It will be a named type or a struct
// type.  This sets *ALL_METHODS to the list of methods, and builds
// all required stubs.

void
Type::finalize_methods(Gogo* gogo, const Type* type, Location location,
		       Methods** all_methods)
{
<<<<<<< HEAD
  *all_methods = NULL;
  std::vector<const Named_type*> seen;
  Type::add_methods_for_type(type, NULL, 0, false, false, &seen, all_methods);
=======
  *all_methods = new Methods();
  std::vector<const Named_type*> seen;
  Type::add_methods_for_type(type, NULL, 0, false, false, &seen, *all_methods);
  if ((*all_methods)->empty())
    {
      delete *all_methods;
      *all_methods = NULL;
    }
>>>>>>> d5ad84b3
  Type::build_stub_methods(gogo, type, *all_methods, location);
}

// Add the methods for TYPE to *METHODS.  FIELD_INDEXES is used to
// build up the struct field indexes as we go.  DEPTH is the depth of
// the field within TYPE.  IS_EMBEDDED_POINTER is true if we are
// adding these methods for an anonymous field with pointer type.
// NEEDS_STUB_METHOD is true if we need to use a stub method which
// calls the real method.  TYPES_SEEN is used to avoid infinite
// recursion.

void
Type::add_methods_for_type(const Type* type,
			   const Method::Field_indexes* field_indexes,
			   unsigned int depth,
			   bool is_embedded_pointer,
			   bool needs_stub_method,
			   std::vector<const Named_type*>* seen,
<<<<<<< HEAD
			   Methods** methods)
=======
			   Methods* methods)
>>>>>>> d5ad84b3
{
  // Pointer types may not have methods.
  if (type->points_to() != NULL)
    return;

  const Named_type* nt = type->named_type();
  if (nt != NULL)
    {
      for (std::vector<const Named_type*>::const_iterator p = seen->begin();
	   p != seen->end();
	   ++p)
	{
	  if (*p == nt)
	    return;
	}

      seen->push_back(nt);

      Type::add_local_methods_for_type(nt, field_indexes, depth,
				       is_embedded_pointer, needs_stub_method,
				       methods);
    }

  Type::add_embedded_methods_for_type(type, field_indexes, depth,
				      is_embedded_pointer, needs_stub_method,
				      seen, methods);

  // If we are called with depth > 0, then we are looking at an
  // anonymous field of a struct.  If such a field has interface type,
  // then we need to add the interface methods.  We don't want to add
  // them when depth == 0, because we will already handle them
  // following the usual rules for an interface type.
  if (depth > 0)
    Type::add_interface_methods_for_type(type, field_indexes, depth, methods);

  if (nt != NULL)
      seen->pop_back();
}

// Add the local methods for the named type NT to *METHODS.  The
// parameters are as for add_methods_to_type.

void
Type::add_local_methods_for_type(const Named_type* nt,
				 const Method::Field_indexes* field_indexes,
				 unsigned int depth,
				 bool is_embedded_pointer,
				 bool needs_stub_method,
				 Methods* methods)
{
  const Bindings* local_methods = nt->local_methods();
  if (local_methods == NULL)
    return;

  for (Bindings::const_declarations_iterator p =
	 local_methods->begin_declarations();
       p != local_methods->end_declarations();
       ++p)
    {
      Named_object* no = p->second;
      bool is_value_method = (is_embedded_pointer
			      || !Type::method_expects_pointer(no));
      Method* m = new Named_method(no, field_indexes, depth, is_value_method,
				   (needs_stub_method || depth > 0));
      if (!methods->insert(no->name(), m))
	delete m;
    }
}

// Add the embedded methods for TYPE to *METHODS.  These are the
// methods attached to anonymous fields.  The parameters are as for
// add_methods_to_type.

void
Type::add_embedded_methods_for_type(const Type* type,
				    const Method::Field_indexes* field_indexes,
				    unsigned int depth,
				    bool is_embedded_pointer,
				    bool needs_stub_method,
				    std::vector<const Named_type*>* seen,
<<<<<<< HEAD
				    Methods** methods)
=======
				    Methods* methods)
>>>>>>> d5ad84b3
{
  // Look for anonymous fields in TYPE.  TYPE has fields if it is a
  // struct.
  const Struct_type* st = type->struct_type();
  if (st == NULL)
    return;

  const Struct_field_list* fields = st->fields();
  if (fields == NULL)
    return;

  unsigned int i = 0;
  for (Struct_field_list::const_iterator pf = fields->begin();
       pf != fields->end();
       ++pf, ++i)
    {
      if (!pf->is_anonymous())
	continue;

      Type* ftype = pf->type();
      bool is_pointer = false;
      if (ftype->points_to() != NULL)
	{
	  ftype = ftype->points_to();
	  is_pointer = true;
	}
      Named_type* fnt = ftype->named_type();
      if (fnt == NULL)
	{
	  // This is an error, but it will be diagnosed elsewhere.
	  continue;
	}

      Method::Field_indexes* sub_field_indexes = new Method::Field_indexes();
      sub_field_indexes->next = field_indexes;
      sub_field_indexes->field_index = i;

      Methods tmp_methods;
      Type::add_methods_for_type(fnt, sub_field_indexes, depth + 1,
				 (is_embedded_pointer || is_pointer),
				 (needs_stub_method
				  || is_pointer
				  || i > 0),
				 seen,
<<<<<<< HEAD
				 methods);
=======
				 &tmp_methods);
      // Check if there are promoted methods that conflict with field names and
      // don't add them to the method map.
      for (Methods::const_iterator p = tmp_methods.begin();
	   p != tmp_methods.end();
	   ++p)
	{
	  bool found = false;
	  for (Struct_field_list::const_iterator fp = fields->begin();
	       fp != fields->end();
	       ++fp)
	    {
	      if (fp->field_name() == p->first)
		{
		  found = true;
		  break;
		}
	    }
	  if (!found &&
	      !methods->insert(p->first, p->second))
	    delete p->second;
	}
>>>>>>> d5ad84b3
    }
}

// If TYPE is an interface type, then add its method to *METHODS.
// This is for interface methods attached to an anonymous field.  The
// parameters are as for add_methods_for_type.

void
Type::add_interface_methods_for_type(const Type* type,
				     const Method::Field_indexes* field_indexes,
				     unsigned int depth,
				     Methods* methods)
{
  const Interface_type* it = type->interface_type();
  if (it == NULL)
    return;

  const Typed_identifier_list* imethods = it->methods();
  if (imethods == NULL)
    return;

  for (Typed_identifier_list::const_iterator pm = imethods->begin();
       pm != imethods->end();
       ++pm)
    {
      Function_type* fntype = pm->type()->function_type();
      if (fntype == NULL)
	{
	  // This is an error, but it should be reported elsewhere
	  // when we look at the methods for IT.
	  continue;
	}
      go_assert(!fntype->is_method());
      fntype = fntype->copy_with_receiver(const_cast<Type*>(type));
      Method* m = new Interface_method(pm->name(), pm->location(), fntype,
				       field_indexes, depth);
      if (!methods->insert(pm->name(), m))
	delete m;
    }
}

// Build stub methods for TYPE as needed.  METHODS is the set of
// methods for the type.  A stub method may be needed when a type
// inherits a method from an anonymous field.  When we need the
// address of the method, as in a type descriptor, we need to build a
// little stub which does the required field dereferences and jumps to
// the real method.  LOCATION is the location of the type definition.

void
Type::build_stub_methods(Gogo* gogo, const Type* type, const Methods* methods,
			 Location location)
{
  if (methods == NULL)
    return;
  for (Methods::const_iterator p = methods->begin();
       p != methods->end();
       ++p)
    {
      Method* m = p->second;
      if (m->is_ambiguous() || !m->needs_stub_method())
	continue;

      const std::string& name(p->first);

      // Build a stub method.

      const Function_type* fntype = m->type();

      static unsigned int counter;
      char buf[100];
      snprintf(buf, sizeof buf, "$this%u", counter);
      ++counter;

      Type* receiver_type = const_cast<Type*>(type);
      if (!m->is_value_method())
	receiver_type = Type::make_pointer_type(receiver_type);
      Location receiver_location = m->receiver_location();
      Typed_identifier* receiver = new Typed_identifier(buf, receiver_type,
							receiver_location);

      const Typed_identifier_list* fnparams = fntype->parameters();
      Typed_identifier_list* stub_params;
      if (fnparams == NULL || fnparams->empty())
	stub_params = NULL;
      else
	{
	  // We give each stub parameter a unique name.
	  stub_params = new Typed_identifier_list();
	  for (Typed_identifier_list::const_iterator pp = fnparams->begin();
	       pp != fnparams->end();
	       ++pp)
	    {
	      char pbuf[100];
	      snprintf(pbuf, sizeof pbuf, "$p%u", counter);
	      stub_params->push_back(Typed_identifier(pbuf, pp->type(),
						      pp->location()));
	      ++counter;
	    }
	}

      const Typed_identifier_list* fnresults = fntype->results();
      Typed_identifier_list* stub_results;
      if (fnresults == NULL || fnresults->empty())
	stub_results = NULL;
      else
	{
	  // We create the result parameters without any names, since
	  // we won't refer to them.
	  stub_results = new Typed_identifier_list();
	  for (Typed_identifier_list::const_iterator pr = fnresults->begin();
	       pr != fnresults->end();
	       ++pr)
	    stub_results->push_back(Typed_identifier("", pr->type(),
						     pr->location()));
	}

      Function_type* stub_type = Type::make_function_type(receiver,
							  stub_params,
							  stub_results,
							  fntype->location());
      if (fntype->is_varargs())
	stub_type->set_is_varargs();

      // We only create the function in the package which creates the
      // type.
      const Package* package;
      if (type->named_type() == NULL)
	package = NULL;
      else
	package = type->named_type()->named_object()->package();
      Named_object* stub;
      if (package != NULL)
	stub = Named_object::make_function_declaration(name, package,
						       stub_type, location);
      else
	{
	  stub = gogo->start_function(name, stub_type, false,
				      fntype->location());
	  Type::build_one_stub_method(gogo, m, buf, stub_params,
				      fntype->is_varargs(), location);
	  gogo->finish_function(fntype->location());

	  if (type->named_type() == NULL && stub->is_function())
	    stub->func_value()->set_is_unnamed_type_stub_method();
	  if (m->nointerface() && stub->is_function())
	    stub->func_value()->set_nointerface();
	}

      m->set_stub_object(stub);
    }
}

// Build a stub method which adjusts the receiver as required to call
// METHOD.  RECEIVER_NAME is the name we used for the receiver.
// PARAMS is the list of function parameters.

void
Type::build_one_stub_method(Gogo* gogo, Method* method,
			    const char* receiver_name,
			    const Typed_identifier_list* params,
			    bool is_varargs,
			    Location location)
{
  Named_object* receiver_object = gogo->lookup(receiver_name, NULL);
  go_assert(receiver_object != NULL);

  Expression* expr = Expression::make_var_reference(receiver_object, location);
  expr = Type::apply_field_indexes(expr, method->field_indexes(), location);
  if (expr->type()->points_to() == NULL)
    expr = Expression::make_unary(OPERATOR_AND, expr, location);

  Expression_list* arguments;
  if (params == NULL || params->empty())
    arguments = NULL;
  else
    {
      arguments = new Expression_list();
      for (Typed_identifier_list::const_iterator p = params->begin();
	   p != params->end();
	   ++p)
	{
	  Named_object* param = gogo->lookup(p->name(), NULL);
	  go_assert(param != NULL);
	  Expression* param_ref = Expression::make_var_reference(param,
								 location);
	  arguments->push_back(param_ref);
	}
    }

  Expression* func = method->bind_method(expr, location);
  go_assert(func != NULL);
  Call_expression* call = Expression::make_call(func, arguments, is_varargs,
						location);

  gogo->add_statement(Statement::make_return_from_call(call, location));
}

// Apply FIELD_INDEXES to EXPR.  The field indexes have to be applied
// in reverse order.

Expression*
Type::apply_field_indexes(Expression* expr,
			  const Method::Field_indexes* field_indexes,
			  Location location)
{
  if (field_indexes == NULL)
    return expr;
  expr = Type::apply_field_indexes(expr, field_indexes->next, location);
  Struct_type* stype = expr->type()->deref()->struct_type();
  go_assert(stype != NULL
	     && field_indexes->field_index < stype->field_count());
  if (expr->type()->struct_type() == NULL)
    {
      go_assert(expr->type()->points_to() != NULL);
      expr = Expression::make_unary(OPERATOR_MULT, expr, location);
      go_assert(expr->type()->struct_type() == stype);
    }
  return Expression::make_field_reference(expr, field_indexes->field_index,
					  location);
}

// Return whether NO is a method for which the receiver is a pointer.

bool
Type::method_expects_pointer(const Named_object* no)
{
  const Function_type *fntype;
  if (no->is_function())
    fntype = no->func_value()->type();
  else if (no->is_function_declaration())
    fntype = no->func_declaration_value()->type();
  else
    go_unreachable();
  return fntype->receiver()->type()->points_to() != NULL;
}

// Given a set of methods for a type, METHODS, return the method NAME,
// or NULL if there isn't one or if it is ambiguous.  If IS_AMBIGUOUS
// is not NULL, then set *IS_AMBIGUOUS to true if the method exists
// but is ambiguous (and return NULL).

Method*
Type::method_function(const Methods* methods, const std::string& name,
		      bool* is_ambiguous)
{
  if (is_ambiguous != NULL)
    *is_ambiguous = false;
  if (methods == NULL)
    return NULL;
  Methods::const_iterator p = methods->find(name);
  if (p == methods->end())
    return NULL;
  Method* m = p->second;
  if (m->is_ambiguous())
    {
      if (is_ambiguous != NULL)
	*is_ambiguous = true;
      return NULL;
    }
  return m;
}

// Return a pointer to the interface method table for TYPE for the
// interface INTERFACE.

Expression*
Type::interface_method_table(Type* type,
			     Interface_type *interface,
			     bool is_pointer,
			     Interface_method_tables** method_tables,
			     Interface_method_tables** pointer_tables)
{
  go_assert(!interface->is_empty());

  Interface_method_tables** pimt = is_pointer ? method_tables : pointer_tables;

  if (*pimt == NULL)
    *pimt = new Interface_method_tables(5);

  std::pair<Interface_type*, Expression*> val(interface, NULL);
  std::pair<Interface_method_tables::iterator, bool> ins = (*pimt)->insert(val);

  Location loc = Linemap::predeclared_location();
  if (ins.second)
    {
      // This is a new entry in the hash table.
      go_assert(ins.first->second == NULL);
      ins.first->second =
	Expression::make_interface_mtable_ref(interface, type, is_pointer, loc);
    }
  return Expression::make_unary(OPERATOR_AND, ins.first->second, loc);
}

// Look for field or method NAME for TYPE.  Return an Expression for
// the field or method bound to EXPR.  If there is no such field or
// method, give an appropriate error and return an error expression.

Expression*
Type::bind_field_or_method(Gogo* gogo, const Type* type, Expression* expr,
			   const std::string& name,
			   Location location)
{
  if (type->deref()->is_error_type())
    return Expression::make_error(location);

  const Named_type* nt = type->deref()->named_type();
  const Struct_type* st = type->deref()->struct_type();
  const Interface_type* it = type->interface_type();

  // If this is a pointer to a pointer, then it is possible that the
  // pointed-to type has methods.
  bool dereferenced = false;
  if (nt == NULL
      && st == NULL
      && it == NULL
      && type->points_to() != NULL
      && type->points_to()->points_to() != NULL)
    {
      expr = Expression::make_unary(OPERATOR_MULT, expr, location);
      type = type->points_to();
      if (type->deref()->is_error_type())
	return Expression::make_error(location);
      nt = type->points_to()->named_type();
      st = type->points_to()->struct_type();
      dereferenced = true;
    }

  bool receiver_can_be_pointer = (expr->type()->points_to() != NULL
				  || expr->is_addressable());
  std::vector<const Named_type*> seen;
  bool is_method = false;
  bool found_pointer_method = false;
  std::string ambig1;
  std::string ambig2;
  if (Type::find_field_or_method(type, name, receiver_can_be_pointer,
				 &seen, NULL, &is_method,
				 &found_pointer_method, &ambig1, &ambig2))
    {
      Expression* ret;
      if (!is_method)
	{
	  go_assert(st != NULL);
	  if (type->struct_type() == NULL)
	    {
	      go_assert(type->points_to() != NULL);
	      expr = Expression::make_unary(OPERATOR_MULT, expr,
					    location);
	      go_assert(expr->type()->struct_type() == st);
	    }
	  ret = st->field_reference(expr, name, location);
	}
      else if (it != NULL && it->find_method(name) != NULL)
	ret = Expression::make_interface_field_reference(expr, name,
							 location);
      else
	{
	  Method* m;
	  if (nt != NULL)
	    m = nt->method_function(name, NULL);
	  else if (st != NULL)
	    m = st->method_function(name, NULL);
	  else
	    go_unreachable();
	  go_assert(m != NULL);
	  if (dereferenced)
	    {
	      error_at(location,
		       "calling method %qs requires explicit dereference",
		       Gogo::message_name(name).c_str());
	      return Expression::make_error(location);
	    }
	  if (!m->is_value_method() && expr->type()->points_to() == NULL)
	    expr = Expression::make_unary(OPERATOR_AND, expr, location);
	  ret = m->bind_method(expr, location);
	}
      go_assert(ret != NULL);
      return ret;
    }
  else
    {
      if (Gogo::is_erroneous_name(name))
	{
	  // An error was already reported.
	}
      else if (!ambig1.empty())
	error_at(location, "%qs is ambiguous via %qs and %qs",
		 Gogo::message_name(name).c_str(), ambig1.c_str(),
		 ambig2.c_str());
      else if (found_pointer_method)
	error_at(location, "method requires a pointer receiver");
      else if (nt == NULL && st == NULL && it == NULL)
	error_at(location,
		 ("reference to field %qs in object which "
		  "has no fields or methods"),
		 Gogo::message_name(name).c_str());
      else
	{
	  bool is_unexported;
	  // The test for 'a' and 'z' is to handle builtin names,
	  // which are not hidden.
	  if (!Gogo::is_hidden_name(name) && (name[0] < 'a' || name[0] > 'z'))
	    is_unexported = false;
	  else
	    {
	      std::string unpacked = Gogo::unpack_hidden_name(name);
	      seen.clear();
	      is_unexported = Type::is_unexported_field_or_method(gogo, type,
								  unpacked,
								  &seen);
	    }
	  if (is_unexported)
	    error_at(location, "reference to unexported field or method %qs",
		     Gogo::message_name(name).c_str());
	  else
	    error_at(location, "reference to undefined field or method %qs",
		     Gogo::message_name(name).c_str());
	}
      return Expression::make_error(location);
    }
}

// Look in TYPE for a field or method named NAME, return true if one
// is found.  This looks through embedded anonymous fields and handles
// ambiguity.  If a method is found, sets *IS_METHOD to true;
// otherwise, if a field is found, set it to false.  If
// RECEIVER_CAN_BE_POINTER is false, then the receiver is a value
// whose address can not be taken.  SEEN is used to avoid infinite
// recursion on invalid types.

// When returning false, this sets *FOUND_POINTER_METHOD if we found a
// method we couldn't use because it requires a pointer.  LEVEL is
// used for recursive calls, and can be NULL for a non-recursive call.
// When this function returns false because it finds that the name is
// ambiguous, it will store a path to the ambiguous names in *AMBIG1
// and *AMBIG2.  If the name is not found at all, *AMBIG1 and *AMBIG2
// will be unchanged.

// This function just returns whether or not there is a field or
// method, and whether it is a field or method.  It doesn't build an
// expression to refer to it.  If it is a method, we then look in the
// list of all methods for the type.  If it is a field, the search has
// to be done again, looking only for fields, and building up the
// expression as we go.

bool
Type::find_field_or_method(const Type* type,
			   const std::string& name,
			   bool receiver_can_be_pointer,
			   std::vector<const Named_type*>* seen,
			   int* level,
			   bool* is_method,
			   bool* found_pointer_method,
			   std::string* ambig1,
			   std::string* ambig2)
{
  // Named types can have locally defined methods.
  const Named_type* nt = type->named_type();
  if (nt == NULL && type->points_to() != NULL)
    nt = type->points_to()->named_type();
  if (nt != NULL)
    {
      Named_object* no = nt->find_local_method(name);
      if (no != NULL)
	{
	  if (receiver_can_be_pointer || !Type::method_expects_pointer(no))
	    {
	      *is_method = true;
	      return true;
	    }

	  // Record that we have found a pointer method in order to
	  // give a better error message if we don't find anything
	  // else.
	  *found_pointer_method = true;
	}

      for (std::vector<const Named_type*>::const_iterator p = seen->begin();
	   p != seen->end();
	   ++p)
	{
	  if (*p == nt)
	    {
	      // We've already seen this type when searching for methods.
	      return false;
	    }
	}
    }

  // Interface types can have methods.
  const Interface_type* it = type->interface_type();
  if (it != NULL && it->find_method(name) != NULL)
    {
      *is_method = true;
      return true;
    }

  // Struct types can have fields.  They can also inherit fields and
  // methods from anonymous fields.
  const Struct_type* st = type->deref()->struct_type();
  if (st == NULL)
    return false;
  const Struct_field_list* fields = st->fields();
  if (fields == NULL)
    return false;

  if (nt != NULL)
    seen->push_back(nt);

  int found_level = 0;
  bool found_is_method = false;
  std::string found_ambig1;
  std::string found_ambig2;
  const Struct_field* found_parent = NULL;
  for (Struct_field_list::const_iterator pf = fields->begin();
       pf != fields->end();
       ++pf)
    {
      if (pf->is_field_name(name))
	{
	  *is_method = false;
	  if (nt != NULL)
	    seen->pop_back();
	  return true;
	}

      if (!pf->is_anonymous())
	continue;

      if (pf->type()->deref()->is_error_type()
	  || pf->type()->deref()->is_undefined())
	continue;

      Named_type* fnt = pf->type()->named_type();
      if (fnt == NULL)
	fnt = pf->type()->deref()->named_type();
      go_assert(fnt != NULL);

      // Methods with pointer receivers on embedded field are
      // inherited by the pointer to struct, and also by the struct
      // type if the field itself is a pointer.
      bool can_be_pointer = (receiver_can_be_pointer
			     || pf->type()->points_to() != NULL);
      int sublevel = level == NULL ? 1 : *level + 1;
      bool sub_is_method;
      std::string subambig1;
      std::string subambig2;
      bool subfound = Type::find_field_or_method(fnt,
						 name,
						 can_be_pointer,
						 seen,
						 &sublevel,
						 &sub_is_method,
						 found_pointer_method,
						 &subambig1,
						 &subambig2);
      if (!subfound)
	{
	  if (!subambig1.empty())
	    {
	      // The name was found via this field, but is ambiguous.
	      // if the ambiguity is lower or at the same level as
	      // anything else we have already found, then we want to
	      // pass the ambiguity back to the caller.
	      if (found_level == 0 || sublevel <= found_level)
		{
		  found_ambig1 = (Gogo::message_name(pf->field_name())
				  + '.' + subambig1);
		  found_ambig2 = (Gogo::message_name(pf->field_name())
				  + '.' + subambig2);
		  found_level = sublevel;
		}
	    }
	}
      else
	{
	  // The name was found via this field.  Use the level to see
	  // if we want to use this one, or whether it introduces an
	  // ambiguity.
	  if (found_level == 0 || sublevel < found_level)
	    {
	      found_level = sublevel;
	      found_is_method = sub_is_method;
	      found_ambig1.clear();
	      found_ambig2.clear();
	      found_parent = &*pf;
	    }
	  else if (sublevel > found_level)
	    ;
	  else if (found_ambig1.empty())
	    {
	      // We found an ambiguity.
	      go_assert(found_parent != NULL);
	      found_ambig1 = Gogo::message_name(found_parent->field_name());
	      found_ambig2 = Gogo::message_name(pf->field_name());
	    }
	  else
	    {
	      // We found an ambiguity, but we already know of one.
	      // Just report the earlier one.
	    }
	}
    }

  // Here if we didn't find anything FOUND_LEVEL is 0.  If we found
  // something ambiguous, FOUND_LEVEL is not 0 and FOUND_AMBIG1 and
  // FOUND_AMBIG2 are not empty.  If we found the field, FOUND_LEVEL
  // is not 0 and FOUND_AMBIG1 and FOUND_AMBIG2 are empty.

  if (nt != NULL)
    seen->pop_back();

  if (found_level == 0)
    return false;
  else if (found_is_method
	   && type->named_type() != NULL
	   && type->points_to() != NULL)
    {
      // If this is a method inherited from a struct field in a named pointer
      // type, it is invalid to automatically dereference the pointer to the
      // struct to find this method.
      if (level != NULL)
	*level = found_level;
      *is_method = true;
      return false;
    }
  else if (!found_ambig1.empty())
    {
      go_assert(!found_ambig1.empty());
      ambig1->assign(found_ambig1);
      ambig2->assign(found_ambig2);
      if (level != NULL)
	*level = found_level;
      return false;
    }
  else
    {
      if (level != NULL)
	*level = found_level;
      *is_method = found_is_method;
      return true;
    }
}

// Return whether NAME is an unexported field or method for TYPE.

bool
Type::is_unexported_field_or_method(Gogo* gogo, const Type* type,
				    const std::string& name,
				    std::vector<const Named_type*>* seen)
{
  const Named_type* nt = type->named_type();
  if (nt == NULL)
    nt = type->deref()->named_type();
  if (nt != NULL)
    {
      if (nt->is_unexported_local_method(gogo, name))
	return true;

      for (std::vector<const Named_type*>::const_iterator p = seen->begin();
	   p != seen->end();
	   ++p)
	{
	  if (*p == nt)
	    {
	      // We've already seen this type.
	      return false;
	    }
	}
    }

  const Interface_type* it = type->interface_type();
  if (it != NULL && it->is_unexported_method(gogo, name))
    return true;

  type = type->deref();

  const Struct_type* st = type->struct_type();
  if (st != NULL && st->is_unexported_local_field(gogo, name))
    return true;

  if (st == NULL)
    return false;

  const Struct_field_list* fields = st->fields();
  if (fields == NULL)
    return false;

  if (nt != NULL)
    seen->push_back(nt);

  for (Struct_field_list::const_iterator pf = fields->begin();
       pf != fields->end();
       ++pf)
    {
      if (pf->is_anonymous()
	  && !pf->type()->deref()->is_error_type()
	  && !pf->type()->deref()->is_undefined())
	{
	  Named_type* subtype = pf->type()->named_type();
	  if (subtype == NULL)
	    subtype = pf->type()->deref()->named_type();
	  if (subtype == NULL)
	    {
	      // This is an error, but it will be diagnosed elsewhere.
	      continue;
	    }
	  if (Type::is_unexported_field_or_method(gogo, subtype, name, seen))
	    {
	      if (nt != NULL)
		seen->pop_back();
	      return true;
	    }
	}
    }

  if (nt != NULL)
    seen->pop_back();

  return false;
}

// Class Forward_declaration.

Forward_declaration_type::Forward_declaration_type(Named_object* named_object)
  : Type(TYPE_FORWARD),
    named_object_(named_object->resolve()), warned_(false)
{
  go_assert(this->named_object_->is_unknown()
	     || this->named_object_->is_type_declaration());
}

// Return the named object.

Named_object*
Forward_declaration_type::named_object()
{
  return this->named_object_->resolve();
}

const Named_object*
Forward_declaration_type::named_object() const
{
  return this->named_object_->resolve();
}

// Return the name of the forward declared type.

const std::string&
Forward_declaration_type::name() const
{
  return this->named_object()->name();
}

// Warn about a use of a type which has been declared but not defined.

void
Forward_declaration_type::warn() const
{
  Named_object* no = this->named_object_->resolve();
  if (no->is_unknown())
    {
      // The name was not defined anywhere.
      if (!this->warned_)
	{
	  error_at(this->named_object_->location(),
		   "use of undefined type %qs",
		   no->message_name().c_str());
	  this->warned_ = true;
	}
    }
  else if (no->is_type_declaration())
    {
      // The name was seen as a type, but the type was never defined.
      if (no->type_declaration_value()->using_type())
	{
	  error_at(this->named_object_->location(),
		   "use of undefined type %qs",
		   no->message_name().c_str());
	  this->warned_ = true;
	}
    }
  else
    {
      // The name was defined, but not as a type.
      if (!this->warned_)
	{
	  error_at(this->named_object_->location(), "expected type");
	  this->warned_ = true;
	}
    }
}

// Get the base type of a declaration.  This gives an error if the
// type has not yet been defined.

Type*
Forward_declaration_type::real_type()
{
  if (this->is_defined())
    {
      Named_type* nt = this->named_object()->type_value();
      if (!nt->is_valid())
	return Type::make_error_type();
      return this->named_object()->type_value();
    }
  else
    {
      this->warn();
      return Type::make_error_type();
    }
}

const Type*
Forward_declaration_type::real_type() const
{
  if (this->is_defined())
    {
      const Named_type* nt = this->named_object()->type_value();
      if (!nt->is_valid())
	return Type::make_error_type();
      return this->named_object()->type_value();
    }
  else
    {
      this->warn();
      return Type::make_error_type();
    }
}

// Return whether the base type is defined.

bool
Forward_declaration_type::is_defined() const
{
  return this->named_object()->is_type();
}

// Add a method.  This is used when methods are defined before the
// type.

Named_object*
Forward_declaration_type::add_method(const std::string& name,
				     Function* function)
{
  Named_object* no = this->named_object();
  if (no->is_unknown())
    no->declare_as_type();
  return no->type_declaration_value()->add_method(name, function);
}

// Add a method declaration.  This is used when methods are declared
// before the type.

Named_object*
Forward_declaration_type::add_method_declaration(const std::string& name,
						 Package* package,
						 Function_type* type,
						 Location location)
{
  Named_object* no = this->named_object();
  if (no->is_unknown())
    no->declare_as_type();
  Type_declaration* td = no->type_declaration_value();
  return td->add_method_declaration(name, package, type, location);
}

// Traversal.

int
Forward_declaration_type::do_traverse(Traverse* traverse)
{
  if (this->is_defined()
      && Type::traverse(this->real_type(), traverse) == TRAVERSE_EXIT)
    return TRAVERSE_EXIT;
  return TRAVERSE_CONTINUE;
}

// Verify the type.

bool
Forward_declaration_type::do_verify()
{
  if (!this->is_defined() && !this->is_nil_constant_as_type())
    {
      this->warn();
      return false;
    }
  return true;
}

// Get the backend representation for the type.

Btype*
Forward_declaration_type::do_get_backend(Gogo* gogo)
{
  if (this->is_defined())
    return Type::get_named_base_btype(gogo, this->real_type());

  if (this->warned_)
    return gogo->backend()->error_type();

  // We represent an undefined type as a struct with no fields.  That
  // should work fine for the backend, since the same case can arise
  // in C.
  std::vector<Backend::Btyped_identifier> fields;
  Btype* bt = gogo->backend()->struct_type(fields);
  return gogo->backend()->named_type(this->name(), bt,
				     this->named_object()->location());
}

// Build a type descriptor for a forwarded type.

Expression*
Forward_declaration_type::do_type_descriptor(Gogo* gogo, Named_type* name)
{
  Location ploc = Linemap::predeclared_location();
  if (!this->is_defined())
    return Expression::make_error(ploc);
  else
    {
      Type* t = this->real_type();
      if (name != NULL)
	return this->named_type_descriptor(gogo, t, name);
      else
	return Expression::make_type_descriptor(t, ploc);
    }
}

// The reflection string.

void
Forward_declaration_type::do_reflection(Gogo* gogo, std::string* ret) const
{
  this->append_reflection(this->real_type(), gogo, ret);
}

// The mangled name.

void
Forward_declaration_type::do_mangled_name(Gogo* gogo, std::string* ret) const
{
  if (this->is_defined())
    this->append_mangled_name(this->real_type(), gogo, ret);
  else
    {
      const Named_object* no = this->named_object();
      std::string name;
      if (no->package() == NULL)
	name = gogo->pkgpath_symbol();
      else
	name = no->package()->pkgpath_symbol();
      name += '.';
      name += Gogo::unpack_hidden_name(no->name());
      char buf[20];
      snprintf(buf, sizeof buf, "N%u_",
	       static_cast<unsigned int>(name.length()));
      ret->append(buf);
      ret->append(name);
    }
}

// Export a forward declaration.  This can happen when a defined type
// refers to a type which is only declared (and is presumably defined
// in some other file in the same package).

void
Forward_declaration_type::do_export(Export*) const
{
  // If there is a base type, that should be exported instead of this.
  go_assert(!this->is_defined());

  // We don't output anything.
}

// Make a forward declaration.

Type*
Type::make_forward_declaration(Named_object* named_object)
{
  return new Forward_declaration_type(named_object);
}

// Class Typed_identifier_list.

// Sort the entries by name.

struct Typed_identifier_list_sort
{
 public:
  bool
  operator()(const Typed_identifier& t1, const Typed_identifier& t2) const
  { return t1.name() < t2.name(); }
};

void
Typed_identifier_list::sort_by_name()
{
  std::sort(this->entries_.begin(), this->entries_.end(),
	    Typed_identifier_list_sort());
}

// Traverse types.

int
Typed_identifier_list::traverse(Traverse* traverse)
{
  for (Typed_identifier_list::const_iterator p = this->begin();
       p != this->end();
       ++p)
    {
      if (Type::traverse(p->type(), traverse) == TRAVERSE_EXIT)
	return TRAVERSE_EXIT;
    }
  return TRAVERSE_CONTINUE;
}

// Copy the list.

Typed_identifier_list*
Typed_identifier_list::copy() const
{
  Typed_identifier_list* ret = new Typed_identifier_list();
  for (Typed_identifier_list::const_iterator p = this->begin();
       p != this->end();
       ++p)
    ret->push_back(Typed_identifier(p->name(), p->type(), p->location()));
  return ret;
}<|MERGE_RESOLUTION|>--- conflicted
+++ resolved
@@ -9290,11 +9290,6 @@
 Type::finalize_methods(Gogo* gogo, const Type* type, Location location,
 		       Methods** all_methods)
 {
-<<<<<<< HEAD
-  *all_methods = NULL;
-  std::vector<const Named_type*> seen;
-  Type::add_methods_for_type(type, NULL, 0, false, false, &seen, all_methods);
-=======
   *all_methods = new Methods();
   std::vector<const Named_type*> seen;
   Type::add_methods_for_type(type, NULL, 0, false, false, &seen, *all_methods);
@@ -9303,7 +9298,6 @@
       delete *all_methods;
       *all_methods = NULL;
     }
->>>>>>> d5ad84b3
   Type::build_stub_methods(gogo, type, *all_methods, location);
 }
 
@@ -9322,11 +9316,7 @@
 			   bool is_embedded_pointer,
 			   bool needs_stub_method,
 			   std::vector<const Named_type*>* seen,
-<<<<<<< HEAD
-			   Methods** methods)
-=======
 			   Methods* methods)
->>>>>>> d5ad84b3
 {
   // Pointer types may not have methods.
   if (type->points_to() != NULL)
@@ -9407,11 +9397,7 @@
 				    bool is_embedded_pointer,
 				    bool needs_stub_method,
 				    std::vector<const Named_type*>* seen,
-<<<<<<< HEAD
-				    Methods** methods)
-=======
 				    Methods* methods)
->>>>>>> d5ad84b3
 {
   // Look for anonymous fields in TYPE.  TYPE has fields if it is a
   // struct.
@@ -9456,9 +9442,6 @@
 				  || is_pointer
 				  || i > 0),
 				 seen,
-<<<<<<< HEAD
-				 methods);
-=======
 				 &tmp_methods);
       // Check if there are promoted methods that conflict with field names and
       // don't add them to the method map.
@@ -9481,7 +9464,6 @@
 	      !methods->insert(p->first, p->second))
 	    delete p->second;
 	}
->>>>>>> d5ad84b3
     }
 }
 
