--- conflicted
+++ resolved
@@ -394,12 +394,8 @@
 
   // Build a constructor for the struct.
 
-<<<<<<< HEAD
-  VEC(constructor_elt,gc)* root_list_init = VEC_alloc(constructor_elt, gc, 2);
-=======
   vec<constructor_elt, va_gc> *root_list_init;
   vec_alloc(root_list_init, 2);
->>>>>>> e9c762ec
 
   elt = root_list_init->quick_push(empty);
   field = TYPE_FIELDS(root_list_type);
@@ -691,15 +687,6 @@
       for (; p2 != var_inits->end(); ++p2)
 	{
 	  Named_object* p2var = p2->var();
-<<<<<<< HEAD
-	  if (expression_requires(init, preinit, dep, p2var))
-	    {
-	      // Check for cycles.
-	      if (expression_requires(p2var->var_value()->init(),
-				      p2var->var_value()->preinit(),
-				      gogo->var_depends_on(p2var->var_value()),
-				      var))
-=======
 	  No_no key(var, p2var);
 	  std::pair<Cache::iterator, bool> ins =
 	    cache.insert(std::make_pair(key, false));
@@ -717,7 +704,6 @@
 				      gogo->var_depends_on(p2var->var_value()),
 				      var);
 	      if (ins.first->second)
->>>>>>> e9c762ec
 		{
 		  error_at(var->location(),
 			   ("initialization expressions for %qs and "
