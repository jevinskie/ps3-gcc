// expressions.cc -- Go frontend expression handling.

// Copyright 2009 The Go Authors. All rights reserved.
// Use of this source code is governed by a BSD-style
// license that can be found in the LICENSE file.

#include "go-system.h"

#include <algorithm>
<<<<<<< HEAD

#include <gmp.h>

#ifndef ENABLE_BUILD_WITH_CXX
extern "C"
{
#endif
=======
>>>>>>> e9c762ec

#include "toplev.h"
#include "intl.h"
#include "tree.h"
#include "gimple.h"
#include "tree-iterator.h"
#include "convert.h"
#include "real.h"
#include "realmpfr.h"

#include "go-c.h"
#include "gogo.h"
#include "types.h"
#include "export.h"
#include "import.h"
#include "statements.h"
#include "lex.h"
#include "runtime.h"
#include "backend.h"
#include "expressions.h"
#include "ast-dump.h"

// Class Expression.

Expression::Expression(Expression_classification classification,
		       Location location)
  : classification_(classification), location_(location)
{
}

Expression::~Expression()
{
}

// Traverse the expressions.

int
Expression::traverse(Expression** pexpr, Traverse* traverse)
{
  Expression* expr = *pexpr;
  if ((traverse->traverse_mask() & Traverse::traverse_expressions) != 0)
    {
      int t = traverse->expression(pexpr);
      if (t == TRAVERSE_EXIT)
	return TRAVERSE_EXIT;
      else if (t == TRAVERSE_SKIP_COMPONENTS)
	return TRAVERSE_CONTINUE;
    }
  return expr->do_traverse(traverse);
}

// Traverse subexpressions of this expression.

int
Expression::traverse_subexpressions(Traverse* traverse)
{
  return this->do_traverse(traverse);
}

// Default implementation for do_traverse for child classes.

int
Expression::do_traverse(Traverse*)
{
  return TRAVERSE_CONTINUE;
}

// This virtual function is called by the parser if the value of this
// expression is being discarded.  By default, we give an error.
// Expressions with side effects override.

bool
Expression::do_discarding_value()
{
  this->unused_value_error();
  return false;
}

// This virtual function is called to export expressions.  This will
// only be used by expressions which may be constant.

void
Expression::do_export(Export*) const
{
  go_unreachable();
}

// Give an error saying that the value of the expression is not used.

void
Expression::unused_value_error()
{
  this->report_error(_("value computed is not used"));
}

// Note that this expression is an error.  This is called by children
// when they discover an error.

void
Expression::set_is_error()
{
  this->classification_ = EXPRESSION_ERROR;
}

// For children to call to report an error conveniently.

void
Expression::report_error(const char* msg)
{
  error_at(this->location_, "%s", msg);
  this->set_is_error();
}

// Set types of variables and constants.  This is implemented by the
// child class.

void
Expression::determine_type(const Type_context* context)
{
  this->do_determine_type(context);
}

// Set types when there is no context.

void
Expression::determine_type_no_context()
{
  Type_context context;
  this->do_determine_type(&context);
}

// Return a tree handling any conversions which must be done during
// assignment.

tree
Expression::convert_for_assignment(Translate_context* context, Type* lhs_type,
				   Type* rhs_type, tree rhs_tree,
				   Location location)
{
  if (lhs_type->is_error() || rhs_type->is_error())
    return error_mark_node;

  if (rhs_tree == error_mark_node || TREE_TYPE(rhs_tree) == error_mark_node)
    return error_mark_node;

  Gogo* gogo = context->gogo();

  tree lhs_type_tree = type_to_tree(lhs_type->get_backend(gogo));
  if (lhs_type_tree == error_mark_node)
    return error_mark_node;

  if (lhs_type->forwarded() != rhs_type->forwarded()
      && lhs_type->interface_type() != NULL)
    {
      if (rhs_type->interface_type() == NULL)
	return Expression::convert_type_to_interface(context, lhs_type,
						     rhs_type, rhs_tree,
						     location);
      else
	return Expression::convert_interface_to_interface(context, lhs_type,
							  rhs_type, rhs_tree,
							  false, location);
    }
  else if (lhs_type->forwarded() != rhs_type->forwarded()
	   && rhs_type->interface_type() != NULL)
    return Expression::convert_interface_to_type(context, lhs_type, rhs_type,
						 rhs_tree, location);
  else if (lhs_type->is_slice_type() && rhs_type->is_nil_type())
    {
      // Assigning nil to an open array.
      go_assert(TREE_CODE(lhs_type_tree) == RECORD_TYPE);

      vec<constructor_elt, va_gc> *init;
      vec_alloc(init, 3);

      constructor_elt empty = {NULL, NULL};
      constructor_elt* elt = init->quick_push(empty);
      tree field = TYPE_FIELDS(lhs_type_tree);
      go_assert(strcmp(IDENTIFIER_POINTER(DECL_NAME(field)),
			"__values") == 0);
      elt->index = field;
      elt->value = fold_convert(TREE_TYPE(field), null_pointer_node);

      elt = init->quick_push(empty);
      field = DECL_CHAIN(field);
      go_assert(strcmp(IDENTIFIER_POINTER(DECL_NAME(field)),
			"__count") == 0);
      elt->index = field;
      elt->value = fold_convert(TREE_TYPE(field), integer_zero_node);

      elt = init->quick_push(empty);
      field = DECL_CHAIN(field);
      go_assert(strcmp(IDENTIFIER_POINTER(DECL_NAME(field)),
			"__capacity") == 0);
      elt->index = field;
      elt->value = fold_convert(TREE_TYPE(field), integer_zero_node);

      tree val = build_constructor(lhs_type_tree, init);
      TREE_CONSTANT(val) = 1;

      return val;
    }
  else if (rhs_type->is_nil_type())
    {
      // The left hand side should be a pointer type at the tree
      // level.
      go_assert(POINTER_TYPE_P(lhs_type_tree));
      return fold_convert(lhs_type_tree, null_pointer_node);
    }
  else if (lhs_type_tree == TREE_TYPE(rhs_tree))
    {
      // No conversion is needed.
      return rhs_tree;
    }
  else if (POINTER_TYPE_P(lhs_type_tree)
	   || INTEGRAL_TYPE_P(lhs_type_tree)
	   || SCALAR_FLOAT_TYPE_P(lhs_type_tree)
	   || COMPLEX_FLOAT_TYPE_P(lhs_type_tree))
    return fold_convert_loc(location.gcc_location(), lhs_type_tree, rhs_tree);
  else if ((TREE_CODE(lhs_type_tree) == RECORD_TYPE
	    && TREE_CODE(TREE_TYPE(rhs_tree)) == RECORD_TYPE)
	   || (TREE_CODE(lhs_type_tree) == ARRAY_TYPE
	       && TREE_CODE(TREE_TYPE(rhs_tree)) == ARRAY_TYPE))
    {
      // Avoid confusion from zero sized variables which may be
      // represented as non-zero-sized.
      if (int_size_in_bytes(lhs_type_tree) == 0
	  || int_size_in_bytes(TREE_TYPE(rhs_tree)) == 0)
	return rhs_tree;

      // This conversion must be permitted by Go, or we wouldn't have
      // gotten here.
      go_assert(int_size_in_bytes(lhs_type_tree)
		== int_size_in_bytes(TREE_TYPE(rhs_tree)));
      return fold_build1_loc(location.gcc_location(), VIEW_CONVERT_EXPR,
                             lhs_type_tree, rhs_tree);
    }
  else
    {
      go_assert(useless_type_conversion_p(lhs_type_tree, TREE_TYPE(rhs_tree)));
      return rhs_tree;
    }
}

// Return a tree for a conversion from a non-interface type to an
// interface type.

tree
Expression::convert_type_to_interface(Translate_context* context,
				      Type* lhs_type, Type* rhs_type,
				      tree rhs_tree, Location location)
{
  Gogo* gogo = context->gogo();
  Interface_type* lhs_interface_type = lhs_type->interface_type();
  bool lhs_is_empty = lhs_interface_type->is_empty();

  // Since RHS_TYPE is a static type, we can create the interface
  // method table at compile time.

  // When setting an interface to nil, we just set both fields to
  // NULL.
  if (rhs_type->is_nil_type())
    {
      Btype* lhs_btype = lhs_type->get_backend(gogo);
      return expr_to_tree(gogo->backend()->zero_expression(lhs_btype));
    }

  // This should have been checked already.
  go_assert(lhs_interface_type->implements_interface(rhs_type, NULL));

  tree lhs_type_tree = type_to_tree(lhs_type->get_backend(gogo));
  if (lhs_type_tree == error_mark_node)
    return error_mark_node;

  // An interface is a tuple.  If LHS_TYPE is an empty interface type,
  // then the first field is the type descriptor for RHS_TYPE.
  // Otherwise it is the interface method table for RHS_TYPE.
  tree first_field_value;
  if (lhs_is_empty)
    first_field_value = rhs_type->type_descriptor_pointer(gogo, location);
  else
    {
      // Build the interface method table for this interface and this
      // object type: a list of function pointers for each interface
      // method.
      Named_type* rhs_named_type = rhs_type->named_type();
      Struct_type* rhs_struct_type = rhs_type->struct_type();
      bool is_pointer = false;
      if (rhs_named_type == NULL && rhs_struct_type == NULL)
	{
	  rhs_named_type = rhs_type->deref()->named_type();
	  rhs_struct_type = rhs_type->deref()->struct_type();
	  is_pointer = true;
	}
      tree method_table;
      if (rhs_named_type != NULL)
	method_table =
	  rhs_named_type->interface_method_table(gogo, lhs_interface_type,
						 is_pointer);
      else if (rhs_struct_type != NULL)
	method_table =
	  rhs_struct_type->interface_method_table(gogo, lhs_interface_type,
						  is_pointer);
      else
	method_table = null_pointer_node;
      first_field_value = fold_convert_loc(location.gcc_location(),
                                           const_ptr_type_node, method_table);
    }
  if (first_field_value == error_mark_node)
    return error_mark_node;

  // Start building a constructor for the value we will return.

  vec<constructor_elt, va_gc> *init;
  vec_alloc(init, 2);

  constructor_elt empty = {NULL, NULL};
  constructor_elt* elt = init->quick_push(empty);
  tree field = TYPE_FIELDS(lhs_type_tree);
  go_assert(strcmp(IDENTIFIER_POINTER(DECL_NAME(field)),
		    (lhs_is_empty ? "__type_descriptor" : "__methods")) == 0);
  elt->index = field;
  elt->value = fold_convert_loc(location.gcc_location(), TREE_TYPE(field),
                                first_field_value);

  elt = init->quick_push(empty);
  field = DECL_CHAIN(field);
  go_assert(strcmp(IDENTIFIER_POINTER(DECL_NAME(field)), "__object") == 0);
  elt->index = field;

  if (rhs_type->points_to() != NULL)
    {
      //  We are assigning a pointer to the interface; the interface
      // holds the pointer itself.
      elt->value = rhs_tree;
      return build_constructor(lhs_type_tree, init);
    }

  // We are assigning a non-pointer value to the interface; the
  // interface gets a copy of the value in the heap.

  tree object_size = TYPE_SIZE_UNIT(TREE_TYPE(rhs_tree));

  tree space = gogo->allocate_memory(rhs_type, object_size, location);
  space = fold_convert_loc(location.gcc_location(),
                           build_pointer_type(TREE_TYPE(rhs_tree)), space);
  space = save_expr(space);

  tree ref = build_fold_indirect_ref_loc(location.gcc_location(), space);
  TREE_THIS_NOTRAP(ref) = 1;
  tree set = fold_build2_loc(location.gcc_location(), MODIFY_EXPR,
                             void_type_node, ref, rhs_tree);

  elt->value = fold_convert_loc(location.gcc_location(), TREE_TYPE(field),
                                space);

  return build2(COMPOUND_EXPR, lhs_type_tree, set,
		build_constructor(lhs_type_tree, init));
}

// Return a tree for the type descriptor of RHS_TREE, which has
// interface type RHS_TYPE.  If RHS_TREE is nil the result will be
// NULL.

tree
Expression::get_interface_type_descriptor(Translate_context*,
					  Type* rhs_type, tree rhs_tree,
					  Location location)
{
  tree rhs_type_tree = TREE_TYPE(rhs_tree);
  go_assert(TREE_CODE(rhs_type_tree) == RECORD_TYPE);
  tree rhs_field = TYPE_FIELDS(rhs_type_tree);
  tree v = build3(COMPONENT_REF, TREE_TYPE(rhs_field), rhs_tree, rhs_field,
		  NULL_TREE);
  if (rhs_type->interface_type()->is_empty())
    {
      go_assert(strcmp(IDENTIFIER_POINTER(DECL_NAME(rhs_field)),
			"__type_descriptor") == 0);
      return v;
    }

  go_assert(strcmp(IDENTIFIER_POINTER(DECL_NAME(rhs_field)), "__methods")
	     == 0);
  go_assert(POINTER_TYPE_P(TREE_TYPE(v)));
  v = save_expr(v);
  tree v1 = build_fold_indirect_ref_loc(location.gcc_location(), v);
  go_assert(TREE_CODE(TREE_TYPE(v1)) == RECORD_TYPE);
  tree f = TYPE_FIELDS(TREE_TYPE(v1));
  go_assert(strcmp(IDENTIFIER_POINTER(DECL_NAME(f)), "__type_descriptor")
	     == 0);
  v1 = build3(COMPONENT_REF, TREE_TYPE(f), v1, f, NULL_TREE);

  tree eq = fold_build2_loc(location.gcc_location(), EQ_EXPR, boolean_type_node,
                            v, fold_convert_loc(location.gcc_location(),
                                                TREE_TYPE(v),
                                                null_pointer_node));
  tree n = fold_convert_loc(location.gcc_location(), TREE_TYPE(v1),
                            null_pointer_node);
  return fold_build3_loc(location.gcc_location(), COND_EXPR, TREE_TYPE(v1),
			 eq, n, v1);
}

// Return a tree for the conversion of an interface type to an
// interface type.

tree
Expression::convert_interface_to_interface(Translate_context* context,
					   Type *lhs_type, Type *rhs_type,
					   tree rhs_tree, bool for_type_guard,
					   Location location)
{
  Gogo* gogo = context->gogo();
  Interface_type* lhs_interface_type = lhs_type->interface_type();
  bool lhs_is_empty = lhs_interface_type->is_empty();

  tree lhs_type_tree = type_to_tree(lhs_type->get_backend(gogo));
  if (lhs_type_tree == error_mark_node)
    return error_mark_node;

  // In the general case this requires runtime examination of the type
  // method table to match it up with the interface methods.

  // FIXME: If all of the methods in the right hand side interface
  // also appear in the left hand side interface, then we don't need
  // to do a runtime check, although we still need to build a new
  // method table.

  // Get the type descriptor for the right hand side.  This will be
  // NULL for a nil interface.

  if (!DECL_P(rhs_tree))
    rhs_tree = save_expr(rhs_tree);

  tree rhs_type_descriptor =
    Expression::get_interface_type_descriptor(context, rhs_type, rhs_tree,
					      location);

  // The result is going to be a two element constructor.

  vec<constructor_elt, va_gc> *init;
  vec_alloc (init, 2);

  constructor_elt empty = {NULL, NULL};
  constructor_elt* elt = init->quick_push(empty);
  tree field = TYPE_FIELDS(lhs_type_tree);
  elt->index = field;

  if (for_type_guard)
    {
      // A type assertion fails when converting a nil interface.
      tree lhs_type_descriptor = lhs_type->type_descriptor_pointer(gogo,
								   location);
      static tree assert_interface_decl;
      tree call = Gogo::call_builtin(&assert_interface_decl,
				     location,
				     "__go_assert_interface",
				     2,
				     ptr_type_node,
				     TREE_TYPE(lhs_type_descriptor),
				     lhs_type_descriptor,
				     TREE_TYPE(rhs_type_descriptor),
				     rhs_type_descriptor);
      if (call == error_mark_node)
	return error_mark_node;
      // This will panic if the interface conversion fails.
      TREE_NOTHROW(assert_interface_decl) = 0;
      elt->value = fold_convert_loc(location.gcc_location(), TREE_TYPE(field),
                                    call);
    }
  else if (lhs_is_empty)
    {
      // A convertion to an empty interface always succeeds, and the
      // first field is just the type descriptor of the object.
      go_assert(strcmp(IDENTIFIER_POINTER(DECL_NAME(field)),
			"__type_descriptor") == 0);
      elt->value = fold_convert_loc(location.gcc_location(),
				    TREE_TYPE(field), rhs_type_descriptor);
    }
  else
    {
      // A conversion to a non-empty interface may fail, but unlike a
      // type assertion converting nil will always succeed.
      go_assert(strcmp(IDENTIFIER_POINTER(DECL_NAME(field)), "__methods")
		 == 0);
      tree lhs_type_descriptor = lhs_type->type_descriptor_pointer(gogo,
								   location);
      static tree convert_interface_decl;
      tree call = Gogo::call_builtin(&convert_interface_decl,
				     location,
				     "__go_convert_interface",
				     2,
				     ptr_type_node,
				     TREE_TYPE(lhs_type_descriptor),
				     lhs_type_descriptor,
				     TREE_TYPE(rhs_type_descriptor),
				     rhs_type_descriptor);
      if (call == error_mark_node)
	return error_mark_node;
      // This will panic if the interface conversion fails.
      TREE_NOTHROW(convert_interface_decl) = 0;
      elt->value = fold_convert_loc(location.gcc_location(), TREE_TYPE(field),
                                    call);
    }

  // The second field is simply the object pointer.

  elt = init->quick_push(empty);
  field = DECL_CHAIN(field);
  go_assert(strcmp(IDENTIFIER_POINTER(DECL_NAME(field)), "__object") == 0);
  elt->index = field;

  tree rhs_type_tree = TREE_TYPE(rhs_tree);
  go_assert(TREE_CODE(rhs_type_tree) == RECORD_TYPE);
  tree rhs_field = DECL_CHAIN(TYPE_FIELDS(rhs_type_tree));
  go_assert(strcmp(IDENTIFIER_POINTER(DECL_NAME(rhs_field)), "__object") == 0);
  elt->value = build3(COMPONENT_REF, TREE_TYPE(rhs_field), rhs_tree, rhs_field,
		      NULL_TREE);

  return build_constructor(lhs_type_tree, init);
}

// Return a tree for the conversion of an interface type to a
// non-interface type.

tree
Expression::convert_interface_to_type(Translate_context* context,
				      Type *lhs_type, Type* rhs_type,
				      tree rhs_tree, Location location)
{
  Gogo* gogo = context->gogo();
  tree rhs_type_tree = TREE_TYPE(rhs_tree);

  tree lhs_type_tree = type_to_tree(lhs_type->get_backend(gogo));
  if (lhs_type_tree == error_mark_node)
    return error_mark_node;

  // Call a function to check that the type is valid.  The function
  // will panic with an appropriate runtime type error if the type is
  // not valid.

  tree lhs_type_descriptor = lhs_type->type_descriptor_pointer(gogo, location);

  if (!DECL_P(rhs_tree))
    rhs_tree = save_expr(rhs_tree);

  tree rhs_type_descriptor =
    Expression::get_interface_type_descriptor(context, rhs_type, rhs_tree,
					      location);

  tree rhs_inter_descriptor = rhs_type->type_descriptor_pointer(gogo,
								location);

  static tree check_interface_type_decl;
  tree call = Gogo::call_builtin(&check_interface_type_decl,
				 location,
				 "__go_check_interface_type",
				 3,
				 void_type_node,
				 TREE_TYPE(lhs_type_descriptor),
				 lhs_type_descriptor,
				 TREE_TYPE(rhs_type_descriptor),
				 rhs_type_descriptor,
				 TREE_TYPE(rhs_inter_descriptor),
				 rhs_inter_descriptor);
  if (call == error_mark_node)
    return error_mark_node;
  // This call will panic if the conversion is invalid.
  TREE_NOTHROW(check_interface_type_decl) = 0;

  // If the call succeeds, pull out the value.
  go_assert(TREE_CODE(rhs_type_tree) == RECORD_TYPE);
  tree rhs_field = DECL_CHAIN(TYPE_FIELDS(rhs_type_tree));
  go_assert(strcmp(IDENTIFIER_POINTER(DECL_NAME(rhs_field)), "__object") == 0);
  tree val = build3(COMPONENT_REF, TREE_TYPE(rhs_field), rhs_tree, rhs_field,
		    NULL_TREE);

  // If the value is a pointer, then it is the value we want.
  // Otherwise it points to the value.
  if (lhs_type->points_to() == NULL)
    {
      val = fold_convert_loc(location.gcc_location(),
                             build_pointer_type(lhs_type_tree), val);
      val = build_fold_indirect_ref_loc(location.gcc_location(), val);
    }

  return build2(COMPOUND_EXPR, lhs_type_tree, call,
		fold_convert_loc(location.gcc_location(), lhs_type_tree, val));
}

// Convert an expression to a tree.  This is implemented by the child
// class.  Not that it is not in general safe to call this multiple
// times for a single expression, but that we don't catch such errors.

tree
Expression::get_tree(Translate_context* context)
{
  // The child may have marked this expression as having an error.
  if (this->classification_ == EXPRESSION_ERROR)
    return error_mark_node;

  return this->do_get_tree(context);
}

// Return a tree for VAL in TYPE.

tree
Expression::integer_constant_tree(mpz_t val, tree type)
{
  if (type == error_mark_node)
    return error_mark_node;
  else if (TREE_CODE(type) == INTEGER_TYPE)
    return double_int_to_tree(type,
			      mpz_get_double_int(type, val, true));
  else if (TREE_CODE(type) == REAL_TYPE)
    {
      mpfr_t fval;
      mpfr_init_set_z(fval, val, GMP_RNDN);
      tree ret = Expression::float_constant_tree(fval, type);
      mpfr_clear(fval);
      return ret;
    }
  else if (TREE_CODE(type) == COMPLEX_TYPE)
    {
      mpfr_t fval;
      mpfr_init_set_z(fval, val, GMP_RNDN);
      tree real = Expression::float_constant_tree(fval, TREE_TYPE(type));
      mpfr_clear(fval);
      tree imag = build_real_from_int_cst(TREE_TYPE(type),
					  integer_zero_node);
      return build_complex(type, real, imag);
    }
  else
    go_unreachable();
}

// Return a tree for VAL in TYPE.

tree
Expression::float_constant_tree(mpfr_t val, tree type)
{
  if (type == error_mark_node)
    return error_mark_node;
  else if (TREE_CODE(type) == INTEGER_TYPE)
    {
      mpz_t ival;
      mpz_init(ival);
      mpfr_get_z(ival, val, GMP_RNDN);
      tree ret = Expression::integer_constant_tree(ival, type);
      mpz_clear(ival);
      return ret;
    }
  else if (TREE_CODE(type) == REAL_TYPE)
    {
      REAL_VALUE_TYPE r1;
      real_from_mpfr(&r1, val, type, GMP_RNDN);
      REAL_VALUE_TYPE r2;
      real_convert(&r2, TYPE_MODE(type), &r1);
      return build_real(type, r2);
    }
  else if (TREE_CODE(type) == COMPLEX_TYPE)
    {
      REAL_VALUE_TYPE r1;
      real_from_mpfr(&r1, val, TREE_TYPE(type), GMP_RNDN);
      REAL_VALUE_TYPE r2;
      real_convert(&r2, TYPE_MODE(TREE_TYPE(type)), &r1);
      tree imag = build_real_from_int_cst(TREE_TYPE(type),
					  integer_zero_node);
      return build_complex(type, build_real(TREE_TYPE(type), r2), imag);
    }
  else
    go_unreachable();
}

// Return a tree for REAL/IMAG in TYPE.

tree
Expression::complex_constant_tree(mpfr_t real, mpfr_t imag, tree type)
{
  if (type == error_mark_node)
    return error_mark_node;
  else if (TREE_CODE(type) == INTEGER_TYPE || TREE_CODE(type) == REAL_TYPE)
    return Expression::float_constant_tree(real, type);
  else if (TREE_CODE(type) == COMPLEX_TYPE)
    {
      REAL_VALUE_TYPE r1;
      real_from_mpfr(&r1, real, TREE_TYPE(type), GMP_RNDN);
      REAL_VALUE_TYPE r2;
      real_convert(&r2, TYPE_MODE(TREE_TYPE(type)), &r1);

      REAL_VALUE_TYPE r3;
      real_from_mpfr(&r3, imag, TREE_TYPE(type), GMP_RNDN);
      REAL_VALUE_TYPE r4;
      real_convert(&r4, TYPE_MODE(TREE_TYPE(type)), &r3);

      return build_complex(type, build_real(TREE_TYPE(type), r2),
			   build_real(TREE_TYPE(type), r4));
    }
  else
    go_unreachable();
}

// Return a tree which evaluates to true if VAL, of arbitrary integer
// type, is negative or is more than the maximum value of BOUND_TYPE.
// If SOFAR is not NULL, it is or'red into the result.  The return
// value may be NULL if SOFAR is NULL.

tree
Expression::check_bounds(tree val, tree bound_type, tree sofar,
			 Location loc)
{
  tree val_type = TREE_TYPE(val);
  tree ret = NULL_TREE;

  if (!TYPE_UNSIGNED(val_type))
    {
      ret = fold_build2_loc(loc.gcc_location(), LT_EXPR, boolean_type_node, val,
			    build_int_cst(val_type, 0));
      if (ret == boolean_false_node)
	ret = NULL_TREE;
    }

  HOST_WIDE_INT val_type_size = int_size_in_bytes(val_type);
  HOST_WIDE_INT bound_type_size = int_size_in_bytes(bound_type);
  go_assert(val_type_size != -1 && bound_type_size != -1);
  if (val_type_size > bound_type_size
      || (val_type_size == bound_type_size
	  && TYPE_UNSIGNED(val_type)
	  && !TYPE_UNSIGNED(bound_type)))
    {
      tree max = TYPE_MAX_VALUE(bound_type);
      tree big = fold_build2_loc(loc.gcc_location(), GT_EXPR, boolean_type_node,
                                 val, fold_convert_loc(loc.gcc_location(),
                                                       val_type, max));
      if (big == boolean_false_node)
	;
      else if (ret == NULL_TREE)
	ret = big;
      else
	ret = fold_build2_loc(loc.gcc_location(), TRUTH_OR_EXPR,
                              boolean_type_node, ret, big);
    }

  if (ret == NULL_TREE)
    return sofar;
  else if (sofar == NULL_TREE)
    return ret;
  else
    return fold_build2_loc(loc.gcc_location(), TRUTH_OR_EXPR, boolean_type_node,
			   sofar, ret);
}

void
Expression::dump_expression(Ast_dump_context* ast_dump_context) const
{
  this->do_dump_expression(ast_dump_context);
}

// Error expressions.  This are used to avoid cascading errors.

class Error_expression : public Expression
{
 public:
  Error_expression(Location location)
    : Expression(EXPRESSION_ERROR, location)
  { }

 protected:
  bool
  do_is_constant() const
  { return true; }

  bool
  do_numeric_constant_value(Numeric_constant* nc) const
  {
    nc->set_unsigned_long(NULL, 0);
    return true;
  }

  bool
  do_discarding_value()
  { return true; }

  Type*
  do_type()
  { return Type::make_error_type(); }

  void
  do_determine_type(const Type_context*)
  { }

  Expression*
  do_copy()
  { return this; }

  bool
  do_is_addressable() const
  { return true; }

  tree
  do_get_tree(Translate_context*)
  { return error_mark_node; }

  void
  do_dump_expression(Ast_dump_context*) const;
};

// Dump the ast representation for an error expression to a dump context.

void
Error_expression::do_dump_expression(Ast_dump_context* ast_dump_context) const
{
  ast_dump_context->ostream() << "_Error_" ;
}

Expression*
Expression::make_error(Location location)
{
  return new Error_expression(location);
}

// An expression which is really a type.  This is used during parsing.
// It is an error if these survive after lowering.

class
Type_expression : public Expression
{
 public:
  Type_expression(Type* type, Location location)
    : Expression(EXPRESSION_TYPE, location),
      type_(type)
  { }

 protected:
  int
  do_traverse(Traverse* traverse)
  { return Type::traverse(this->type_, traverse); }

  Type*
  do_type()
  { return this->type_; }

  void
  do_determine_type(const Type_context*)
  { }

  void
  do_check_types(Gogo*)
  { this->report_error(_("invalid use of type")); }

  Expression*
  do_copy()
  { return this; }

  tree
  do_get_tree(Translate_context*)
  { go_unreachable(); }

  void do_dump_expression(Ast_dump_context*) const;
 
 private:
  // The type which we are representing as an expression.
  Type* type_;
};

void
Type_expression::do_dump_expression(Ast_dump_context* ast_dump_context) const
{
  ast_dump_context->dump_type(this->type_);
}

Expression*
Expression::make_type(Type* type, Location location)
{
  return new Type_expression(type, location);
}

// Class Parser_expression.

Type*
Parser_expression::do_type()
{
  // We should never really ask for the type of a Parser_expression.
  // However, it can happen, at least when we have an invalid const
  // whose initializer refers to the const itself.  In that case we
  // may ask for the type when lowering the const itself.
  go_assert(saw_errors());
  return Type::make_error_type();
}

// Class Var_expression.

// Lower a variable expression.  Here we just make sure that the
// initialization expression of the variable has been lowered.  This
// ensures that we will be able to determine the type of the variable
// if necessary.

Expression*
Var_expression::do_lower(Gogo* gogo, Named_object* function,
			 Statement_inserter* inserter, int)
{
  if (this->variable_->is_variable())
    {
      Variable* var = this->variable_->var_value();
      // This is either a local variable or a global variable.  A
      // reference to a variable which is local to an enclosing
      // function will be a reference to a field in a closure.
      if (var->is_global())
	{
	  function = NULL;
	  inserter = NULL;
	}
      var->lower_init_expression(gogo, function, inserter);
    }
  return this;
}

// Return the type of a reference to a variable.

Type*
Var_expression::do_type()
{
  if (this->variable_->is_variable())
    return this->variable_->var_value()->type();
  else if (this->variable_->is_result_variable())
    return this->variable_->result_var_value()->type();
  else
    go_unreachable();
}

// Determine the type of a reference to a variable.

void
Var_expression::do_determine_type(const Type_context*)
{
  if (this->variable_->is_variable())
    this->variable_->var_value()->determine_type();
}

// Something takes the address of this variable.  This means that we
// may want to move the variable onto the heap.

void
Var_expression::do_address_taken(bool escapes)
{
  if (!escapes)
    {
      if (this->variable_->is_variable())
	this->variable_->var_value()->set_non_escaping_address_taken();
      else if (this->variable_->is_result_variable())
	this->variable_->result_var_value()->set_non_escaping_address_taken();
      else
	go_unreachable();
    }
  else
    {
      if (this->variable_->is_variable())
	this->variable_->var_value()->set_address_taken();
      else if (this->variable_->is_result_variable())
	this->variable_->result_var_value()->set_address_taken();
      else
	go_unreachable();
    }
}

// Get the tree for a reference to a variable.

tree
Var_expression::do_get_tree(Translate_context* context)
{
  Bvariable* bvar = this->variable_->get_backend_variable(context->gogo(),
							  context->function());
  tree ret = var_to_tree(bvar);
  if (ret == error_mark_node)
    return error_mark_node;
  bool is_in_heap;
  if (this->variable_->is_variable())
    is_in_heap = this->variable_->var_value()->is_in_heap();
  else if (this->variable_->is_result_variable())
    is_in_heap = this->variable_->result_var_value()->is_in_heap();
  else
    go_unreachable();
  if (is_in_heap)
    {
      ret = build_fold_indirect_ref_loc(this->location().gcc_location(), ret);
      TREE_THIS_NOTRAP(ret) = 1;
    }
  return ret;
}

// Ast dump for variable expression.

void
Var_expression::do_dump_expression(Ast_dump_context* ast_dump_context) const
{
  ast_dump_context->ostream() << this->variable_->name() ;
}

// Make a reference to a variable in an expression.

Expression*
Expression::make_var_reference(Named_object* var, Location location)
{
  if (var->is_sink())
    return Expression::make_sink(location);

  // FIXME: Creating a new object for each reference to a variable is
  // wasteful.
  return new Var_expression(var, location);
}

// Class Temporary_reference_expression.

// The type.

Type*
Temporary_reference_expression::do_type()
{
  return this->statement_->type();
}

// Called if something takes the address of this temporary variable.
// We never have to move temporary variables to the heap, but we do
// need to know that they must live in the stack rather than in a
// register.

void
Temporary_reference_expression::do_address_taken(bool)
{
  this->statement_->set_is_address_taken();
}

// Get a tree referring to the variable.

tree
Temporary_reference_expression::do_get_tree(Translate_context* context)
{
  Bvariable* bvar = this->statement_->get_backend_variable(context);

  // The gcc backend can't represent the same set of recursive types
  // that the Go frontend can.  In some cases this means that a
  // temporary variable won't have the right backend type.  Correct
  // that here by adding a type cast.  We need to use base() to push
  // the circularity down one level.
  tree ret = var_to_tree(bvar);
  if (!this->is_lvalue_
      && POINTER_TYPE_P(TREE_TYPE(ret))
      && VOID_TYPE_P(TREE_TYPE(TREE_TYPE(ret))))
    {
      Btype* type_btype = this->type()->base()->get_backend(context->gogo());
      tree type_tree = type_to_tree(type_btype);
      ret = fold_convert_loc(this->location().gcc_location(), type_tree, ret);
    }
  return ret;
}

// Ast dump for temporary reference.

void
Temporary_reference_expression::do_dump_expression(
                                Ast_dump_context* ast_dump_context) const
{
  ast_dump_context->dump_temp_variable_name(this->statement_);
}

// Make a reference to a temporary variable.

Temporary_reference_expression*
Expression::make_temporary_reference(Temporary_statement* statement,
				     Location location)
{
  return new Temporary_reference_expression(statement, location);
}

// Class Set_and_use_temporary_expression.

// Return the type.

Type*
Set_and_use_temporary_expression::do_type()
{
  return this->statement_->type();
}

// Take the address.

void
Set_and_use_temporary_expression::do_address_taken(bool)
{
  this->statement_->set_is_address_taken();
}

// Return the backend representation.

tree
Set_and_use_temporary_expression::do_get_tree(Translate_context* context)
{
  Bvariable* bvar = this->statement_->get_backend_variable(context);
  tree var_tree = var_to_tree(bvar);
  tree expr_tree = this->expr_->get_tree(context);
  if (var_tree == error_mark_node || expr_tree == error_mark_node)
    return error_mark_node;
  Location loc = this->location();
  return build2_loc(loc.gcc_location(), COMPOUND_EXPR, TREE_TYPE(var_tree),
		    build2_loc(loc.gcc_location(), MODIFY_EXPR, void_type_node,
			       var_tree, expr_tree),
		    var_tree);
}

// Dump.

void
Set_and_use_temporary_expression::do_dump_expression(
    Ast_dump_context* ast_dump_context) const
{
  ast_dump_context->ostream() << '(';
  ast_dump_context->dump_temp_variable_name(this->statement_);
  ast_dump_context->ostream() << " = ";
  this->expr_->dump_expression(ast_dump_context);
  ast_dump_context->ostream() << ')';
}

// Make a set-and-use temporary.

Set_and_use_temporary_expression*
Expression::make_set_and_use_temporary(Temporary_statement* statement,
				       Expression* expr, Location location)
{
  return new Set_and_use_temporary_expression(statement, expr, location);
}

// A sink expression--a use of the blank identifier _.

class Sink_expression : public Expression
{
 public:
  Sink_expression(Location location)
    : Expression(EXPRESSION_SINK, location),
      type_(NULL), var_(NULL_TREE)
  { }

 protected:
  bool
  do_discarding_value()
  { return true; }

  Type*
  do_type();

  void
  do_determine_type(const Type_context*);

  Expression*
  do_copy()
  { return new Sink_expression(this->location()); }

  tree
  do_get_tree(Translate_context*);

  void
  do_dump_expression(Ast_dump_context*) const;

 private:
  // The type of this sink variable.
  Type* type_;
  // The temporary variable we generate.
  tree var_;
};

// Return the type of a sink expression.

Type*
Sink_expression::do_type()
{
  if (this->type_ == NULL)
    return Type::make_sink_type();
  return this->type_;
}

// Determine the type of a sink expression.

void
Sink_expression::do_determine_type(const Type_context* context)
{
  if (context->type != NULL)
    this->type_ = context->type;
}

// Return a temporary variable for a sink expression.  This will
// presumably be a write-only variable which the middle-end will drop.

tree
Sink_expression::do_get_tree(Translate_context* context)
{
  if (this->var_ == NULL_TREE)
    {
      go_assert(this->type_ != NULL && !this->type_->is_sink_type());
      Btype* bt = this->type_->get_backend(context->gogo());
      this->var_ = create_tmp_var(type_to_tree(bt), "blank");
    }
  return this->var_;
}

// Ast dump for sink expression.

void
Sink_expression::do_dump_expression(Ast_dump_context* ast_dump_context) const
{
  ast_dump_context->ostream() << "_" ;
}

// Make a sink expression.

Expression*
Expression::make_sink(Location location)
{
  return new Sink_expression(location);
}

// Class Func_expression.

// FIXME: Can a function expression appear in a constant expression?
// The value is unchanging.  Initializing a constant to the address of
// a function seems like it could work, though there might be little
// point to it.

// Traversal.

int
Func_expression::do_traverse(Traverse* traverse)
{
  return (this->closure_ == NULL
	  ? TRAVERSE_CONTINUE
	  : Expression::traverse(&this->closure_, traverse));
}

// Return the type of a function expression.

Type*
Func_expression::do_type()
{
  if (this->function_->is_function())
    return this->function_->func_value()->type();
  else if (this->function_->is_function_declaration())
    return this->function_->func_declaration_value()->type();
  else
    go_unreachable();
}

// Get the tree for a function expression without evaluating the
// closure.

tree
Func_expression::get_tree_without_closure(Gogo* gogo)
{
  Function_type* fntype;
  if (this->function_->is_function())
    fntype = this->function_->func_value()->type();
  else if (this->function_->is_function_declaration())
    fntype = this->function_->func_declaration_value()->type();
  else
    go_unreachable();

  // Builtin functions are handled specially by Call_expression.  We
  // can't take their address.
  if (fntype->is_builtin())
    {
      error_at(this->location(),
	       "invalid use of special builtin function %qs; must be called",
	       this->function_->name().c_str());
      return error_mark_node;
    }

  Named_object* no = this->function_;

  tree id = no->get_id(gogo);
  if (id == error_mark_node)
    return error_mark_node;

  tree fndecl;
  if (no->is_function())
    fndecl = no->func_value()->get_or_make_decl(gogo, no, id);
  else if (no->is_function_declaration())
    fndecl = no->func_declaration_value()->get_or_make_decl(gogo, no, id);
  else
    go_unreachable();

  if (fndecl == error_mark_node)
    return error_mark_node;

  return build_fold_addr_expr_loc(this->location().gcc_location(), fndecl);
}

// Get the tree for a function expression.  This is used when we take
// the address of a function rather than simply calling it.  If the
// function has a closure, we must use a trampoline.

tree
Func_expression::do_get_tree(Translate_context* context)
{
  Gogo* gogo = context->gogo();

  tree fnaddr = this->get_tree_without_closure(gogo);
  if (fnaddr == error_mark_node)
    return error_mark_node;

  go_assert(TREE_CODE(fnaddr) == ADDR_EXPR
	     && TREE_CODE(TREE_OPERAND(fnaddr, 0)) == FUNCTION_DECL);
  TREE_ADDRESSABLE(TREE_OPERAND(fnaddr, 0)) = 1;

  // If there is no closure, that is all have to do.
  if (this->closure_ == NULL)
    return fnaddr;

  go_assert(this->function_->func_value()->enclosing() != NULL);

  // Get the value of the closure.  This will be a pointer to space
  // allocated on the heap.
  tree closure_tree = this->closure_->get_tree(context);
  if (closure_tree == error_mark_node)
    return error_mark_node;
  go_assert(POINTER_TYPE_P(TREE_TYPE(closure_tree)));

  // Now we need to build some code on the heap.  This code will load
  // the static chain pointer with the closure and then jump to the
  // body of the function.  The normal gcc approach is to build the
  // code on the stack.  Unfortunately we can not do that, as Go
  // permits us to return the function pointer.

  return gogo->make_trampoline(fnaddr, closure_tree, this->location());
}

// Ast dump for function.

void
Func_expression::do_dump_expression(Ast_dump_context* ast_dump_context) const
{
  ast_dump_context->ostream() << this->function_->name();
  if (this->closure_ != NULL)
    {
      ast_dump_context->ostream() << " {closure =  ";
      this->closure_->dump_expression(ast_dump_context);
      ast_dump_context->ostream() << "}";
    }
}

// Make a reference to a function in an expression.

Expression*
Expression::make_func_reference(Named_object* function, Expression* closure,
				Location location)
{
  return new Func_expression(function, closure, location);
}

// Class Unknown_expression.

// Return the name of an unknown expression.

const std::string&
Unknown_expression::name() const
{
  return this->named_object_->name();
}

// Lower a reference to an unknown name.

Expression*
Unknown_expression::do_lower(Gogo*, Named_object*, Statement_inserter*, int)
{
  Location location = this->location();
  Named_object* no = this->named_object_;
  Named_object* real;
  if (!no->is_unknown())
    real = no;
  else
    {
      real = no->unknown_value()->real_named_object();
      if (real == NULL)
	{
	  if (this->is_composite_literal_key_)
	    return this;
	  if (!this->no_error_message_)
	    error_at(location, "reference to undefined name %qs",
		     this->named_object_->message_name().c_str());
	  return Expression::make_error(location);
	}
    }
  switch (real->classification())
    {
    case Named_object::NAMED_OBJECT_CONST:
      return Expression::make_const_reference(real, location);
    case Named_object::NAMED_OBJECT_TYPE:
      return Expression::make_type(real->type_value(), location);
    case Named_object::NAMED_OBJECT_TYPE_DECLARATION:
      if (this->is_composite_literal_key_)
	return this;
      if (!this->no_error_message_)
	error_at(location, "reference to undefined type %qs",
		 real->message_name().c_str());
      return Expression::make_error(location);
    case Named_object::NAMED_OBJECT_VAR:
      real->var_value()->set_is_used();
      return Expression::make_var_reference(real, location);
    case Named_object::NAMED_OBJECT_FUNC:
    case Named_object::NAMED_OBJECT_FUNC_DECLARATION:
      return Expression::make_func_reference(real, NULL, location);
    case Named_object::NAMED_OBJECT_PACKAGE:
      if (this->is_composite_literal_key_)
	return this;
      if (!this->no_error_message_)
	error_at(location, "unexpected reference to package");
      return Expression::make_error(location);
    default:
      go_unreachable();
    }
}

// Dump the ast representation for an unknown expression to a dump context.

void
Unknown_expression::do_dump_expression(Ast_dump_context* ast_dump_context) const
{
  ast_dump_context->ostream() << "_Unknown_(" << this->named_object_->name()
			      << ")";
}

// Make a reference to an unknown name.

Unknown_expression*
Expression::make_unknown_reference(Named_object* no, Location location)
{
  return new Unknown_expression(no, location);
}

// A boolean expression.

class Boolean_expression : public Expression
{
 public:
  Boolean_expression(bool val, Location location)
    : Expression(EXPRESSION_BOOLEAN, location),
      val_(val), type_(NULL)
  { }

  static Expression*
  do_import(Import*);

 protected:
  bool
  do_is_constant() const
  { return true; }

  Type*
  do_type();

  void
  do_determine_type(const Type_context*);

  Expression*
  do_copy()
  { return this; }

  tree
  do_get_tree(Translate_context*)
  { return this->val_ ? boolean_true_node : boolean_false_node; }

  void
  do_export(Export* exp) const
  { exp->write_c_string(this->val_ ? "true" : "false"); }

  void
  do_dump_expression(Ast_dump_context* ast_dump_context) const
  { ast_dump_context->ostream() << (this->val_ ? "true" : "false"); }
  
 private:
  // The constant.
  bool val_;
  // The type as determined by context.
  Type* type_;
};

// Get the type.

Type*
Boolean_expression::do_type()
{
  if (this->type_ == NULL)
    this->type_ = Type::make_boolean_type();
  return this->type_;
}

// Set the type from the context.

void
Boolean_expression::do_determine_type(const Type_context* context)
{
  if (this->type_ != NULL && !this->type_->is_abstract())
    ;
  else if (context->type != NULL && context->type->is_boolean_type())
    this->type_ = context->type;
  else if (!context->may_be_abstract)
    this->type_ = Type::lookup_bool_type();
}

// Import a boolean constant.

Expression*
Boolean_expression::do_import(Import* imp)
{
  if (imp->peek_char() == 't')
    {
      imp->require_c_string("true");
      return Expression::make_boolean(true, imp->location());
    }
  else
    {
      imp->require_c_string("false");
      return Expression::make_boolean(false, imp->location());
    }
}

// Make a boolean expression.

Expression*
Expression::make_boolean(bool val, Location location)
{
  return new Boolean_expression(val, location);
}

// Class String_expression.

// Get the type.

Type*
String_expression::do_type()
{
  if (this->type_ == NULL)
    this->type_ = Type::make_string_type();
  return this->type_;
}

// Set the type from the context.

void
String_expression::do_determine_type(const Type_context* context)
{
  if (this->type_ != NULL && !this->type_->is_abstract())
    ;
  else if (context->type != NULL && context->type->is_string_type())
    this->type_ = context->type;
  else if (!context->may_be_abstract)
    this->type_ = Type::lookup_string_type();
}

// Build a string constant.

tree
String_expression::do_get_tree(Translate_context* context)
{
  return context->gogo()->go_string_constant_tree(this->val_);
}

 // Write string literal to string dump.

void
String_expression::export_string(String_dump* exp,
				 const String_expression* str)
{
  std::string s;
  s.reserve(str->val_.length() * 4 + 2);
  s += '"';
  for (std::string::const_iterator p = str->val_.begin();
       p != str->val_.end();
       ++p)
    {
      if (*p == '\\' || *p == '"')
	{
	  s += '\\';
	  s += *p;
	}
      else if (*p >= 0x20 && *p < 0x7f)
	s += *p;
      else if (*p == '\n')
	s += "\\n";
      else if (*p == '\t')
	s += "\\t";
      else
	{
	  s += "\\x";
	  unsigned char c = *p;
	  unsigned int dig = c >> 4;
	  s += dig < 10 ? '0' + dig : 'A' + dig - 10;
	  dig = c & 0xf;
	  s += dig < 10 ? '0' + dig : 'A' + dig - 10;
	}
    }
  s += '"';
  exp->write_string(s);
}

// Export a string expression.

void
String_expression::do_export(Export* exp) const
{
  String_expression::export_string(exp, this);
}

// Import a string expression.

Expression*
String_expression::do_import(Import* imp)
{
  imp->require_c_string("\"");
  std::string val;
  while (true)
    {
      int c = imp->get_char();
      if (c == '"' || c == -1)
	break;
      if (c != '\\')
	val += static_cast<char>(c);
      else
	{
	  c = imp->get_char();
	  if (c == '\\' || c == '"')
	    val += static_cast<char>(c);
	  else if (c == 'n')
	    val += '\n';
	  else if (c == 't')
	    val += '\t';
	  else if (c == 'x')
	    {
	      c = imp->get_char();
	      unsigned int vh = c >= '0' && c <= '9' ? c - '0' : c - 'A' + 10;
	      c = imp->get_char();
	      unsigned int vl = c >= '0' && c <= '9' ? c - '0' : c - 'A' + 10;
	      char v = (vh << 4) | vl;
	      val += v;
	    }
	  else
	    {
	      error_at(imp->location(), "bad string constant");
	      return Expression::make_error(imp->location());
	    }
	}
    }
  return Expression::make_string(val, imp->location());
}

// Ast dump for string expression.

void
String_expression::do_dump_expression(Ast_dump_context* ast_dump_context) const
{
  String_expression::export_string(ast_dump_context, this);
}

// Make a string expression.

Expression*
Expression::make_string(const std::string& val, Location location)
{
  return new String_expression(val, location);
}

// Make an integer expression.

class Integer_expression : public Expression
{
 public:
  Integer_expression(const mpz_t* val, Type* type, bool is_character_constant,
		     Location location)
    : Expression(EXPRESSION_INTEGER, location),
      type_(type), is_character_constant_(is_character_constant)
  { mpz_init_set(this->val_, *val); }

  static Expression*
  do_import(Import*);

  // Write VAL to string dump.
  static void
  export_integer(String_dump* exp, const mpz_t val);

  // Write VAL to dump context.
  static void
  dump_integer(Ast_dump_context* ast_dump_context, const mpz_t val);

 protected:
  bool
  do_is_constant() const
  { return true; }

  bool
  do_numeric_constant_value(Numeric_constant* nc) const;

  Type*
  do_type();

  void
  do_determine_type(const Type_context* context);

  void
  do_check_types(Gogo*);

  tree
  do_get_tree(Translate_context*);

  Expression*
  do_copy()
  {
    if (this->is_character_constant_)
      return Expression::make_character(&this->val_, this->type_,
					this->location());
    else
      return Expression::make_integer(&this->val_, this->type_,
				      this->location());
  }

  void
  do_export(Export*) const;

  void
  do_dump_expression(Ast_dump_context*) const;

 private:
  // The integer value.
  mpz_t val_;
  // The type so far.
  Type* type_;
  // Whether this is a character constant.
  bool is_character_constant_;
};

// Return a numeric constant for this expression.  We have to mark
// this as a character when appropriate.

bool
Integer_expression::do_numeric_constant_value(Numeric_constant* nc) const
{
  if (this->is_character_constant_)
    nc->set_rune(this->type_, this->val_);
  else
    nc->set_int(this->type_, this->val_);
  return true;
}

// Return the current type.  If we haven't set the type yet, we return
// an abstract integer type.

Type*
Integer_expression::do_type()
{
  if (this->type_ == NULL)
    {
      if (this->is_character_constant_)
	this->type_ = Type::make_abstract_character_type();
      else
	this->type_ = Type::make_abstract_integer_type();
    }
  return this->type_;
}

// Set the type of the integer value.  Here we may switch from an
// abstract type to a real type.

void
Integer_expression::do_determine_type(const Type_context* context)
{
  if (this->type_ != NULL && !this->type_->is_abstract())
    ;
  else if (context->type != NULL && context->type->is_numeric_type())
    this->type_ = context->type;
  else if (!context->may_be_abstract)
    {
      if (this->is_character_constant_)
	this->type_ = Type::lookup_integer_type("int32");
      else
	this->type_ = Type::lookup_integer_type("int");
    }
}

// Check the type of an integer constant.

void
Integer_expression::do_check_types(Gogo*)
{
  Type* type = this->type_;
  if (type == NULL)
    return;
  Numeric_constant nc;
  if (this->is_character_constant_)
    nc.set_rune(NULL, this->val_);
  else
    nc.set_int(NULL, this->val_);
  if (!nc.set_type(type, true, this->location()))
    this->set_is_error();
}

// Get a tree for an integer constant.

tree
Integer_expression::do_get_tree(Translate_context* context)
{
  Gogo* gogo = context->gogo();
  tree type;
  if (this->type_ != NULL && !this->type_->is_abstract())
    type = type_to_tree(this->type_->get_backend(gogo));
  else if (this->type_ != NULL && this->type_->float_type() != NULL)
    {
      // We are converting to an abstract floating point type.
      Type* ftype = Type::lookup_float_type("float64");
      type = type_to_tree(ftype->get_backend(gogo));
    }
  else if (this->type_ != NULL && this->type_->complex_type() != NULL)
    {
      // We are converting to an abstract complex type.
      Type* ctype = Type::lookup_complex_type("complex128");
      type = type_to_tree(ctype->get_backend(gogo));
    }
  else
    {
      // If we still have an abstract type here, then this is being
      // used in a constant expression which didn't get reduced for
      // some reason.  Use a type which will fit the value.  We use <,
      // not <=, because we need an extra bit for the sign bit.
      int bits = mpz_sizeinbase(this->val_, 2);
      Type* int_type = Type::lookup_integer_type("int");
      if (bits < int_type->integer_type()->bits())
	type = type_to_tree(int_type->get_backend(gogo));
      else if (bits < 64)
	{
	  Type* t = Type::lookup_integer_type("int64");
	  type = type_to_tree(t->get_backend(gogo));
	}
      else
	type = long_long_integer_type_node;
    }
  return Expression::integer_constant_tree(this->val_, type);
}

// Write VAL to export data.

void
Integer_expression::export_integer(String_dump* exp, const mpz_t val)
{
  char* s = mpz_get_str(NULL, 10, val);
  exp->write_c_string(s);
  free(s);
}

// Export an integer in a constant expression.

void
Integer_expression::do_export(Export* exp) const
{
  Integer_expression::export_integer(exp, this->val_);
  if (this->is_character_constant_)
    exp->write_c_string("'");
  // A trailing space lets us reliably identify the end of the number.
  exp->write_c_string(" ");
}

// Import an integer, floating point, or complex value.  This handles
// all these types because they all start with digits.

Expression*
Integer_expression::do_import(Import* imp)
{
  std::string num = imp->read_identifier();
  imp->require_c_string(" ");
  if (!num.empty() && num[num.length() - 1] == 'i')
    {
      mpfr_t real;
      size_t plus_pos = num.find('+', 1);
      size_t minus_pos = num.find('-', 1);
      size_t pos;
      if (plus_pos == std::string::npos)
	pos = minus_pos;
      else if (minus_pos == std::string::npos)
	pos = plus_pos;
      else
	{
	  error_at(imp->location(), "bad number in import data: %qs",
		   num.c_str());
	  return Expression::make_error(imp->location());
	}
      if (pos == std::string::npos)
	mpfr_set_ui(real, 0, GMP_RNDN);
      else
	{
	  std::string real_str = num.substr(0, pos);
	  if (mpfr_init_set_str(real, real_str.c_str(), 10, GMP_RNDN) != 0)
	    {
	      error_at(imp->location(), "bad number in import data: %qs",
		       real_str.c_str());
	      return Expression::make_error(imp->location());
	    }
	}

      std::string imag_str;
      if (pos == std::string::npos)
	imag_str = num;
      else
	imag_str = num.substr(pos);
      imag_str = imag_str.substr(0, imag_str.size() - 1);
      mpfr_t imag;
      if (mpfr_init_set_str(imag, imag_str.c_str(), 10, GMP_RNDN) != 0)
	{
	  error_at(imp->location(), "bad number in import data: %qs",
		   imag_str.c_str());
	  return Expression::make_error(imp->location());
	}
      Expression* ret = Expression::make_complex(&real, &imag, NULL,
						 imp->location());
      mpfr_clear(real);
      mpfr_clear(imag);
      return ret;
    }
  else if (num.find('.') == std::string::npos
	   && num.find('E') == std::string::npos)
    {
      bool is_character_constant = (!num.empty()
				    && num[num.length() - 1] == '\'');
      if (is_character_constant)
	num = num.substr(0, num.length() - 1);
      mpz_t val;
      if (mpz_init_set_str(val, num.c_str(), 10) != 0)
	{
	  error_at(imp->location(), "bad number in import data: %qs",
		   num.c_str());
	  return Expression::make_error(imp->location());
	}
      Expression* ret;
      if (is_character_constant)
	ret = Expression::make_character(&val, NULL, imp->location());
      else
	ret = Expression::make_integer(&val, NULL, imp->location());
      mpz_clear(val);
      return ret;
    }
  else
    {
      mpfr_t val;
      if (mpfr_init_set_str(val, num.c_str(), 10, GMP_RNDN) != 0)
	{
	  error_at(imp->location(), "bad number in import data: %qs",
		   num.c_str());
	  return Expression::make_error(imp->location());
	}
      Expression* ret = Expression::make_float(&val, NULL, imp->location());
      mpfr_clear(val);
      return ret;
    }
}
// Ast dump for integer expression.

void
Integer_expression::do_dump_expression(Ast_dump_context* ast_dump_context) const
{
  if (this->is_character_constant_)
    ast_dump_context->ostream() << '\'';
  Integer_expression::export_integer(ast_dump_context, this->val_);
  if (this->is_character_constant_)
    ast_dump_context->ostream() << '\'';
}

// Build a new integer value.

Expression*
Expression::make_integer(const mpz_t* val, Type* type, Location location)
{
  return new Integer_expression(val, type, false, location);
}

// Build a new character constant value.

Expression*
Expression::make_character(const mpz_t* val, Type* type, Location location)
{
  return new Integer_expression(val, type, true, location);
}

// Floats.

class Float_expression : public Expression
{
 public:
  Float_expression(const mpfr_t* val, Type* type, Location location)
    : Expression(EXPRESSION_FLOAT, location),
      type_(type)
  {
    mpfr_init_set(this->val_, *val, GMP_RNDN);
  }

  // Write VAL to export data.
  static void
  export_float(String_dump* exp, const mpfr_t val);

  // Write VAL to dump file.
  static void
  dump_float(Ast_dump_context* ast_dump_context, const mpfr_t val);

 protected:
  bool
  do_is_constant() const
  { return true; }

  bool
  do_numeric_constant_value(Numeric_constant* nc) const
  {
    nc->set_float(this->type_, this->val_);
    return true;
  }

  Type*
  do_type();

  void
  do_determine_type(const Type_context*);

  void
  do_check_types(Gogo*);

  Expression*
  do_copy()
  { return Expression::make_float(&this->val_, this->type_,
				  this->location()); }

  tree
  do_get_tree(Translate_context*);

  void
  do_export(Export*) const;

  void
  do_dump_expression(Ast_dump_context*) const;

 private:
  // The floating point value.
  mpfr_t val_;
  // The type so far.
  Type* type_;
};

// Return the current type.  If we haven't set the type yet, we return
// an abstract float type.

Type*
Float_expression::do_type()
{
  if (this->type_ == NULL)
    this->type_ = Type::make_abstract_float_type();
  return this->type_;
}

// Set the type of the float value.  Here we may switch from an
// abstract type to a real type.

void
Float_expression::do_determine_type(const Type_context* context)
{
  if (this->type_ != NULL && !this->type_->is_abstract())
    ;
  else if (context->type != NULL
	   && (context->type->integer_type() != NULL
	       || context->type->float_type() != NULL
	       || context->type->complex_type() != NULL))
    this->type_ = context->type;
  else if (!context->may_be_abstract)
    this->type_ = Type::lookup_float_type("float64");
}

// Check the type of a float value.

void
Float_expression::do_check_types(Gogo*)
{
  Type* type = this->type_;
  if (type == NULL)
    return;
  Numeric_constant nc;
  nc.set_float(NULL, this->val_);
  if (!nc.set_type(this->type_, true, this->location()))
    this->set_is_error();
}

// Get a tree for a float constant.

tree
Float_expression::do_get_tree(Translate_context* context)
{
  Gogo* gogo = context->gogo();
  tree type;
  if (this->type_ != NULL && !this->type_->is_abstract())
    type = type_to_tree(this->type_->get_backend(gogo));
  else if (this->type_ != NULL && this->type_->integer_type() != NULL)
    {
      // We have an abstract integer type.  We just hope for the best.
      type = type_to_tree(Type::lookup_integer_type("int")->get_backend(gogo));
    }
  else
    {
      // If we still have an abstract type here, then this is being
      // used in a constant expression which didn't get reduced.  We
      // just use float64 and hope for the best.
      Type* ft = Type::lookup_float_type("float64");
      type = type_to_tree(ft->get_backend(gogo));
    }
  return Expression::float_constant_tree(this->val_, type);
}

// Write a floating point number to a string dump.

void
Float_expression::export_float(String_dump *exp, const mpfr_t val)
{
  mp_exp_t exponent;
  char* s = mpfr_get_str(NULL, &exponent, 10, 0, val, GMP_RNDN);
  if (*s == '-')
    exp->write_c_string("-");
  exp->write_c_string("0.");
  exp->write_c_string(*s == '-' ? s + 1 : s);
  mpfr_free_str(s);
  char buf[30];
  snprintf(buf, sizeof buf, "E%ld", exponent);
  exp->write_c_string(buf);
}

// Export a floating point number in a constant expression.

void
Float_expression::do_export(Export* exp) const
{
  Float_expression::export_float(exp, this->val_);
  // A trailing space lets us reliably identify the end of the number.
  exp->write_c_string(" ");
}

// Dump a floating point number to the dump file.

void
Float_expression::do_dump_expression(Ast_dump_context* ast_dump_context) const
{
  Float_expression::export_float(ast_dump_context, this->val_);
}

// Make a float expression.

Expression*
Expression::make_float(const mpfr_t* val, Type* type, Location location)
{
  return new Float_expression(val, type, location);
}

// Complex numbers.

class Complex_expression : public Expression
{
 public:
  Complex_expression(const mpfr_t* real, const mpfr_t* imag, Type* type,
		     Location location)
    : Expression(EXPRESSION_COMPLEX, location),
      type_(type)
  {
    mpfr_init_set(this->real_, *real, GMP_RNDN);
    mpfr_init_set(this->imag_, *imag, GMP_RNDN);
  }

  // Write REAL/IMAG to string dump.
  static void
  export_complex(String_dump* exp, const mpfr_t real, const mpfr_t val);

  // Write REAL/IMAG to dump context.
  static void
  dump_complex(Ast_dump_context* ast_dump_context, 
	       const mpfr_t real, const mpfr_t val);
  
 protected:
  bool
  do_is_constant() const
  { return true; }

  bool
  do_numeric_constant_value(Numeric_constant* nc) const
  {
    nc->set_complex(this->type_, this->real_, this->imag_);
    return true;
  }

  Type*
  do_type();

  void
  do_determine_type(const Type_context*);

  void
  do_check_types(Gogo*);

  Expression*
  do_copy()
  {
    return Expression::make_complex(&this->real_, &this->imag_, this->type_,
				    this->location());
  }

  tree
  do_get_tree(Translate_context*);

  void
  do_export(Export*) const;

  void
  do_dump_expression(Ast_dump_context*) const;
  
 private:
  // The real part.
  mpfr_t real_;
  // The imaginary part;
  mpfr_t imag_;
  // The type if known.
  Type* type_;
};

// Return the current type.  If we haven't set the type yet, we return
// an abstract complex type.

Type*
Complex_expression::do_type()
{
  if (this->type_ == NULL)
    this->type_ = Type::make_abstract_complex_type();
  return this->type_;
}

// Set the type of the complex value.  Here we may switch from an
// abstract type to a real type.

void
Complex_expression::do_determine_type(const Type_context* context)
{
  if (this->type_ != NULL && !this->type_->is_abstract())
    ;
  else if (context->type != NULL
	   && context->type->complex_type() != NULL)
    this->type_ = context->type;
  else if (!context->may_be_abstract)
    this->type_ = Type::lookup_complex_type("complex128");
}

// Check the type of a complex value.

void
Complex_expression::do_check_types(Gogo*)
{
  Type* type = this->type_;
  if (type == NULL)
    return;
  Numeric_constant nc;
  nc.set_complex(NULL, this->real_, this->imag_);
  if (!nc.set_type(this->type_, true, this->location()))
    this->set_is_error();
}

// Get a tree for a complex constant.

tree
Complex_expression::do_get_tree(Translate_context* context)
{
  Gogo* gogo = context->gogo();
  tree type;
  if (this->type_ != NULL && !this->type_->is_abstract())
    type = type_to_tree(this->type_->get_backend(gogo));
  else
    {
      // If we still have an abstract type here, this this is being
      // used in a constant expression which didn't get reduced.  We
      // just use complex128 and hope for the best.
      Type* ct = Type::lookup_complex_type("complex128");
      type = type_to_tree(ct->get_backend(gogo));
    }
  return Expression::complex_constant_tree(this->real_, this->imag_, type);
}

// Write REAL/IMAG to export data.

void
Complex_expression::export_complex(String_dump* exp, const mpfr_t real,
				   const mpfr_t imag)
{
  if (!mpfr_zero_p(real))
    {
      Float_expression::export_float(exp, real);
      if (mpfr_sgn(imag) > 0)
	exp->write_c_string("+");
    }
  Float_expression::export_float(exp, imag);
  exp->write_c_string("i");
}

// Export a complex number in a constant expression.

void
Complex_expression::do_export(Export* exp) const
{
  Complex_expression::export_complex(exp, this->real_, this->imag_);
  // A trailing space lets us reliably identify the end of the number.
  exp->write_c_string(" ");
}

// Dump a complex expression to the dump file.

void
Complex_expression::do_dump_expression(Ast_dump_context* ast_dump_context) const
{
  Complex_expression::export_complex(ast_dump_context,
                                      this->real_,
                                      this->imag_);
}

// Make a complex expression.

Expression*
Expression::make_complex(const mpfr_t* real, const mpfr_t* imag, Type* type,
			 Location location)
{
  return new Complex_expression(real, imag, type, location);
}

// Find a named object in an expression.

class Find_named_object : public Traverse
{
 public:
  Find_named_object(Named_object* no)
    : Traverse(traverse_expressions),
      no_(no), found_(false)
  { }

  // Whether we found the object.
  bool
  found() const
  { return this->found_; }

 protected:
  int
  expression(Expression**);

 private:
  // The object we are looking for.
  Named_object* no_;
  // Whether we found it.
  bool found_;
};

// A reference to a const in an expression.

class Const_expression : public Expression
{
 public:
  Const_expression(Named_object* constant, Location location)
    : Expression(EXPRESSION_CONST_REFERENCE, location),
      constant_(constant), type_(NULL), seen_(false)
  { }

  Named_object*
  named_object()
  { return this->constant_; }

  // Check that the initializer does not refer to the constant itself.
  void
  check_for_init_loop();

 protected:
  int
  do_traverse(Traverse*);

  Expression*
  do_lower(Gogo*, Named_object*, Statement_inserter*, int);

  bool
  do_is_constant() const
  { return true; }

  bool
  do_numeric_constant_value(Numeric_constant* nc) const;

  bool
  do_string_constant_value(std::string* val) const;

  Type*
  do_type();

  // The type of a const is set by the declaration, not the use.
  void
  do_determine_type(const Type_context*);

  void
  do_check_types(Gogo*);

  Expression*
  do_copy()
  { return this; }

  tree
  do_get_tree(Translate_context* context);

  // When exporting a reference to a const as part of a const
  // expression, we export the value.  We ignore the fact that it has
  // a name.
  void
  do_export(Export* exp) const
  { this->constant_->const_value()->expr()->export_expression(exp); }

  void
  do_dump_expression(Ast_dump_context*) const;

 private:
  // The constant.
  Named_object* constant_;
  // The type of this reference.  This is used if the constant has an
  // abstract type.
  Type* type_;
  // Used to prevent infinite recursion when a constant incorrectly
  // refers to itself.
  mutable bool seen_;
};

// Traversal.

int
Const_expression::do_traverse(Traverse* traverse)
{
  if (this->type_ != NULL)
    return Type::traverse(this->type_, traverse);
  return TRAVERSE_CONTINUE;
}

// Lower a constant expression.  This is where we convert the
// predeclared constant iota into an integer value.

Expression*
Const_expression::do_lower(Gogo* gogo, Named_object*,
			   Statement_inserter*, int iota_value)
{
  if (this->constant_->const_value()->expr()->classification()
      == EXPRESSION_IOTA)
    {
      if (iota_value == -1)
	{
	  error_at(this->location(),
		   "iota is only defined in const declarations");
	  iota_value = 0;
	}
      mpz_t val;
      mpz_init_set_ui(val, static_cast<unsigned long>(iota_value));
      Expression* ret = Expression::make_integer(&val, NULL,
						 this->location());
      mpz_clear(val);
      return ret;
    }

  // Make sure that the constant itself has been lowered.
  gogo->lower_constant(this->constant_);

  return this;
}

// Return a numeric constant value.

bool
Const_expression::do_numeric_constant_value(Numeric_constant* nc) const
{
  if (this->seen_)
    return false;

  Expression* e = this->constant_->const_value()->expr();
  
  this->seen_ = true;

  bool r = e->numeric_constant_value(nc);

  this->seen_ = false;

  Type* ctype;
  if (this->type_ != NULL)
    ctype = this->type_;
  else
    ctype = this->constant_->const_value()->type();
  if (r && ctype != NULL)
    {
      if (!nc->set_type(ctype, false, this->location()))
	return false;
    }

  return r;
}

bool
Const_expression::do_string_constant_value(std::string* val) const
{
  if (this->seen_)
    return false;

  Expression* e = this->constant_->const_value()->expr();

  this->seen_ = true;
  bool ok = e->string_constant_value(val);
  this->seen_ = false;

  return ok;
}

// Return the type of the const reference.

Type*
Const_expression::do_type()
{
  if (this->type_ != NULL)
    return this->type_;

  Named_constant* nc = this->constant_->const_value();

  if (this->seen_ || nc->lowering())
    {
      this->report_error(_("constant refers to itself"));
      this->type_ = Type::make_error_type();
      return this->type_;
    }

  this->seen_ = true;

  Type* ret = nc->type();

  if (ret != NULL)
    {
      this->seen_ = false;
      return ret;
    }

  // During parsing, a named constant may have a NULL type, but we
  // must not return a NULL type here.
  ret = nc->expr()->type();

  this->seen_ = false;

  return ret;
}

// Set the type of the const reference.

void
Const_expression::do_determine_type(const Type_context* context)
{
  Type* ctype = this->constant_->const_value()->type();
  Type* cetype = (ctype != NULL
		  ? ctype
		  : this->constant_->const_value()->expr()->type());
  if (ctype != NULL && !ctype->is_abstract())
    ;
  else if (context->type != NULL
	   && context->type->is_numeric_type()
	   && cetype->is_numeric_type())
    this->type_ = context->type;
  else if (context->type != NULL
	   && context->type->is_string_type()
	   && cetype->is_string_type())
    this->type_ = context->type;
  else if (context->type != NULL
	   && context->type->is_boolean_type()
	   && cetype->is_boolean_type())
    this->type_ = context->type;
  else if (!context->may_be_abstract)
    {
      if (cetype->is_abstract())
	cetype = cetype->make_non_abstract_type();
      this->type_ = cetype;
    }
}

// Check for a loop in which the initializer of a constant refers to
// the constant itself.

void
Const_expression::check_for_init_loop()
{
  if (this->type_ != NULL && this->type_->is_error())
    return;

  if (this->seen_)
    {
      this->report_error(_("constant refers to itself"));
      this->type_ = Type::make_error_type();
      return;
    }

  Expression* init = this->constant_->const_value()->expr();
  Find_named_object find_named_object(this->constant_);

  this->seen_ = true;
  Expression::traverse(&init, &find_named_object);
  this->seen_ = false;

  if (find_named_object.found())
    {
      if (this->type_ == NULL || !this->type_->is_error())
	{
	  this->report_error(_("constant refers to itself"));
	  this->type_ = Type::make_error_type();
	}
      return;
    }
}

// Check types of a const reference.

void
Const_expression::do_check_types(Gogo*)
{
  if (this->type_ != NULL && this->type_->is_error())
    return;

  this->check_for_init_loop();

  // Check that numeric constant fits in type.
  if (this->type_ != NULL && this->type_->is_numeric_type())
    {
      Numeric_constant nc;
      if (this->constant_->const_value()->expr()->numeric_constant_value(&nc))
	{
	  if (!nc.set_type(this->type_, true, this->location()))
	    this->set_is_error();
	}
    }
}

// Return a tree for the const reference.

tree
Const_expression::do_get_tree(Translate_context* context)
{
  Gogo* gogo = context->gogo();
  tree type_tree;
  if (this->type_ == NULL)
    type_tree = NULL_TREE;
  else
    {
      type_tree = type_to_tree(this->type_->get_backend(gogo));
      if (type_tree == error_mark_node)
	return error_mark_node;
    }

  // If the type has been set for this expression, but the underlying
  // object is an abstract int or float, we try to get the abstract
  // value.  Otherwise we may lose something in the conversion.
  if (this->type_ != NULL
      && this->type_->is_numeric_type()
      && (this->constant_->const_value()->type() == NULL
	  || this->constant_->const_value()->type()->is_abstract()))
    {
      Expression* expr = this->constant_->const_value()->expr();
      Numeric_constant nc;
      if (expr->numeric_constant_value(&nc)
	  && nc.set_type(this->type_, false, this->location()))
	{
	  Expression* e = nc.expression(this->location());
	  return e->get_tree(context);
	}
    }

  tree const_tree = this->constant_->get_tree(gogo, context->function());
  if (this->type_ == NULL
      || const_tree == error_mark_node
      || TREE_TYPE(const_tree) == error_mark_node)
    return const_tree;

  tree ret;
  if (TYPE_MAIN_VARIANT(type_tree) == TYPE_MAIN_VARIANT(TREE_TYPE(const_tree)))
    ret = fold_convert(type_tree, const_tree);
  else if (TREE_CODE(type_tree) == INTEGER_TYPE)
    ret = fold(convert_to_integer(type_tree, const_tree));
  else if (TREE_CODE(type_tree) == REAL_TYPE)
    ret = fold(convert_to_real(type_tree, const_tree));
  else if (TREE_CODE(type_tree) == COMPLEX_TYPE)
    ret = fold(convert_to_complex(type_tree, const_tree));
  else
    go_unreachable();
  return ret;
}

// Dump ast representation for constant expression.

void
Const_expression::do_dump_expression(Ast_dump_context* ast_dump_context) const
{
  ast_dump_context->ostream() << this->constant_->name();
}

// Make a reference to a constant in an expression.

Expression*
Expression::make_const_reference(Named_object* constant,
				 Location location)
{
  return new Const_expression(constant, location);
}

// Find a named object in an expression.

int
Find_named_object::expression(Expression** pexpr)
{
  switch ((*pexpr)->classification())
    {
    case Expression::EXPRESSION_CONST_REFERENCE:
      {
	Const_expression* ce = static_cast<Const_expression*>(*pexpr);
	if (ce->named_object() == this->no_)
	  break;

	// We need to check a constant initializer explicitly, as
	// loops here will not be caught by the loop checking for
	// variable initializers.
	ce->check_for_init_loop();

	return TRAVERSE_CONTINUE;
      }

    case Expression::EXPRESSION_VAR_REFERENCE:
      if ((*pexpr)->var_expression()->named_object() == this->no_)
	break;
      return TRAVERSE_CONTINUE;
    case Expression::EXPRESSION_FUNC_REFERENCE:
      if ((*pexpr)->func_expression()->named_object() == this->no_)
	break;
      return TRAVERSE_CONTINUE;
    default:
      return TRAVERSE_CONTINUE;
    }
  this->found_ = true;
  return TRAVERSE_EXIT;
}

// The nil value.

class Nil_expression : public Expression
{
 public:
  Nil_expression(Location location)
    : Expression(EXPRESSION_NIL, location)
  { }

  static Expression*
  do_import(Import*);

 protected:
  bool
  do_is_constant() const
  { return true; }

  Type*
  do_type()
  { return Type::make_nil_type(); }

  void
  do_determine_type(const Type_context*)
  { }

  Expression*
  do_copy()
  { return this; }

  tree
  do_get_tree(Translate_context*)
  { return null_pointer_node; }

  void
  do_export(Export* exp) const
  { exp->write_c_string("nil"); }

  void
  do_dump_expression(Ast_dump_context* ast_dump_context) const
  { ast_dump_context->ostream() << "nil"; }
};

// Import a nil expression.

Expression*
Nil_expression::do_import(Import* imp)
{
  imp->require_c_string("nil");
  return Expression::make_nil(imp->location());
}

// Make a nil expression.

Expression*
Expression::make_nil(Location location)
{
  return new Nil_expression(location);
}

// The value of the predeclared constant iota.  This is little more
// than a marker.  This will be lowered to an integer in
// Const_expression::do_lower, which is where we know the value that
// it should have.

class Iota_expression : public Parser_expression
{
 public:
  Iota_expression(Location location)
    : Parser_expression(EXPRESSION_IOTA, location)
  { }

 protected:
  Expression*
  do_lower(Gogo*, Named_object*, Statement_inserter*, int)
  { go_unreachable(); }

  // There should only ever be one of these.
  Expression*
  do_copy()
  { go_unreachable(); }
  
  void
  do_dump_expression(Ast_dump_context* ast_dump_context) const
  { ast_dump_context->ostream() << "iota"; } 
};

// Make an iota expression.  This is only called for one case: the
// value of the predeclared constant iota.

Expression*
Expression::make_iota()
{
  static Iota_expression iota_expression(Linemap::unknown_location());
  return &iota_expression;
}

// A type conversion expression.

class Type_conversion_expression : public Expression
{
 public:
  Type_conversion_expression(Type* type, Expression* expr,
			     Location location)
    : Expression(EXPRESSION_CONVERSION, location),
      type_(type), expr_(expr), may_convert_function_types_(false)
  { }

  // Return the type to which we are converting.
  Type*
  type() const
  { return this->type_; }

  // Return the expression which we are converting.
  Expression*
  expr() const
  { return this->expr_; }

  // Permit converting from one function type to another.  This is
  // used internally for method expressions.
  void
  set_may_convert_function_types()
  {
    this->may_convert_function_types_ = true;
  }

  // Import a type conversion expression.
  static Expression*
  do_import(Import*);

 protected:
  int
  do_traverse(Traverse* traverse);

  Expression*
  do_lower(Gogo*, Named_object*, Statement_inserter*, int);

  bool
  do_is_constant() const
  { return this->expr_->is_constant(); }

  bool
  do_numeric_constant_value(Numeric_constant*) const;

  bool
  do_string_constant_value(std::string*) const;

  Type*
  do_type()
  { return this->type_; }

  void
  do_determine_type(const Type_context*)
  {
    Type_context subcontext(this->type_, false);
    this->expr_->determine_type(&subcontext);
  }

  void
  do_check_types(Gogo*);

  Expression*
  do_copy()
  {
    return new Type_conversion_expression(this->type_, this->expr_->copy(),
					  this->location());
  }

  tree
  do_get_tree(Translate_context* context);

  void
  do_export(Export*) const;

  void
  do_dump_expression(Ast_dump_context*) const;

 private:
  // The type to convert to.
  Type* type_;
  // The expression to convert.
  Expression* expr_;
  // True if this is permitted to convert function types.  This is
  // used internally for method expressions.
  bool may_convert_function_types_;
};

// Traversal.

int
Type_conversion_expression::do_traverse(Traverse* traverse)
{
  if (Expression::traverse(&this->expr_, traverse) == TRAVERSE_EXIT
      || Type::traverse(this->type_, traverse) == TRAVERSE_EXIT)
    return TRAVERSE_EXIT;
  return TRAVERSE_CONTINUE;
}

// Convert to a constant at lowering time.

Expression*
Type_conversion_expression::do_lower(Gogo*, Named_object*,
				     Statement_inserter*, int)
{
  Type* type = this->type_;
  Expression* val = this->expr_;
  Location location = this->location();

  if (type->is_numeric_type())
    {
      Numeric_constant nc;
      if (val->numeric_constant_value(&nc))
	{
	  if (!nc.set_type(type, true, location))
	    return Expression::make_error(location);
	  return nc.expression(location);
	}
    }

  if (type->is_slice_type())
    {
      Type* element_type = type->array_type()->element_type()->forwarded();
      bool is_byte = (element_type->integer_type() != NULL
		      && element_type->integer_type()->is_byte());
      bool is_rune = (element_type->integer_type() != NULL
		      && element_type->integer_type()->is_rune());
      if (is_byte || is_rune)
	{
	  std::string s;
	  if (val->string_constant_value(&s))
	    {
	      Expression_list* vals = new Expression_list();
	      if (is_byte)
		{
		  for (std::string::const_iterator p = s.begin();
		       p != s.end();
		       p++)
		    {
		      mpz_t val;
		      mpz_init_set_ui(val, static_cast<unsigned char>(*p));
		      Expression* v = Expression::make_integer(&val,
							       element_type,
							       location);
		      vals->push_back(v);
		      mpz_clear(val);
		    }
		}
	      else
		{
		  const char *p = s.data();
		  const char *pend = s.data() + s.length();
		  while (p < pend)
		    {
		      unsigned int c;
		      int adv = Lex::fetch_char(p, &c);
		      if (adv == 0)
			{
			  warning_at(this->location(), 0,
				     "invalid UTF-8 encoding");
			  adv = 1;
			}
		      p += adv;
		      mpz_t val;
		      mpz_init_set_ui(val, c);
		      Expression* v = Expression::make_integer(&val,
							       element_type,
							       location);
		      vals->push_back(v);
		      mpz_clear(val);
		    }
		}

	      return Expression::make_slice_composite_literal(type, vals,
							      location);
	    }
	}
    }

  return this;
}

// Return the constant numeric value if there is one.

bool
Type_conversion_expression::do_numeric_constant_value(
    Numeric_constant* nc) const
{
  if (!this->type_->is_numeric_type())
    return false;
  if (!this->expr_->numeric_constant_value(nc))
    return false;
  return nc->set_type(this->type_, false, this->location());
}

// Return the constant string value if there is one.

bool
Type_conversion_expression::do_string_constant_value(std::string* val) const
{
  if (this->type_->is_string_type()
      && this->expr_->type()->integer_type() != NULL)
    {
      Numeric_constant nc;
      if (this->expr_->numeric_constant_value(&nc))
	{
	  unsigned long ival;
	  if (nc.to_unsigned_long(&ival) == Numeric_constant::NC_UL_VALID)
	    {
	      val->clear();
	      Lex::append_char(ival, true, val, this->location());
	      return true;
	    }
	}
    }

  // FIXME: Could handle conversion from const []int here.

  return false;
}

// Check that types are convertible.

void
Type_conversion_expression::do_check_types(Gogo*)
{
  Type* type = this->type_;
  Type* expr_type = this->expr_->type();
  std::string reason;

  if (type->is_error() || expr_type->is_error())
    {
      this->set_is_error();
      return;
    }

  if (this->may_convert_function_types_
      && type->function_type() != NULL
      && expr_type->function_type() != NULL)
    return;

  if (Type::are_convertible(type, expr_type, &reason))
    return;

  error_at(this->location(), "%s", reason.c_str());
  this->set_is_error();
}

// Get a tree for a type conversion.

tree
Type_conversion_expression::do_get_tree(Translate_context* context)
{
  Gogo* gogo = context->gogo();
  tree type_tree = type_to_tree(this->type_->get_backend(gogo));
  tree expr_tree = this->expr_->get_tree(context);

  if (type_tree == error_mark_node
      || expr_tree == error_mark_node
      || TREE_TYPE(expr_tree) == error_mark_node)
    return error_mark_node;

  if (TYPE_MAIN_VARIANT(type_tree) == TYPE_MAIN_VARIANT(TREE_TYPE(expr_tree)))
    return fold_convert(type_tree, expr_tree);

  Type* type = this->type_;
  Type* expr_type = this->expr_->type();
  tree ret;
  if (type->interface_type() != NULL || expr_type->interface_type() != NULL)
    ret = Expression::convert_for_assignment(context, type, expr_type,
					     expr_tree, this->location());
  else if (type->integer_type() != NULL)
    {
      if (expr_type->integer_type() != NULL
	  || expr_type->float_type() != NULL
	  || expr_type->is_unsafe_pointer_type())
	ret = fold(convert_to_integer(type_tree, expr_tree));
      else
	go_unreachable();
    }
  else if (type->float_type() != NULL)
    {
      if (expr_type->integer_type() != NULL
	  || expr_type->float_type() != NULL)
	ret = fold(convert_to_real(type_tree, expr_tree));
      else
	go_unreachable();
    }
  else if (type->complex_type() != NULL)
    {
      if (expr_type->complex_type() != NULL)
	ret = fold(convert_to_complex(type_tree, expr_tree));
      else
	go_unreachable();
    }
  else if (type->is_string_type()
	   && expr_type->integer_type() != NULL)
    {
      Type* int_type = Type::lookup_integer_type("int");
      tree int_type_tree = type_to_tree(int_type->get_backend(gogo));

      expr_tree = fold_convert(int_type_tree, expr_tree);
      if (host_integerp(expr_tree, 0))
	{
	  HOST_WIDE_INT intval = tree_low_cst(expr_tree, 0);
	  std::string s;
	  Lex::append_char(intval, true, &s, this->location());
	  Expression* se = Expression::make_string(s, this->location());
	  return se->get_tree(context);
	}

      static tree int_to_string_fndecl;
      ret = Gogo::call_builtin(&int_to_string_fndecl,
			       this->location(),
			       "__go_int_to_string",
			       1,
			       type_tree,
			       int_type_tree,
			       expr_tree);
    }
  else if (type->is_string_type() && expr_type->is_slice_type())
    {
      if (!DECL_P(expr_tree))
	expr_tree = save_expr(expr_tree);

      Type* int_type = Type::lookup_integer_type("int");
      tree int_type_tree = type_to_tree(int_type->get_backend(gogo));

      Array_type* a = expr_type->array_type();
      Type* e = a->element_type()->forwarded();
      go_assert(e->integer_type() != NULL);
      tree valptr = fold_convert(const_ptr_type_node,
				 a->value_pointer_tree(gogo, expr_tree));
      tree len = a->length_tree(gogo, expr_tree);
      len = fold_convert_loc(this->location().gcc_location(), int_type_tree,
                             len);
      if (e->integer_type()->is_byte())
	{
	  static tree byte_array_to_string_fndecl;
	  ret = Gogo::call_builtin(&byte_array_to_string_fndecl,
				   this->location(),
				   "__go_byte_array_to_string",
				   2,
				   type_tree,
				   const_ptr_type_node,
				   valptr,
				   int_type_tree,
				   len);
	}
      else
	{
	  go_assert(e->integer_type()->is_rune());
	  static tree int_array_to_string_fndecl;
	  ret = Gogo::call_builtin(&int_array_to_string_fndecl,
				   this->location(),
				   "__go_int_array_to_string",
				   2,
				   type_tree,
				   const_ptr_type_node,
				   valptr,
				   int_type_tree,
				   len);
	}
    }
  else if (type->is_slice_type() && expr_type->is_string_type())
    {
      Type* e = type->array_type()->element_type()->forwarded();
      go_assert(e->integer_type() != NULL);
      if (e->integer_type()->is_byte())
	{
	  tree string_to_byte_array_fndecl = NULL_TREE;
	  ret = Gogo::call_builtin(&string_to_byte_array_fndecl,
				   this->location(),
				   "__go_string_to_byte_array",
				   1,
				   type_tree,
				   TREE_TYPE(expr_tree),
				   expr_tree);
	}
      else
	{
	  go_assert(e->integer_type()->is_rune());
	  tree string_to_int_array_fndecl = NULL_TREE;
	  ret = Gogo::call_builtin(&string_to_int_array_fndecl,
				   this->location(),
				   "__go_string_to_int_array",
				   1,
				   type_tree,
				   TREE_TYPE(expr_tree),
				   expr_tree);
	}
    }
  else if ((type->is_unsafe_pointer_type()
	    && expr_type->points_to() != NULL)
	   || (expr_type->is_unsafe_pointer_type()
	       && type->points_to() != NULL))
    ret = fold_convert(type_tree, expr_tree);
  else if (type->is_unsafe_pointer_type()
	   && expr_type->integer_type() != NULL)
    ret = convert_to_pointer(type_tree, expr_tree);
  else if (this->may_convert_function_types_
	   && type->function_type() != NULL
	   && expr_type->function_type() != NULL)
    ret = fold_convert_loc(this->location().gcc_location(), type_tree,
                           expr_tree);
  else
    ret = Expression::convert_for_assignment(context, type, expr_type,
					     expr_tree, this->location());

  return ret;
}

// Output a type conversion in a constant expression.

void
Type_conversion_expression::do_export(Export* exp) const
{
  exp->write_c_string("convert(");
  exp->write_type(this->type_);
  exp->write_c_string(", ");
  this->expr_->export_expression(exp);
  exp->write_c_string(")");
}

// Import a type conversion or a struct construction.

Expression*
Type_conversion_expression::do_import(Import* imp)
{
  imp->require_c_string("convert(");
  Type* type = imp->read_type();
  imp->require_c_string(", ");
  Expression* val = Expression::import_expression(imp);
  imp->require_c_string(")");
  return Expression::make_cast(type, val, imp->location());
}

// Dump ast representation for a type conversion expression.

void
Type_conversion_expression::do_dump_expression(
    Ast_dump_context* ast_dump_context) const
{
  ast_dump_context->dump_type(this->type_);
  ast_dump_context->ostream() << "(";
  ast_dump_context->dump_expression(this->expr_);
  ast_dump_context->ostream() << ") ";
}

// Make a type cast expression.

Expression*
Expression::make_cast(Type* type, Expression* val, Location location)
{
  if (type->is_error_type() || val->is_error_expression())
    return Expression::make_error(location);
  return new Type_conversion_expression(type, val, location);
}

// An unsafe type conversion, used to pass values to builtin functions.

class Unsafe_type_conversion_expression : public Expression
{
 public:
  Unsafe_type_conversion_expression(Type* type, Expression* expr,
				    Location location)
    : Expression(EXPRESSION_UNSAFE_CONVERSION, location),
      type_(type), expr_(expr)
  { }

 protected:
  int
  do_traverse(Traverse* traverse);

  Type*
  do_type()
  { return this->type_; }

  void
  do_determine_type(const Type_context*)
  { this->expr_->determine_type_no_context(); }

  Expression*
  do_copy()
  {
    return new Unsafe_type_conversion_expression(this->type_,
						 this->expr_->copy(),
						 this->location());
  }

  tree
  do_get_tree(Translate_context*);

  void
  do_dump_expression(Ast_dump_context*) const;

 private:
  // The type to convert to.
  Type* type_;
  // The expression to convert.
  Expression* expr_;
};

// Traversal.

int
Unsafe_type_conversion_expression::do_traverse(Traverse* traverse)
{
  if (Expression::traverse(&this->expr_, traverse) == TRAVERSE_EXIT
      || Type::traverse(this->type_, traverse) == TRAVERSE_EXIT)
    return TRAVERSE_EXIT;
  return TRAVERSE_CONTINUE;
}

// Convert to backend representation.

tree
Unsafe_type_conversion_expression::do_get_tree(Translate_context* context)
{
  // We are only called for a limited number of cases.

  Type* t = this->type_;
  Type* et = this->expr_->type();

  tree type_tree = type_to_tree(this->type_->get_backend(context->gogo()));
  tree expr_tree = this->expr_->get_tree(context);
  if (type_tree == error_mark_node || expr_tree == error_mark_node)
    return error_mark_node;

  Location loc = this->location();

  bool use_view_convert = false;
  if (t->is_slice_type())
    {
      go_assert(et->is_slice_type());
      use_view_convert = true;
    }
  else if (t->map_type() != NULL)
    go_assert(et->map_type() != NULL);
  else if (t->channel_type() != NULL)
    go_assert(et->channel_type() != NULL);
  else if (t->points_to() != NULL)
    go_assert(et->points_to() != NULL || et->is_nil_type());
  else if (et->is_unsafe_pointer_type())
    go_assert(t->points_to() != NULL);
  else if (t->interface_type() != NULL && !t->interface_type()->is_empty())
    {
      go_assert(et->interface_type() != NULL
		 && !et->interface_type()->is_empty());
      use_view_convert = true;
    }
  else if (t->interface_type() != NULL && t->interface_type()->is_empty())
    {
      go_assert(et->interface_type() != NULL
		 && et->interface_type()->is_empty());
      use_view_convert = true;
    }
  else if (t->integer_type() != NULL)
    {
      go_assert(et->is_boolean_type()
		 || et->integer_type() != NULL
		 || et->function_type() != NULL
		 || et->points_to() != NULL
		 || et->map_type() != NULL
		 || et->channel_type() != NULL);
      return convert_to_integer(type_tree, expr_tree);
    }
  else
    go_unreachable();

  if (use_view_convert)
    return fold_build1_loc(loc.gcc_location(), VIEW_CONVERT_EXPR, type_tree,
                           expr_tree);
  else
    return fold_convert_loc(loc.gcc_location(), type_tree, expr_tree);
}

// Dump ast representation for an unsafe type conversion expression.

void
Unsafe_type_conversion_expression::do_dump_expression(
    Ast_dump_context* ast_dump_context) const
{
  ast_dump_context->dump_type(this->type_);
  ast_dump_context->ostream() << "(";
  ast_dump_context->dump_expression(this->expr_);
  ast_dump_context->ostream() << ") ";
}

// Make an unsafe type conversion expression.

Expression*
Expression::make_unsafe_cast(Type* type, Expression* expr,
			     Location location)
{
  return new Unsafe_type_conversion_expression(type, expr, location);
}

// Unary expressions.

class Unary_expression : public Expression
{
 public:
  Unary_expression(Operator op, Expression* expr, Location location)
    : Expression(EXPRESSION_UNARY, location),
      op_(op), escapes_(true), create_temp_(false), expr_(expr)
  { }

  // Return the operator.
  Operator
  op() const
  { return this->op_; }

  // Return the operand.
  Expression*
  operand() const
  { return this->expr_; }

  // Record that an address expression does not escape.
  void
  set_does_not_escape()
  {
    go_assert(this->op_ == OPERATOR_AND);
    this->escapes_ = false;
  }

  // Record that this is an address expression which should create a
  // temporary variable if necessary.  This is used for method calls.
  void
  set_create_temp()
  {
    go_assert(this->op_ == OPERATOR_AND);
    this->create_temp_ = true;
  }

  // Apply unary opcode OP to UNC, setting NC.  Return true if this
  // could be done, false if not.  Issue errors for overflow.
  static bool
  eval_constant(Operator op, const Numeric_constant* unc,
		Location, Numeric_constant* nc);

  static Expression*
  do_import(Import*);

 protected:
  int
  do_traverse(Traverse* traverse)
  { return Expression::traverse(&this->expr_, traverse); }

  Expression*
  do_lower(Gogo*, Named_object*, Statement_inserter*, int);

  bool
  do_is_constant() const;

  bool
  do_numeric_constant_value(Numeric_constant*) const;

  Type*
  do_type();

  void
  do_determine_type(const Type_context*);

  void
  do_check_types(Gogo*);

  Expression*
  do_copy()
  {
    return Expression::make_unary(this->op_, this->expr_->copy(),
				  this->location());
  }

  bool
  do_must_eval_subexpressions_in_order(int*) const
  { return this->op_ == OPERATOR_MULT; }

  bool
  do_is_addressable() const
  { return this->op_ == OPERATOR_MULT; }

  tree
  do_get_tree(Translate_context*);

  void
  do_export(Export*) const;

  void
  do_dump_expression(Ast_dump_context*) const;

 private:
  // The unary operator to apply.
  Operator op_;
  // Normally true.  False if this is an address expression which does
  // not escape the current function.
  bool escapes_;
  // True if this is an address expression which should create a
  // temporary variable if necessary.
  bool create_temp_;
  // The operand.
  Expression* expr_;
};

// If we are taking the address of a composite literal, and the
// contents are not constant, then we want to make a heap composite
// instead.

Expression*
Unary_expression::do_lower(Gogo*, Named_object*, Statement_inserter*, int)
{
  Location loc = this->location();
  Operator op = this->op_;
  Expression* expr = this->expr_;

  if (op == OPERATOR_MULT && expr->is_type_expression())
    return Expression::make_type(Type::make_pointer_type(expr->type()), loc);

  // *&x simplifies to x.  *(*T)(unsafe.Pointer)(&x) does not require
  // moving x to the heap.  FIXME: Is it worth doing a real escape
  // analysis here?  This case is found in math/unsafe.go and is
  // therefore worth special casing.
  if (op == OPERATOR_MULT)
    {
      Expression* e = expr;
      while (e->classification() == EXPRESSION_CONVERSION)
	{
	  Type_conversion_expression* te
	    = static_cast<Type_conversion_expression*>(e);
	  e = te->expr();
	}

      if (e->classification() == EXPRESSION_UNARY)
	{
	  Unary_expression* ue = static_cast<Unary_expression*>(e);
	  if (ue->op_ == OPERATOR_AND)
	    {
	      if (e == expr)
		{
		  // *&x == x.
		  return ue->expr_;
		}
	      ue->set_does_not_escape();
	    }
	}
    }

  // Catching an invalid indirection of unsafe.Pointer here avoid
  // having to deal with TYPE_VOID in other places.
  if (op == OPERATOR_MULT && expr->type()->is_unsafe_pointer_type())
    {
      error_at(this->location(), "invalid indirect of %<unsafe.Pointer%>");
      return Expression::make_error(this->location());
    }

  if (op == OPERATOR_PLUS || op == OPERATOR_MINUS || op == OPERATOR_XOR)
    {
      Numeric_constant nc;
      if (expr->numeric_constant_value(&nc))
	{
	  Numeric_constant result;
	  if (Unary_expression::eval_constant(op, &nc, loc, &result))
	    return result.expression(loc);
	}
    }

  return this;
}

// Return whether a unary expression is a constant.

bool
Unary_expression::do_is_constant() const
{
  if (this->op_ == OPERATOR_MULT)
    {
      // Indirecting through a pointer is only constant if the object
      // to which the expression points is constant, but we currently
      // have no way to determine that.
      return false;
    }
  else if (this->op_ == OPERATOR_AND)
    {
      // Taking the address of a variable is constant if it is a
      // global variable, not constant otherwise.  In other cases
      // taking the address is probably not a constant.
      Var_expression* ve = this->expr_->var_expression();
      if (ve != NULL)
	{
	  Named_object* no = ve->named_object();
	  return no->is_variable() && no->var_value()->is_global();
	}
      return false;
    }
  else
    return this->expr_->is_constant();
}

// Apply unary opcode OP to UNC, setting NC.  Return true if this
// could be done, false if not.  Issue errors for overflow.

bool
Unary_expression::eval_constant(Operator op, const Numeric_constant* unc,
				Location location, Numeric_constant* nc)
{
  switch (op)
    {
    case OPERATOR_PLUS:
      *nc = *unc;
      return true;

<<<<<<< HEAD
    case OPERATOR_MINUS:
      if (unc->is_int() || unc->is_rune())
	break;
      else if (unc->is_float())
	{
	  mpfr_t uval;
	  unc->get_float(&uval);
	  mpfr_t val;
	  mpfr_init(val);
	  mpfr_neg(val, uval, GMP_RNDN);
	  nc->set_float(unc->type(), val);
	  mpfr_clear(uval);
	  mpfr_clear(val);
	  return true;
	}
      else if (unc->is_complex())
	{
	  mpfr_t ureal, uimag;
	  unc->get_complex(&ureal, &uimag);
	  mpfr_t real, imag;
	  mpfr_init(real);
	  mpfr_init(imag);
	  mpfr_neg(real, ureal, GMP_RNDN);
	  mpfr_neg(imag, uimag, GMP_RNDN);
	  nc->set_complex(unc->type(), real, imag);
	  mpfr_clear(ureal);
	  mpfr_clear(uimag);
	  mpfr_clear(real);
	  mpfr_clear(imag);
	  return true;
	}
      else
	go_unreachable();

    case OPERATOR_XOR:
      break;

    case OPERATOR_NOT:
    case OPERATOR_AND:
    case OPERATOR_MULT:
      return false;

    default:
      go_unreachable();
    }

  if (!unc->is_int() && !unc->is_rune())
    return false;

  mpz_t uval;
  if (unc->is_rune())
    unc->get_rune(&uval);
  else
    unc->get_int(&uval);
  mpz_t val;
  mpz_init(val);

  switch (op)
    {
    case OPERATOR_MINUS:
      mpz_neg(val, uval);
      break;

=======
    case OPERATOR_MINUS:
      if (unc->is_int() || unc->is_rune())
	break;
      else if (unc->is_float())
	{
	  mpfr_t uval;
	  unc->get_float(&uval);
	  mpfr_t val;
	  mpfr_init(val);
	  mpfr_neg(val, uval, GMP_RNDN);
	  nc->set_float(unc->type(), val);
	  mpfr_clear(uval);
	  mpfr_clear(val);
	  return true;
	}
      else if (unc->is_complex())
	{
	  mpfr_t ureal, uimag;
	  unc->get_complex(&ureal, &uimag);
	  mpfr_t real, imag;
	  mpfr_init(real);
	  mpfr_init(imag);
	  mpfr_neg(real, ureal, GMP_RNDN);
	  mpfr_neg(imag, uimag, GMP_RNDN);
	  nc->set_complex(unc->type(), real, imag);
	  mpfr_clear(ureal);
	  mpfr_clear(uimag);
	  mpfr_clear(real);
	  mpfr_clear(imag);
	  return true;
	}
      else
	go_unreachable();

    case OPERATOR_XOR:
      break;

    case OPERATOR_NOT:
    case OPERATOR_AND:
    case OPERATOR_MULT:
      return false;

    default:
      go_unreachable();
    }

  if (!unc->is_int() && !unc->is_rune())
    return false;

  mpz_t uval;
  if (unc->is_rune())
    unc->get_rune(&uval);
  else
    unc->get_int(&uval);
  mpz_t val;
  mpz_init(val);

  switch (op)
    {
    case OPERATOR_MINUS:
      mpz_neg(val, uval);
      break;

    case OPERATOR_NOT:
      mpz_set_ui(val, mpz_cmp_si(uval, 0) == 0 ? 1 : 0);
      break;

    case OPERATOR_XOR:
      {
	Type* utype = unc->type();
	if (utype->integer_type() == NULL
	    || utype->integer_type()->is_abstract())
	  mpz_com(val, uval);
	else
	  {
	    // The number of HOST_WIDE_INTs that it takes to represent
	    // UVAL.
	    size_t count = ((mpz_sizeinbase(uval, 2)
			     + HOST_BITS_PER_WIDE_INT
			     - 1)
			    / HOST_BITS_PER_WIDE_INT);

	    unsigned HOST_WIDE_INT* phwi = new unsigned HOST_WIDE_INT[count];
	    memset(phwi, 0, count * sizeof(HOST_WIDE_INT));

	    size_t obits = utype->integer_type()->bits();

	    if (!utype->integer_type()->is_unsigned() && mpz_sgn(uval) < 0)
	      {
		mpz_t adj;
		mpz_init_set_ui(adj, 1);
		mpz_mul_2exp(adj, adj, obits);
		mpz_add(uval, uval, adj);
		mpz_clear(adj);
	      }

	    size_t ecount;
	    mpz_export(phwi, &ecount, -1, sizeof(HOST_WIDE_INT), 0, 0, uval);
	    go_assert(ecount <= count);

	    // Trim down to the number of words required by the type.
	    size_t ocount = ((obits + HOST_BITS_PER_WIDE_INT - 1)
			     / HOST_BITS_PER_WIDE_INT);
	    go_assert(ocount <= count);

	    for (size_t i = 0; i < ocount; ++i)
	      phwi[i] = ~phwi[i];

	    size_t clearbits = ocount * HOST_BITS_PER_WIDE_INT - obits;
	    if (clearbits != 0)
	      phwi[ocount - 1] &= (((unsigned HOST_WIDE_INT) (HOST_WIDE_INT) -1)
				   >> clearbits);

	    mpz_import(val, ocount, -1, sizeof(HOST_WIDE_INT), 0, 0, phwi);

	    if (!utype->integer_type()->is_unsigned()
		&& mpz_tstbit(val, obits - 1))
	      {
		mpz_t adj;
		mpz_init_set_ui(adj, 1);
		mpz_mul_2exp(adj, adj, obits);
		mpz_sub(val, val, adj);
		mpz_clear(adj);
	      }

	    delete[] phwi;
	  }
      }
      break;

    default:
      go_unreachable();
    }

  if (unc->is_rune())
    nc->set_rune(NULL, val);
  else
    nc->set_int(NULL, val);

  mpz_clear(uval);
  mpz_clear(val);

  return nc->set_type(unc->type(), true, location);
}

// Return the integral constant value of a unary expression, if it has one.

bool
Unary_expression::do_numeric_constant_value(Numeric_constant* nc) const
{
  Numeric_constant unc;
  if (!this->expr_->numeric_constant_value(&unc))
    return false;
  return Unary_expression::eval_constant(this->op_, &unc, this->location(),
					 nc);
}

// Return the type of a unary expression.

Type*
Unary_expression::do_type()
{
  switch (this->op_)
    {
    case OPERATOR_PLUS:
    case OPERATOR_MINUS:
>>>>>>> e9c762ec
    case OPERATOR_NOT:
      mpz_set_ui(val, mpz_cmp_si(uval, 0) == 0 ? 1 : 0);
      break;

    case OPERATOR_XOR:
<<<<<<< HEAD
      {
	Type* utype = unc->type();
	if (utype->integer_type() == NULL
	    || utype->integer_type()->is_abstract())
	  mpz_com(val, uval);
	else
	  {
	    // The number of HOST_WIDE_INTs that it takes to represent
	    // UVAL.
	    size_t count = ((mpz_sizeinbase(uval, 2)
			     + HOST_BITS_PER_WIDE_INT
			     - 1)
			    / HOST_BITS_PER_WIDE_INT);

	    unsigned HOST_WIDE_INT* phwi = new unsigned HOST_WIDE_INT[count];
	    memset(phwi, 0, count * sizeof(HOST_WIDE_INT));

	    size_t obits = utype->integer_type()->bits();

	    if (!utype->integer_type()->is_unsigned() && mpz_sgn(uval) < 0)
	      {
		mpz_t adj;
		mpz_init_set_ui(adj, 1);
		mpz_mul_2exp(adj, adj, obits);
		mpz_add(uval, uval, adj);
		mpz_clear(adj);
	      }

	    size_t ecount;
	    mpz_export(phwi, &ecount, -1, sizeof(HOST_WIDE_INT), 0, 0, uval);
	    go_assert(ecount <= count);

	    // Trim down to the number of words required by the type.
	    size_t ocount = ((obits + HOST_BITS_PER_WIDE_INT - 1)
			     / HOST_BITS_PER_WIDE_INT);
	    go_assert(ocount <= count);

	    for (size_t i = 0; i < ocount; ++i)
	      phwi[i] = ~phwi[i];

	    size_t clearbits = ocount * HOST_BITS_PER_WIDE_INT - obits;
	    if (clearbits != 0)
	      phwi[ocount - 1] &= (((unsigned HOST_WIDE_INT) (HOST_WIDE_INT) -1)
				   >> clearbits);

	    mpz_import(val, ocount, -1, sizeof(HOST_WIDE_INT), 0, 0, phwi);

	    if (!utype->integer_type()->is_unsigned()
		&& mpz_tstbit(val, obits - 1))
	      {
		mpz_t adj;
		mpz_init_set_ui(adj, 1);
		mpz_mul_2exp(adj, adj, obits);
		mpz_sub(val, val, adj);
		mpz_clear(adj);
	      }

	    delete[] phwi;
	  }
      }
      break;

    default:
      go_unreachable();
    }

  if (unc->is_rune())
    nc->set_rune(NULL, val);
  else
    nc->set_int(NULL, val);

  mpz_clear(uval);
  mpz_clear(val);

  return nc->set_type(unc->type(), true, location);
}

// Return the integral constant value of a unary expression, if it has one.

bool
Unary_expression::do_numeric_constant_value(Numeric_constant* nc) const
{
  Numeric_constant unc;
  if (!this->expr_->numeric_constant_value(&unc))
    return false;
  return Unary_expression::eval_constant(this->op_, &unc, this->location(),
					 nc);
}

// Return the type of a unary expression.

Type*
Unary_expression::do_type()
{
  switch (this->op_)
    {
    case OPERATOR_PLUS:
    case OPERATOR_MINUS:
    case OPERATOR_NOT:
    case OPERATOR_XOR:
      return this->expr_->type();

    case OPERATOR_AND:
      return Type::make_pointer_type(this->expr_->type());

    case OPERATOR_MULT:
      {
	Type* subtype = this->expr_->type();
	Type* points_to = subtype->points_to();
	if (points_to == NULL)
	  return Type::make_error_type();
	return points_to;
      }

    default:
      go_unreachable();
    }
}

// Determine abstract types for a unary expression.

=======
      return this->expr_->type();

    case OPERATOR_AND:
      return Type::make_pointer_type(this->expr_->type());

    case OPERATOR_MULT:
      {
	Type* subtype = this->expr_->type();
	Type* points_to = subtype->points_to();
	if (points_to == NULL)
	  return Type::make_error_type();
	return points_to;
      }

    default:
      go_unreachable();
    }
}

// Determine abstract types for a unary expression.

>>>>>>> e9c762ec
void
Unary_expression::do_determine_type(const Type_context* context)
{
  switch (this->op_)
    {
    case OPERATOR_PLUS:
    case OPERATOR_MINUS:
    case OPERATOR_NOT:
    case OPERATOR_XOR:
      this->expr_->determine_type(context);
      break;

    case OPERATOR_AND:
      // Taking the address of something.
      {
	Type* subtype = (context->type == NULL
			 ? NULL
			 : context->type->points_to());
	Type_context subcontext(subtype, false);
	this->expr_->determine_type(&subcontext);
      }
      break;

    case OPERATOR_MULT:
      // Indirecting through a pointer.
      {
	Type* subtype = (context->type == NULL
			 ? NULL
			 : Type::make_pointer_type(context->type));
	Type_context subcontext(subtype, false);
	this->expr_->determine_type(&subcontext);
      }
      break;

    default:
      go_unreachable();
    }
}

// Check types for a unary expression.

void
Unary_expression::do_check_types(Gogo*)
{
  Type* type = this->expr_->type();
  if (type->is_error())
    {
      this->set_is_error();
      return;
    }

  switch (this->op_)
    {
    case OPERATOR_PLUS:
    case OPERATOR_MINUS:
      if (type->integer_type() == NULL
	  && type->float_type() == NULL
	  && type->complex_type() == NULL)
	this->report_error(_("expected numeric type"));
      break;

    case OPERATOR_NOT:
      if (!type->is_boolean_type())
	this->report_error(_("expected boolean type"));
      break;

    case OPERATOR_XOR:
      if (type->integer_type() == NULL
	  && !type->is_boolean_type())
	this->report_error(_("expected integer or boolean type"));
      break;

    case OPERATOR_AND:
      if (!this->expr_->is_addressable())
	{
	  if (!this->create_temp_)
	    this->report_error(_("invalid operand for unary %<&%>"));
	}
      else
	this->expr_->address_taken(this->escapes_);
      break;

    case OPERATOR_MULT:
      // Indirecting through a pointer.
      if (type->points_to() == NULL)
	this->report_error(_("expected pointer"));
      break;

    default:
      go_unreachable();
    }
}

// Get a tree for a unary expression.

tree
Unary_expression::do_get_tree(Translate_context* context)
{
  Gogo* gogo = context->gogo();
  Location loc = this->location();

  // Taking the address of a set-and-use-temporary expression requires
  // setting the temporary and then taking the address.
  if (this->op_ == OPERATOR_AND)
    {
      Set_and_use_temporary_expression* sut =
	this->expr_->set_and_use_temporary_expression();
      if (sut != NULL)
	{
	  Temporary_statement* temp = sut->temporary();
	  Bvariable* bvar = temp->get_backend_variable(context);
	  tree var_tree = var_to_tree(bvar);
	  Expression* val = sut->expression();
	  tree val_tree = val->get_tree(context);
	  if (var_tree == error_mark_node || val_tree == error_mark_node)
	    return error_mark_node;
	  tree addr_tree = build_fold_addr_expr_loc(loc.gcc_location(),
						    var_tree);
	  return build2_loc(loc.gcc_location(), COMPOUND_EXPR,
			    TREE_TYPE(addr_tree),
			    build2_loc(sut->location().gcc_location(),
				       MODIFY_EXPR, void_type_node,
				       var_tree, val_tree),
			    addr_tree);
	}
    }

  tree expr = this->expr_->get_tree(context);
  if (expr == error_mark_node)
    return error_mark_node;

  switch (this->op_)
    {
    case OPERATOR_PLUS:
      return expr;

    case OPERATOR_MINUS:
      {
	tree type = TREE_TYPE(expr);
	tree compute_type = excess_precision_type(type);
	if (compute_type != NULL_TREE)
	  expr = ::convert(compute_type, expr);
	tree ret = fold_build1_loc(loc.gcc_location(), NEGATE_EXPR,
				   (compute_type != NULL_TREE
				    ? compute_type
				    : type),
				   expr);
	if (compute_type != NULL_TREE)
	  ret = ::convert(type, ret);
	return ret;
      }

    case OPERATOR_NOT:
      if (TREE_CODE(TREE_TYPE(expr)) == BOOLEAN_TYPE)
	return fold_build1_loc(loc.gcc_location(), TRUTH_NOT_EXPR,
                               TREE_TYPE(expr), expr);
      else
	return fold_build2_loc(loc.gcc_location(), NE_EXPR, boolean_type_node,
                               expr, build_int_cst(TREE_TYPE(expr), 0));

    case OPERATOR_XOR:
      return fold_build1_loc(loc.gcc_location(), BIT_NOT_EXPR, TREE_TYPE(expr),
                             expr);

    case OPERATOR_AND:
      if (!this->create_temp_)
	{
	  // We should not see a non-constant constructor here; cases
	  // where we would see one should have been moved onto the
	  // heap at parse time.  Taking the address of a nonconstant
	  // constructor will not do what the programmer expects.
	  go_assert(TREE_CODE(expr) != CONSTRUCTOR || TREE_CONSTANT(expr));
	  go_assert(TREE_CODE(expr) != ADDR_EXPR);
	}

      // Build a decl for a constant constructor.
      if (TREE_CODE(expr) == CONSTRUCTOR && TREE_CONSTANT(expr))
	{
	  tree decl = build_decl(this->location().gcc_location(), VAR_DECL,
				 create_tmp_var_name("C"), TREE_TYPE(expr));
	  DECL_EXTERNAL(decl) = 0;
	  TREE_PUBLIC(decl) = 0;
	  TREE_READONLY(decl) = 1;
	  TREE_CONSTANT(decl) = 1;
	  TREE_STATIC(decl) = 1;
	  TREE_ADDRESSABLE(decl) = 1;
	  DECL_ARTIFICIAL(decl) = 1;
	  DECL_INITIAL(decl) = expr;
	  rest_of_decl_compilation(decl, 1, 0);
	  expr = decl;
	}

      if (this->create_temp_
	  && !TREE_ADDRESSABLE(TREE_TYPE(expr))
	  && (TREE_CODE(expr) == CONST_DECL || !DECL_P(expr))
	  && TREE_CODE(expr) != INDIRECT_REF
	  && TREE_CODE(expr) != COMPONENT_REF)
	{
	  if (current_function_decl != NULL)
	    {
	      tree tmp = create_tmp_var(TREE_TYPE(expr), get_name(expr));
	      DECL_IGNORED_P(tmp) = 1;
	      DECL_INITIAL(tmp) = expr;
	      TREE_ADDRESSABLE(tmp) = 1;
	      return build2_loc(loc.gcc_location(), COMPOUND_EXPR,
				build_pointer_type(TREE_TYPE(expr)),
				build1_loc(loc.gcc_location(), DECL_EXPR,
					   void_type_node, tmp),
				build_fold_addr_expr_loc(loc.gcc_location(),
							 tmp));
	    }
	  else
	    {
	      tree tmp = build_decl(loc.gcc_location(), VAR_DECL,
				    create_tmp_var_name("A"), TREE_TYPE(expr));
	      DECL_EXTERNAL(tmp) = 0;
	      TREE_PUBLIC(tmp) = 0;
	      TREE_STATIC(tmp) = 1;
	      DECL_ARTIFICIAL(tmp) = 1;
	      TREE_ADDRESSABLE(tmp) = 1;
	      tree make_tmp;
	      if (!TREE_CONSTANT(expr))
		make_tmp = fold_build2_loc(loc.gcc_location(), INIT_EXPR,
					   void_type_node, tmp, expr);
	      else
		{
		  TREE_READONLY(tmp) = 1;
		  TREE_CONSTANT(tmp) = 1;
		  DECL_INITIAL(tmp) = expr;
		  make_tmp = NULL_TREE;
		}
	      rest_of_decl_compilation(tmp, 1, 0);
	      tree addr = build_fold_addr_expr_loc(loc.gcc_location(), tmp);
	      if (make_tmp == NULL_TREE)
		return addr;
	      return build2_loc(loc.gcc_location(), COMPOUND_EXPR,
				TREE_TYPE(addr), make_tmp, addr);
	    }
	}

      return build_fold_addr_expr_loc(loc.gcc_location(), expr);

    case OPERATOR_MULT:
      {
	go_assert(POINTER_TYPE_P(TREE_TYPE(expr)));

	// If we are dereferencing the pointer to a large struct, we
	// need to check for nil.  We don't bother to check for small
	// structs because we expect the system to crash on a nil
	// pointer dereference.
	tree target_type_tree = TREE_TYPE(TREE_TYPE(expr));
	if (!VOID_TYPE_P(target_type_tree))
	  {
	    HOST_WIDE_INT s = int_size_in_bytes(target_type_tree);
	    if (s == -1 || s >= 4096)
	      {
		if (!DECL_P(expr))
		  expr = save_expr(expr);
		tree compare = fold_build2_loc(loc.gcc_location(), EQ_EXPR,
					       boolean_type_node,
					       expr,
					       fold_convert(TREE_TYPE(expr),
							    null_pointer_node));
		tree crash = gogo->runtime_error(RUNTIME_ERROR_NIL_DEREFERENCE,
						 loc);
		expr = fold_build2_loc(loc.gcc_location(), COMPOUND_EXPR,
				       TREE_TYPE(expr), build3(COND_EXPR,
							       void_type_node,
							       compare, crash,
							       NULL_TREE),
				       expr);
	      }
	  }

	// If the type of EXPR is a recursive pointer type, then we
	// need to insert a cast before indirecting.
	if (VOID_TYPE_P(target_type_tree))
	  {
	    Type* pt = this->expr_->type()->points_to();
	    tree ind = type_to_tree(pt->get_backend(gogo));
	    expr = fold_convert_loc(loc.gcc_location(),
                                    build_pointer_type(ind), expr);
	  }

	return build_fold_indirect_ref_loc(loc.gcc_location(), expr);
      }

    default:
      go_unreachable();
    }
}

// Export a unary expression.

void
Unary_expression::do_export(Export* exp) const
{
  switch (this->op_)
    {
    case OPERATOR_PLUS:
      exp->write_c_string("+ ");
      break;
    case OPERATOR_MINUS:
      exp->write_c_string("- ");
      break;
    case OPERATOR_NOT:
      exp->write_c_string("! ");
      break;
    case OPERATOR_XOR:
      exp->write_c_string("^ ");
      break;
    case OPERATOR_AND:
    case OPERATOR_MULT:
    default:
      go_unreachable();
    }
  this->expr_->export_expression(exp);
}

// Import a unary expression.

Expression*
Unary_expression::do_import(Import* imp)
{
  Operator op;
  switch (imp->get_char())
    {
    case '+':
      op = OPERATOR_PLUS;
      break;
    case '-':
      op = OPERATOR_MINUS;
      break;
    case '!':
      op = OPERATOR_NOT;
      break;
    case '^':
      op = OPERATOR_XOR;
      break;
    default:
      go_unreachable();
    }
  imp->require_c_string(" ");
  Expression* expr = Expression::import_expression(imp);
  return Expression::make_unary(op, expr, imp->location());
}

// Dump ast representation of an unary expression.

void
Unary_expression::do_dump_expression(Ast_dump_context* ast_dump_context) const
{
  ast_dump_context->dump_operator(this->op_);
  ast_dump_context->ostream() << "(";
  ast_dump_context->dump_expression(this->expr_);
  ast_dump_context->ostream() << ") ";
}

// Make a unary expression.

Expression*
Expression::make_unary(Operator op, Expression* expr, Location location)
{
  return new Unary_expression(op, expr, location);
}

// If this is an indirection through a pointer, return the expression
// being pointed through.  Otherwise return this.

Expression*
Expression::deref()
{
  if (this->classification_ == EXPRESSION_UNARY)
    {
      Unary_expression* ue = static_cast<Unary_expression*>(this);
      if (ue->op() == OPERATOR_MULT)
	return ue->operand();
    }
  return this;
}

// Class Binary_expression.

// Traversal.

int
Binary_expression::do_traverse(Traverse* traverse)
{
  int t = Expression::traverse(&this->left_, traverse);
  if (t == TRAVERSE_EXIT)
    return TRAVERSE_EXIT;
  return Expression::traverse(&this->right_, traverse);
}

// Return the type to use for a binary operation on operands of
// LEFT_TYPE and RIGHT_TYPE.  These are the types of constants and as
// such may be NULL or abstract.

bool
Binary_expression::operation_type(Operator op, Type* left_type,
				  Type* right_type, Type** result_type)
{
  if (left_type != right_type
      && !left_type->is_abstract()
      && !right_type->is_abstract()
      && left_type->base() != right_type->base()
      && op != OPERATOR_LSHIFT
      && op != OPERATOR_RSHIFT)
    {
      // May be a type error--let it be diagnosed elsewhere.
      return false;
    }

  if (op == OPERATOR_LSHIFT || op == OPERATOR_RSHIFT)
    {
      if (left_type->integer_type() != NULL)
	*result_type = left_type;
      else
	*result_type = Type::make_abstract_integer_type();
    }
  else if (!left_type->is_abstract() && left_type->named_type() != NULL)
    *result_type = left_type;
  else if (!right_type->is_abstract() && right_type->named_type() != NULL)
    *result_type = right_type;
  else if (!left_type->is_abstract())
    *result_type = left_type;
  else if (!right_type->is_abstract())
    *result_type = right_type;
  else if (left_type->complex_type() != NULL)
    *result_type = left_type;
  else if (right_type->complex_type() != NULL)
    *result_type = right_type;
  else if (left_type->float_type() != NULL)
    *result_type = left_type;
  else if (right_type->float_type() != NULL)
    *result_type = right_type;
  else if (left_type->integer_type() != NULL
	   && left_type->integer_type()->is_rune())
    *result_type = left_type;
  else if (right_type->integer_type() != NULL
	   && right_type->integer_type()->is_rune())
    *result_type = right_type;
  else
    *result_type = left_type;

  return true;
}

// Convert an integer comparison code and an operator to a boolean
// value.

bool
Binary_expression::cmp_to_bool(Operator op, int cmp)
{
  switch (op)
    {
    case OPERATOR_EQEQ:
      return cmp == 0;
      break;
    case OPERATOR_NOTEQ:
      return cmp != 0;
      break;
    case OPERATOR_LT:
      return cmp < 0;
      break;
    case OPERATOR_LE:
      return cmp <= 0;
    case OPERATOR_GT:
      return cmp > 0;
    case OPERATOR_GE:
      return cmp >= 0;
    default:
      go_unreachable();
    }
}

// Compare constants according to OP.

bool
Binary_expression::compare_constant(Operator op, Numeric_constant* left_nc,
				    Numeric_constant* right_nc,
				    Location location, bool* result)
{
  Type* left_type = left_nc->type();
  Type* right_type = right_nc->type();

  Type* type;
  if (!Binary_expression::operation_type(op, left_type, right_type, &type))
    return false;

  // When comparing an untyped operand to a typed operand, we are
  // effectively coercing the untyped operand to the other operand's
  // type, so make sure that is valid.
  if (!left_nc->set_type(type, true, location)
      || !right_nc->set_type(type, true, location))
    return false;

  bool ret;
  int cmp;
  if (type->complex_type() != NULL)
    {
      if (op != OPERATOR_EQEQ && op != OPERATOR_NOTEQ)
	return false;
      ret = Binary_expression::compare_complex(left_nc, right_nc, &cmp);
    }
  else if (type->float_type() != NULL)
    ret = Binary_expression::compare_float(left_nc, right_nc, &cmp);
  else
    ret = Binary_expression::compare_integer(left_nc, right_nc, &cmp);

  if (ret)
    *result = Binary_expression::cmp_to_bool(op, cmp);

  return ret;
}

// Compare integer constants.

bool
Binary_expression::compare_integer(const Numeric_constant* left_nc,
				   const Numeric_constant* right_nc,
				   int* cmp)
{
  mpz_t left_val;
  if (!left_nc->to_int(&left_val))
    return false;
  mpz_t right_val;
  if (!right_nc->to_int(&right_val))
    {
      mpz_clear(left_val);
      return false;
    }

  *cmp = mpz_cmp(left_val, right_val);

  mpz_clear(left_val);
  mpz_clear(right_val);

  return true;
}

// Compare floating point constants.

bool
Binary_expression::compare_float(const Numeric_constant* left_nc,
				 const Numeric_constant* right_nc,
				 int* cmp)
{
  mpfr_t left_val;
  if (!left_nc->to_float(&left_val))
    return false;
  mpfr_t right_val;
  if (!right_nc->to_float(&right_val))
    {
      mpfr_clear(left_val);
      return false;
<<<<<<< HEAD
    }

  // We already coerced both operands to the same type.  If that type
  // is not an abstract type, we need to round the values accordingly.
  Type* type = left_nc->type();
  if (!type->is_abstract() && type->float_type() != NULL)
    {
      int bits = type->float_type()->bits();
      mpfr_prec_round(left_val, bits, GMP_RNDN);
      mpfr_prec_round(right_val, bits, GMP_RNDN);
    }

=======
    }

  // We already coerced both operands to the same type.  If that type
  // is not an abstract type, we need to round the values accordingly.
  Type* type = left_nc->type();
  if (!type->is_abstract() && type->float_type() != NULL)
    {
      int bits = type->float_type()->bits();
      mpfr_prec_round(left_val, bits, GMP_RNDN);
      mpfr_prec_round(right_val, bits, GMP_RNDN);
    }

>>>>>>> e9c762ec
  *cmp = mpfr_cmp(left_val, right_val);

  mpfr_clear(left_val);
  mpfr_clear(right_val);

  return true;
}

// Compare complex constants.  Complex numbers may only be compared
// for equality.

bool
Binary_expression::compare_complex(const Numeric_constant* left_nc,
				   const Numeric_constant* right_nc,
				   int* cmp)
{
  mpfr_t left_real, left_imag;
  if (!left_nc->to_complex(&left_real, &left_imag))
    return false;
  mpfr_t right_real, right_imag;
  if (!right_nc->to_complex(&right_real, &right_imag))
    {
      mpfr_clear(left_real);
      mpfr_clear(left_imag);
      return false;
    }

  // We already coerced both operands to the same type.  If that type
  // is not an abstract type, we need to round the values accordingly.
  Type* type = left_nc->type();
  if (!type->is_abstract() && type->complex_type() != NULL)
    {
      int bits = type->complex_type()->bits();
      mpfr_prec_round(left_real, bits / 2, GMP_RNDN);
      mpfr_prec_round(left_imag, bits / 2, GMP_RNDN);
      mpfr_prec_round(right_real, bits / 2, GMP_RNDN);
      mpfr_prec_round(right_imag, bits / 2, GMP_RNDN);
    }

  *cmp = (mpfr_cmp(left_real, right_real) != 0
	  || mpfr_cmp(left_imag, right_imag) != 0);

  mpfr_clear(left_real);
  mpfr_clear(left_imag);
  mpfr_clear(right_real);
  mpfr_clear(right_imag);

  return true;
}

// Apply binary opcode OP to LEFT_NC and RIGHT_NC, setting NC.  Return
// true if this could be done, false if not.  Issue errors at LOCATION
// as appropriate.

bool
Binary_expression::eval_constant(Operator op, Numeric_constant* left_nc,
				 Numeric_constant* right_nc,
				 Location location, Numeric_constant* nc)
{
  switch (op)
    {
    case OPERATOR_OROR:
    case OPERATOR_ANDAND:
    case OPERATOR_EQEQ:
    case OPERATOR_NOTEQ:
    case OPERATOR_LT:
    case OPERATOR_LE:
    case OPERATOR_GT:
    case OPERATOR_GE:
      // These return boolean values, not numeric.
<<<<<<< HEAD
      return false;
    default:
      break;
    }

  Type* left_type = left_nc->type();
  Type* right_type = right_nc->type();

  Type* type;
  if (!Binary_expression::operation_type(op, left_type, right_type, &type))
    return false;

  bool is_shift = op == OPERATOR_LSHIFT || op == OPERATOR_RSHIFT;

  // When combining an untyped operand with a typed operand, we are
  // effectively coercing the untyped operand to the other operand's
  // type, so make sure that is valid.
  if (!left_nc->set_type(type, true, location))
    return false;
  if (!is_shift && !right_nc->set_type(type, true, location))
    return false;

  bool r;
  if (type->complex_type() != NULL)
    r = Binary_expression::eval_complex(op, left_nc, right_nc, location, nc);
  else if (type->float_type() != NULL)
    r = Binary_expression::eval_float(op, left_nc, right_nc, location, nc);
  else
    r = Binary_expression::eval_integer(op, left_nc, right_nc, location, nc);

  if (r)
    r = nc->set_type(type, true, location);

  return r;
}

// Apply binary opcode OP to LEFT_NC and RIGHT_NC, setting NC, using
// integer operations.  Return true if this could be done, false if
// not.

bool
Binary_expression::eval_integer(Operator op, const Numeric_constant* left_nc,
				const Numeric_constant* right_nc,
				Location location, Numeric_constant* nc)
{
  mpz_t left_val;
  if (!left_nc->to_int(&left_val))
    return false;
  mpz_t right_val;
  if (!right_nc->to_int(&right_val))
    {
      mpz_clear(left_val);
      return false;
=======
      return false;
    default:
      break;
    }

  Type* left_type = left_nc->type();
  Type* right_type = right_nc->type();

  Type* type;
  if (!Binary_expression::operation_type(op, left_type, right_type, &type))
    return false;

  bool is_shift = op == OPERATOR_LSHIFT || op == OPERATOR_RSHIFT;

  // When combining an untyped operand with a typed operand, we are
  // effectively coercing the untyped operand to the other operand's
  // type, so make sure that is valid.
  if (!left_nc->set_type(type, true, location))
    return false;
  if (!is_shift && !right_nc->set_type(type, true, location))
    return false;

  bool r;
  if (type->complex_type() != NULL)
    r = Binary_expression::eval_complex(op, left_nc, right_nc, location, nc);
  else if (type->float_type() != NULL)
    r = Binary_expression::eval_float(op, left_nc, right_nc, location, nc);
  else
    r = Binary_expression::eval_integer(op, left_nc, right_nc, location, nc);

  if (r)
    r = nc->set_type(type, true, location);

  return r;
}

// Apply binary opcode OP to LEFT_NC and RIGHT_NC, setting NC, using
// integer operations.  Return true if this could be done, false if
// not.

bool
Binary_expression::eval_integer(Operator op, const Numeric_constant* left_nc,
				const Numeric_constant* right_nc,
				Location location, Numeric_constant* nc)
{
  mpz_t left_val;
  if (!left_nc->to_int(&left_val))
    return false;
  mpz_t right_val;
  if (!right_nc->to_int(&right_val))
    {
      mpz_clear(left_val);
      return false;
>>>>>>> e9c762ec
    }

  mpz_t val;
  mpz_init(val);

  switch (op)
    {
    case OPERATOR_PLUS:
      mpz_add(val, left_val, right_val);
      break;
    case OPERATOR_MINUS:
      mpz_sub(val, left_val, right_val);
      break;
    case OPERATOR_OR:
      mpz_ior(val, left_val, right_val);
      break;
    case OPERATOR_XOR:
      mpz_xor(val, left_val, right_val);
      break;
    case OPERATOR_MULT:
      mpz_mul(val, left_val, right_val);
      break;
    case OPERATOR_DIV:
      if (mpz_sgn(right_val) != 0)
	mpz_tdiv_q(val, left_val, right_val);
      else
	{
	  error_at(location, "division by zero");
	  mpz_set_ui(val, 0);
	}
      break;
    case OPERATOR_MOD:
      if (mpz_sgn(right_val) != 0)
	mpz_tdiv_r(val, left_val, right_val);
      else
	{
	  error_at(location, "division by zero");
	  mpz_set_ui(val, 0);
	}
      break;
    case OPERATOR_LSHIFT:
      {
	unsigned long shift = mpz_get_ui(right_val);
	if (mpz_cmp_ui(right_val, shift) == 0 && shift <= 0x100000)
	  mpz_mul_2exp(val, left_val, shift);
	else
	  {
	    error_at(location, "shift count overflow");
	    mpz_set_ui(val, 0);
	  }
	break;
      }
      break;
    case OPERATOR_RSHIFT:
      {
	unsigned long shift = mpz_get_ui(right_val);
	if (mpz_cmp_ui(right_val, shift) != 0)
	  {
	    error_at(location, "shift count overflow");
	    mpz_set_ui(val, 0);
	  }
	else
	  {
	    if (mpz_cmp_ui(left_val, 0) >= 0)
	      mpz_tdiv_q_2exp(val, left_val, shift);
	    else
	      mpz_fdiv_q_2exp(val, left_val, shift);
	  }
	break;
      }
      break;
    case OPERATOR_AND:
      mpz_and(val, left_val, right_val);
      break;
    case OPERATOR_BITCLEAR:
      {
	mpz_t tval;
	mpz_init(tval);
	mpz_com(tval, right_val);
	mpz_and(val, left_val, tval);
	mpz_clear(tval);
      }
      break;
    default:
      go_unreachable();
    }

  mpz_clear(left_val);
  mpz_clear(right_val);

  if (left_nc->is_rune()
      || (op != OPERATOR_LSHIFT
	  && op != OPERATOR_RSHIFT
	  && right_nc->is_rune()))
    nc->set_rune(NULL, val);
  else
    nc->set_int(NULL, val);

  mpz_clear(val);

  return true;
}

// Apply binary opcode OP to LEFT_NC and RIGHT_NC, setting NC, using
// floating point operations.  Return true if this could be done,
// false if not.

bool
Binary_expression::eval_float(Operator op, const Numeric_constant* left_nc,
			      const Numeric_constant* right_nc,
			      Location location, Numeric_constant* nc)
{
  mpfr_t left_val;
  if (!left_nc->to_float(&left_val))
    return false;
  mpfr_t right_val;
  if (!right_nc->to_float(&right_val))
    {
      mpfr_clear(left_val);
      return false;
    }

  mpfr_t val;
  mpfr_init(val);

  bool ret = true;
  switch (op)
    {
    case OPERATOR_PLUS:
      mpfr_add(val, left_val, right_val, GMP_RNDN);
      break;
    case OPERATOR_MINUS:
      mpfr_sub(val, left_val, right_val, GMP_RNDN);
      break;
    case OPERATOR_OR:
    case OPERATOR_XOR:
    case OPERATOR_AND:
    case OPERATOR_BITCLEAR:
    case OPERATOR_MOD:
    case OPERATOR_LSHIFT:
    case OPERATOR_RSHIFT:
      mpfr_set_ui(val, 0, GMP_RNDN);
      ret = false;
      break;
    case OPERATOR_MULT:
      mpfr_mul(val, left_val, right_val, GMP_RNDN);
      break;
    case OPERATOR_DIV:
      if (!mpfr_zero_p(right_val))
	mpfr_div(val, left_val, right_val, GMP_RNDN);
      else
	{
	  error_at(location, "division by zero");
	  mpfr_set_ui(val, 0, GMP_RNDN);
	}
      break;
    default:
      go_unreachable();
    }

  mpfr_clear(left_val);
  mpfr_clear(right_val);

  nc->set_float(NULL, val);
  mpfr_clear(val);

  return ret;
}

// Apply binary opcode OP to LEFT_NC and RIGHT_NC, setting NC, using
// complex operations.  Return true if this could be done, false if
// not.

bool
Binary_expression::eval_complex(Operator op, const Numeric_constant* left_nc,
				const Numeric_constant* right_nc,
				Location location, Numeric_constant* nc)
{
  mpfr_t left_real, left_imag;
  if (!left_nc->to_complex(&left_real, &left_imag))
    return false;
  mpfr_t right_real, right_imag;
  if (!right_nc->to_complex(&right_real, &right_imag))
    {
      mpfr_clear(left_real);
      mpfr_clear(left_imag);
      return false;
    }

  mpfr_t real, imag;
  mpfr_init(real);
  mpfr_init(imag);

  bool ret = true;
  switch (op)
    {
    case OPERATOR_PLUS:
      mpfr_add(real, left_real, right_real, GMP_RNDN);
      mpfr_add(imag, left_imag, right_imag, GMP_RNDN);
      break;
    case OPERATOR_MINUS:
      mpfr_sub(real, left_real, right_real, GMP_RNDN);
      mpfr_sub(imag, left_imag, right_imag, GMP_RNDN);
      break;
    case OPERATOR_OR:
    case OPERATOR_XOR:
    case OPERATOR_AND:
    case OPERATOR_BITCLEAR:
    case OPERATOR_MOD:
    case OPERATOR_LSHIFT:
    case OPERATOR_RSHIFT:
      mpfr_set_ui(real, 0, GMP_RNDN);
      mpfr_set_ui(imag, 0, GMP_RNDN);
      ret = false;
      break;
    case OPERATOR_MULT:
      {
	// You might think that multiplying two complex numbers would
	// be simple, and you would be right, until you start to think
	// about getting the right answer for infinity.  If one
	// operand here is infinity and the other is anything other
	// than zero or NaN, then we are going to wind up subtracting
	// two infinity values.  That will give us a NaN, but the
	// correct answer is infinity.

	mpfr_t lrrr;
	mpfr_init(lrrr);
	mpfr_mul(lrrr, left_real, right_real, GMP_RNDN);

	mpfr_t lrri;
	mpfr_init(lrri);
	mpfr_mul(lrri, left_real, right_imag, GMP_RNDN);

	mpfr_t lirr;
	mpfr_init(lirr);
	mpfr_mul(lirr, left_imag, right_real, GMP_RNDN);

	mpfr_t liri;
	mpfr_init(liri);
	mpfr_mul(liri, left_imag, right_imag, GMP_RNDN);

	mpfr_sub(real, lrrr, liri, GMP_RNDN);
	mpfr_add(imag, lrri, lirr, GMP_RNDN);

	// If we get NaN on both sides, check whether it should really
	// be infinity.  The rule is that if either side of the
	// complex number is infinity, then the whole value is
	// infinity, even if the other side is NaN.  So the only case
	// we have to fix is the one in which both sides are NaN.
	if (mpfr_nan_p(real) && mpfr_nan_p(imag)
	    && (!mpfr_nan_p(left_real) || !mpfr_nan_p(left_imag))
	    && (!mpfr_nan_p(right_real) || !mpfr_nan_p(right_imag)))
	  {
	    bool is_infinity = false;

	    mpfr_t lr;
	    mpfr_t li;
	    mpfr_init_set(lr, left_real, GMP_RNDN);
	    mpfr_init_set(li, left_imag, GMP_RNDN);

	    mpfr_t rr;
	    mpfr_t ri;
	    mpfr_init_set(rr, right_real, GMP_RNDN);
	    mpfr_init_set(ri, right_imag, GMP_RNDN);

	    // If the left side is infinity, then the result is
	    // infinity.
	    if (mpfr_inf_p(lr) || mpfr_inf_p(li))
	      {
		mpfr_set_ui(lr, mpfr_inf_p(lr) ? 1 : 0, GMP_RNDN);
		mpfr_copysign(lr, lr, left_real, GMP_RNDN);
		mpfr_set_ui(li, mpfr_inf_p(li) ? 1 : 0, GMP_RNDN);
		mpfr_copysign(li, li, left_imag, GMP_RNDN);
		if (mpfr_nan_p(rr))
		  {
		    mpfr_set_ui(rr, 0, GMP_RNDN);
		    mpfr_copysign(rr, rr, right_real, GMP_RNDN);
		  }
		if (mpfr_nan_p(ri))
		  {
		    mpfr_set_ui(ri, 0, GMP_RNDN);
		    mpfr_copysign(ri, ri, right_imag, GMP_RNDN);
		  }
		is_infinity = true;
	      }

	    // If the right side is infinity, then the result is
	    // infinity.
	    if (mpfr_inf_p(rr) || mpfr_inf_p(ri))
	      {
		mpfr_set_ui(rr, mpfr_inf_p(rr) ? 1 : 0, GMP_RNDN);
		mpfr_copysign(rr, rr, right_real, GMP_RNDN);
		mpfr_set_ui(ri, mpfr_inf_p(ri) ? 1 : 0, GMP_RNDN);
		mpfr_copysign(ri, ri, right_imag, GMP_RNDN);
		if (mpfr_nan_p(lr))
		  {
		    mpfr_set_ui(lr, 0, GMP_RNDN);
		    mpfr_copysign(lr, lr, left_real, GMP_RNDN);
		  }
		if (mpfr_nan_p(li))
		  {
		    mpfr_set_ui(li, 0, GMP_RNDN);
		    mpfr_copysign(li, li, left_imag, GMP_RNDN);
		  }
		is_infinity = true;
	      }

	    // If we got an overflow in the intermediate computations,
	    // then the result is infinity.
	    if (!is_infinity
		&& (mpfr_inf_p(lrrr) || mpfr_inf_p(lrri)
		    || mpfr_inf_p(lirr) || mpfr_inf_p(liri)))
	      {
		if (mpfr_nan_p(lr))
		  {
		    mpfr_set_ui(lr, 0, GMP_RNDN);
		    mpfr_copysign(lr, lr, left_real, GMP_RNDN);
		  }
		if (mpfr_nan_p(li))
		  {
		    mpfr_set_ui(li, 0, GMP_RNDN);
		    mpfr_copysign(li, li, left_imag, GMP_RNDN);
		  }
		if (mpfr_nan_p(rr))
		  {
		    mpfr_set_ui(rr, 0, GMP_RNDN);
		    mpfr_copysign(rr, rr, right_real, GMP_RNDN);
		  }
		if (mpfr_nan_p(ri))
		  {
		    mpfr_set_ui(ri, 0, GMP_RNDN);
		    mpfr_copysign(ri, ri, right_imag, GMP_RNDN);
		  }
		is_infinity = true;
	      }

	    if (is_infinity)
	      {
		mpfr_mul(lrrr, lr, rr, GMP_RNDN);
		mpfr_mul(lrri, lr, ri, GMP_RNDN);
		mpfr_mul(lirr, li, rr, GMP_RNDN);
		mpfr_mul(liri, li, ri, GMP_RNDN);
		mpfr_sub(real, lrrr, liri, GMP_RNDN);
		mpfr_add(imag, lrri, lirr, GMP_RNDN);
		mpfr_set_inf(real, mpfr_sgn(real));
		mpfr_set_inf(imag, mpfr_sgn(imag));
	      }

	    mpfr_clear(lr);
	    mpfr_clear(li);
	    mpfr_clear(rr);
	    mpfr_clear(ri);
	  }

	mpfr_clear(lrrr);
	mpfr_clear(lrri);
	mpfr_clear(lirr);
	mpfr_clear(liri);				  
      }
      break;
    case OPERATOR_DIV:
      {
	// For complex division we want to avoid having an
	// intermediate overflow turn the whole result in a NaN.  We
	// scale the values to try to avoid this.

	if (mpfr_zero_p(right_real) && mpfr_zero_p(right_imag))
	  {
	    error_at(location, "division by zero");
	    mpfr_set_ui(real, 0, GMP_RNDN);
	    mpfr_set_ui(imag, 0, GMP_RNDN);
	    break;
	  }

	mpfr_t rra;
	mpfr_t ria;
	mpfr_init(rra);
	mpfr_init(ria);
	mpfr_abs(rra, right_real, GMP_RNDN);
	mpfr_abs(ria, right_imag, GMP_RNDN);
	mpfr_t t;
	mpfr_init(t);
	mpfr_max(t, rra, ria, GMP_RNDN);

	mpfr_t rr;
	mpfr_t ri;
	mpfr_init_set(rr, right_real, GMP_RNDN);
	mpfr_init_set(ri, right_imag, GMP_RNDN);
	long ilogbw = 0;
	if (!mpfr_inf_p(t) && !mpfr_nan_p(t) && !mpfr_zero_p(t))
	  {
	    ilogbw = mpfr_get_exp(t);
	    mpfr_mul_2si(rr, rr, - ilogbw, GMP_RNDN);
	    mpfr_mul_2si(ri, ri, - ilogbw, GMP_RNDN);
	  }

	mpfr_t denom;
	mpfr_init(denom);
	mpfr_mul(denom, rr, rr, GMP_RNDN);
	mpfr_mul(t, ri, ri, GMP_RNDN);
	mpfr_add(denom, denom, t, GMP_RNDN);

	mpfr_mul(real, left_real, rr, GMP_RNDN);
	mpfr_mul(t, left_imag, ri, GMP_RNDN);
	mpfr_add(real, real, t, GMP_RNDN);
	mpfr_div(real, real, denom, GMP_RNDN);
	mpfr_mul_2si(real, real, - ilogbw, GMP_RNDN);

	mpfr_mul(imag, left_imag, rr, GMP_RNDN);
	mpfr_mul(t, left_real, ri, GMP_RNDN);
	mpfr_sub(imag, imag, t, GMP_RNDN);
	mpfr_div(imag, imag, denom, GMP_RNDN);
	mpfr_mul_2si(imag, imag, - ilogbw, GMP_RNDN);

	// If we wind up with NaN on both sides, check whether we
	// should really have infinity.  The rule is that if either
	// side of the complex number is infinity, then the whole
	// value is infinity, even if the other side is NaN.  So the
	// only case we have to fix is the one in which both sides are
	// NaN.
	if (mpfr_nan_p(real) && mpfr_nan_p(imag)
	    && (!mpfr_nan_p(left_real) || !mpfr_nan_p(left_imag))
	    && (!mpfr_nan_p(right_real) || !mpfr_nan_p(right_imag)))
	  {
	    if (mpfr_zero_p(denom))
	      {
		mpfr_set_inf(real, mpfr_sgn(rr));
		mpfr_mul(real, real, left_real, GMP_RNDN);
		mpfr_set_inf(imag, mpfr_sgn(rr));
		mpfr_mul(imag, imag, left_imag, GMP_RNDN);
	      }
	    else if ((mpfr_inf_p(left_real) || mpfr_inf_p(left_imag))
		     && mpfr_number_p(rr) && mpfr_number_p(ri))
	      {
		mpfr_set_ui(t, mpfr_inf_p(left_real) ? 1 : 0, GMP_RNDN);
		mpfr_copysign(t, t, left_real, GMP_RNDN);

		mpfr_t t2;
		mpfr_init_set_ui(t2, mpfr_inf_p(left_imag) ? 1 : 0, GMP_RNDN);
		mpfr_copysign(t2, t2, left_imag, GMP_RNDN);

		mpfr_t t3;
		mpfr_init(t3);
		mpfr_mul(t3, t, rr, GMP_RNDN);

		mpfr_t t4;
		mpfr_init(t4);
		mpfr_mul(t4, t2, ri, GMP_RNDN);

		mpfr_add(t3, t3, t4, GMP_RNDN);
		mpfr_set_inf(real, mpfr_sgn(t3));

		mpfr_mul(t3, t2, rr, GMP_RNDN);
		mpfr_mul(t4, t, ri, GMP_RNDN);
		mpfr_sub(t3, t3, t4, GMP_RNDN);
		mpfr_set_inf(imag, mpfr_sgn(t3));

		mpfr_clear(t2);
		mpfr_clear(t3);
		mpfr_clear(t4);
	      }
	    else if ((mpfr_inf_p(right_real) || mpfr_inf_p(right_imag))
		     && mpfr_number_p(left_real) && mpfr_number_p(left_imag))
	      {
		mpfr_set_ui(t, mpfr_inf_p(rr) ? 1 : 0, GMP_RNDN);
		mpfr_copysign(t, t, rr, GMP_RNDN);

		mpfr_t t2;
		mpfr_init_set_ui(t2, mpfr_inf_p(ri) ? 1 : 0, GMP_RNDN);
		mpfr_copysign(t2, t2, ri, GMP_RNDN);

		mpfr_t t3;
		mpfr_init(t3);
		mpfr_mul(t3, left_real, t, GMP_RNDN);

		mpfr_t t4;
		mpfr_init(t4);
		mpfr_mul(t4, left_imag, t2, GMP_RNDN);

		mpfr_add(t3, t3, t4, GMP_RNDN);
		mpfr_set_ui(real, 0, GMP_RNDN);
		mpfr_mul(real, real, t3, GMP_RNDN);

		mpfr_mul(t3, left_imag, t, GMP_RNDN);
		mpfr_mul(t4, left_real, t2, GMP_RNDN);
		mpfr_sub(t3, t3, t4, GMP_RNDN);
		mpfr_set_ui(imag, 0, GMP_RNDN);
		mpfr_mul(imag, imag, t3, GMP_RNDN);

		mpfr_clear(t2);
		mpfr_clear(t3);
		mpfr_clear(t4);
	      }
	  }

	mpfr_clear(denom);
	mpfr_clear(rr);
	mpfr_clear(ri);
	mpfr_clear(t);
	mpfr_clear(rra);
	mpfr_clear(ria);
      }
      break;
    default:
      go_unreachable();
    }

  mpfr_clear(left_real);
  mpfr_clear(left_imag);
  mpfr_clear(right_real);
  mpfr_clear(right_imag);
<<<<<<< HEAD

  nc->set_complex(NULL, real, imag);
  mpfr_clear(real);
  mpfr_clear(imag);

=======

  nc->set_complex(NULL, real, imag);
  mpfr_clear(real);
  mpfr_clear(imag);

>>>>>>> e9c762ec
  return ret;
}

// Lower a binary expression.  We have to evaluate constant
// expressions now, in order to implement Go's unlimited precision
// constants.

Expression*
Binary_expression::do_lower(Gogo* gogo, Named_object*,
			    Statement_inserter* inserter, int)
{
  Location location = this->location();
  Operator op = this->op_;
  Expression* left = this->left_;
  Expression* right = this->right_;

  const bool is_comparison = (op == OPERATOR_EQEQ
			      || op == OPERATOR_NOTEQ
			      || op == OPERATOR_LT
			      || op == OPERATOR_LE
			      || op == OPERATOR_GT
			      || op == OPERATOR_GE);

  // Numeric constant expressions.
  {
    Numeric_constant left_nc;
    Numeric_constant right_nc;
    if (left->numeric_constant_value(&left_nc)
	&& right->numeric_constant_value(&right_nc))
      {
	if (is_comparison)
	  {
	    bool result;
	    if (!Binary_expression::compare_constant(op, &left_nc,
						     &right_nc, location,
						     &result))
	      return this;
	    return Expression::make_cast(Type::make_boolean_type(),
					 Expression::make_boolean(result,
								  location),
					 location);
	  }
	else
	  {
	    Numeric_constant nc;
	    if (!Binary_expression::eval_constant(op, &left_nc, &right_nc,
						  location, &nc))
	      return this;
	    return nc.expression(location);
	  }
      }
  }

  // String constant expressions.
  if (left->type()->is_string_type() && right->type()->is_string_type())
    {
      std::string left_string;
      std::string right_string;
      if (left->string_constant_value(&left_string)
	  && right->string_constant_value(&right_string))
	{
	  if (op == OPERATOR_PLUS)
	    return Expression::make_string(left_string + right_string,
					   location);
	  else if (is_comparison)
	    {
	      int cmp = left_string.compare(right_string);
	      bool r = Binary_expression::cmp_to_bool(op, cmp);
	      return Expression::make_boolean(r, location);
	    }
	}
    }

  // Lower struct and array comparisons.
  if (op == OPERATOR_EQEQ || op == OPERATOR_NOTEQ)
    {
      if (left->type()->struct_type() != NULL)
	return this->lower_struct_comparison(gogo, inserter);
      else if (left->type()->array_type() != NULL
	       && !left->type()->is_slice_type())
	return this->lower_array_comparison(gogo, inserter);
    }

  return this;
}

// Lower a struct comparison.

Expression*
Binary_expression::lower_struct_comparison(Gogo* gogo,
					   Statement_inserter* inserter)
{
  Struct_type* st = this->left_->type()->struct_type();
  Struct_type* st2 = this->right_->type()->struct_type();
  if (st2 == NULL)
    return this;
  if (st != st2 && !Type::are_identical(st, st2, false, NULL))
    return this;
  if (!Type::are_compatible_for_comparison(true, this->left_->type(),
					   this->right_->type(), NULL))
    return this;

  // See if we can compare using memcmp.  As a heuristic, we use
  // memcmp rather than field references and comparisons if there are
  // more than two fields.
  if (st->compare_is_identity(gogo) && st->total_field_count() > 2)
    return this->lower_compare_to_memcmp(gogo, inserter);

  Location loc = this->location();

  Expression* left = this->left_;
  Temporary_statement* left_temp = NULL;
  if (left->var_expression() == NULL
      && left->temporary_reference_expression() == NULL)
    {
      left_temp = Statement::make_temporary(left->type(), NULL, loc);
      inserter->insert(left_temp);
      left = Expression::make_set_and_use_temporary(left_temp, left, loc);
    }

  Expression* right = this->right_;
  Temporary_statement* right_temp = NULL;
  if (right->var_expression() == NULL
      && right->temporary_reference_expression() == NULL)
    {
      right_temp = Statement::make_temporary(right->type(), NULL, loc);
      inserter->insert(right_temp);
      right = Expression::make_set_and_use_temporary(right_temp, right, loc);
    }

  Expression* ret = Expression::make_boolean(true, loc);
  const Struct_field_list* fields = st->fields();
  unsigned int field_index = 0;
  for (Struct_field_list::const_iterator pf = fields->begin();
       pf != fields->end();
       ++pf, ++field_index)
    {
      if (Gogo::is_sink_name(pf->field_name()))
	continue;

      if (field_index > 0)
	{
	  if (left_temp == NULL)
	    left = left->copy();
	  else
	    left = Expression::make_temporary_reference(left_temp, loc);
	  if (right_temp == NULL)
	    right = right->copy();
	  else
	    right = Expression::make_temporary_reference(right_temp, loc);
	}
      Expression* f1 = Expression::make_field_reference(left, field_index,
							loc);
      Expression* f2 = Expression::make_field_reference(right, field_index,
							loc);
      Expression* cond = Expression::make_binary(OPERATOR_EQEQ, f1, f2, loc);
      ret = Expression::make_binary(OPERATOR_ANDAND, ret, cond, loc);
    }

  if (this->op_ == OPERATOR_NOTEQ)
    ret = Expression::make_unary(OPERATOR_NOT, ret, loc);

  return ret;
}

// Lower an array comparison.

Expression*
Binary_expression::lower_array_comparison(Gogo* gogo,
					  Statement_inserter* inserter)
{
  Array_type* at = this->left_->type()->array_type();
  Array_type* at2 = this->right_->type()->array_type();
  if (at2 == NULL)
    return this;
  if (at != at2 && !Type::are_identical(at, at2, false, NULL))
    return this;
  if (!Type::are_compatible_for_comparison(true, this->left_->type(),
					   this->right_->type(), NULL))
    return this;

  // Call memcmp directly if possible.  This may let the middle-end
  // optimize the call.
  if (at->compare_is_identity(gogo))
    return this->lower_compare_to_memcmp(gogo, inserter);

  // Call the array comparison function.
  Named_object* hash_fn;
  Named_object* equal_fn;
  at->type_functions(gogo, this->left_->type()->named_type(), NULL, NULL,
		     &hash_fn, &equal_fn);

  Location loc = this->location();

  Expression* func = Expression::make_func_reference(equal_fn, NULL, loc);

  Expression_list* args = new Expression_list();
  args->push_back(this->operand_address(inserter, this->left_));
  args->push_back(this->operand_address(inserter, this->right_));
  args->push_back(Expression::make_type_info(at, TYPE_INFO_SIZE));

  Expression* ret = Expression::make_call(func, args, false, loc);

  if (this->op_ == OPERATOR_NOTEQ)
    ret = Expression::make_unary(OPERATOR_NOT, ret, loc);

  return ret;
}

// Lower a struct or array comparison to a call to memcmp.

Expression*
Binary_expression::lower_compare_to_memcmp(Gogo*, Statement_inserter* inserter)
{
  Location loc = this->location();

  Expression* a1 = this->operand_address(inserter, this->left_);
  Expression* a2 = this->operand_address(inserter, this->right_);
  Expression* len = Expression::make_type_info(this->left_->type(),
					       TYPE_INFO_SIZE);

  Expression* call = Runtime::make_call(Runtime::MEMCMP, loc, 3, a1, a2, len);

  mpz_t zval;
  mpz_init_set_ui(zval, 0);
  Expression* zero = Expression::make_integer(&zval, NULL, loc);
  mpz_clear(zval);

  return Expression::make_binary(this->op_, call, zero, loc);
}

// Return the address of EXPR, cast to unsafe.Pointer.

Expression*
Binary_expression::operand_address(Statement_inserter* inserter,
				   Expression* expr)
{
  Location loc = this->location();

  if (!expr->is_addressable())
    {
      Temporary_statement* temp = Statement::make_temporary(expr->type(), NULL,
							    loc);
      inserter->insert(temp);
      expr = Expression::make_set_and_use_temporary(temp, expr, loc);
    }
  expr = Expression::make_unary(OPERATOR_AND, expr, loc);
  static_cast<Unary_expression*>(expr)->set_does_not_escape();
  Type* void_type = Type::make_void_type();
  Type* unsafe_pointer_type = Type::make_pointer_type(void_type);
  return Expression::make_cast(unsafe_pointer_type, expr, loc);
}

// Return the numeric constant value, if it has one.

bool
Binary_expression::do_numeric_constant_value(Numeric_constant* nc) const
{
  Numeric_constant left_nc;
  if (!this->left_->numeric_constant_value(&left_nc))
    return false;
  Numeric_constant right_nc;
  if (!this->right_->numeric_constant_value(&right_nc))
    return false;
  return Binary_expression::eval_constant(this->op_, &left_nc, &right_nc,
					  this->location(), nc);
}

// Note that the value is being discarded.

bool
Binary_expression::do_discarding_value()
{
  if (this->op_ == OPERATOR_OROR || this->op_ == OPERATOR_ANDAND)
<<<<<<< HEAD
    {
      this->right_->discarding_value();
      return true;
    }
=======
    return this->right_->discarding_value();
>>>>>>> e9c762ec
  else
    {
      this->unused_value_error();
      return false;
    }
}

// Get type.

Type*
Binary_expression::do_type()
{
  if (this->classification() == EXPRESSION_ERROR)
    return Type::make_error_type();

  switch (this->op_)
    {
    case OPERATOR_EQEQ:
    case OPERATOR_NOTEQ:
    case OPERATOR_LT:
    case OPERATOR_LE:
    case OPERATOR_GT:
    case OPERATOR_GE:
      if (this->type_ == NULL)
	this->type_ = Type::make_boolean_type();
      return this->type_;

    case OPERATOR_PLUS:
    case OPERATOR_MINUS:
    case OPERATOR_OR:
    case OPERATOR_XOR:
    case OPERATOR_MULT:
    case OPERATOR_DIV:
    case OPERATOR_MOD:
    case OPERATOR_AND:
    case OPERATOR_BITCLEAR:
    case OPERATOR_OROR:
    case OPERATOR_ANDAND:
      {
	Type* type;
	if (!Binary_expression::operation_type(this->op_,
					       this->left_->type(),
					       this->right_->type(),
					       &type))
	  return Type::make_error_type();
	return type;
      }

    case OPERATOR_LSHIFT:
    case OPERATOR_RSHIFT:
      return this->left_->type();

    default:
      go_unreachable();
    }
}

// Set type for a binary expression.

void
Binary_expression::do_determine_type(const Type_context* context)
{
  Type* tleft = this->left_->type();
  Type* tright = this->right_->type();

  // Both sides should have the same type, except for the shift
  // operations.  For a comparison, we should ignore the incoming
  // type.

  bool is_shift_op = (this->op_ == OPERATOR_LSHIFT
		      || this->op_ == OPERATOR_RSHIFT);

  bool is_comparison = (this->op_ == OPERATOR_EQEQ
			|| this->op_ == OPERATOR_NOTEQ
			|| this->op_ == OPERATOR_LT
			|| this->op_ == OPERATOR_LE
			|| this->op_ == OPERATOR_GT
			|| this->op_ == OPERATOR_GE);

  Type_context subcontext(*context);

  if (is_comparison)
    {
      // In a comparison, the context does not determine the types of
      // the operands.
      subcontext.type = NULL;
    }

  // Set the context for the left hand operand.
  if (is_shift_op)
    {
      // The right hand operand of a shift plays no role in
      // determining the type of the left hand operand.
    }
  else if (!tleft->is_abstract())
    subcontext.type = tleft;
  else if (!tright->is_abstract())
    subcontext.type = tright;
  else if (subcontext.type == NULL)
    {
      if ((tleft->integer_type() != NULL && tright->integer_type() != NULL)
	  || (tleft->float_type() != NULL && tright->float_type() != NULL)
	  || (tleft->complex_type() != NULL && tright->complex_type() != NULL))
	{
	  // Both sides have an abstract integer, abstract float, or
	  // abstract complex type.  Just let CONTEXT determine
	  // whether they may remain abstract or not.
	}
      else if (tleft->complex_type() != NULL)
	subcontext.type = tleft;
      else if (tright->complex_type() != NULL)
	subcontext.type = tright;
      else if (tleft->float_type() != NULL)
	subcontext.type = tleft;
      else if (tright->float_type() != NULL)
	subcontext.type = tright;
      else
	subcontext.type = tleft;

      if (subcontext.type != NULL && !context->may_be_abstract)
	subcontext.type = subcontext.type->make_non_abstract_type();
    }

  this->left_->determine_type(&subcontext);

  if (is_shift_op)
    {
      // We may have inherited an unusable type for the shift operand.
      // Give a useful error if that happened.
      if (tleft->is_abstract()
	  && subcontext.type != NULL
<<<<<<< HEAD
	  && (this->left_->type()->integer_type() == NULL
	      || (subcontext.type->integer_type() == NULL
		  && subcontext.type->float_type() == NULL
		  && subcontext.type->complex_type() == NULL
		  && subcontext.type->interface_type() == NULL)))
=======
	  && !subcontext.may_be_abstract
	  && subcontext.type->integer_type() == NULL)
>>>>>>> e9c762ec
	this->report_error(("invalid context-determined non-integer type "
			    "for left operand of shift"));

      // The context for the right hand operand is the same as for the
      // left hand operand, except for a shift operator.
      subcontext.type = Type::lookup_integer_type("uint");
      subcontext.may_be_abstract = false;
    }

  this->right_->determine_type(&subcontext);

  if (is_comparison)
    {
      if (this->type_ != NULL && !this->type_->is_abstract())
	;
      else if (context->type != NULL && context->type->is_boolean_type())
	this->type_ = context->type;
      else if (!context->may_be_abstract)
	this->type_ = Type::lookup_bool_type();
    }
}

// Report an error if the binary operator OP does not support TYPE.
// OTYPE is the type of the other operand.  Return whether the
// operation is OK.  This should not be used for shift.

bool
Binary_expression::check_operator_type(Operator op, Type* type, Type* otype,
				       Location location)
{
  switch (op)
    {
    case OPERATOR_OROR:
    case OPERATOR_ANDAND:
      if (!type->is_boolean_type())
	{
	  error_at(location, "expected boolean type");
	  return false;
	}
      break;

    case OPERATOR_EQEQ:
    case OPERATOR_NOTEQ:
      {
	std::string reason;
	if (!Type::are_compatible_for_comparison(true, type, otype, &reason))
	  {
	    error_at(location, "%s", reason.c_str());
	    return false;
	  }
      }
      break;

    case OPERATOR_LT:
    case OPERATOR_LE:
    case OPERATOR_GT:
    case OPERATOR_GE:
      {
	std::string reason;
	if (!Type::are_compatible_for_comparison(false, type, otype, &reason))
	  {
	    error_at(location, "%s", reason.c_str());
	    return false;
	  }
      }
      break;

    case OPERATOR_PLUS:
    case OPERATOR_PLUSEQ:
      if (type->integer_type() == NULL
	  && type->float_type() == NULL
	  && type->complex_type() == NULL
	  && !type->is_string_type())
	{
	  error_at(location,
		   "expected integer, floating, complex, or string type");
	  return false;
	}
      break;

    case OPERATOR_MINUS:
    case OPERATOR_MINUSEQ:
    case OPERATOR_MULT:
    case OPERATOR_MULTEQ:
    case OPERATOR_DIV:
    case OPERATOR_DIVEQ:
      if (type->integer_type() == NULL
	  && type->float_type() == NULL
	  && type->complex_type() == NULL)
	{
	  error_at(location, "expected integer, floating, or complex type");
	  return false;
	}
      break;

    case OPERATOR_MOD:
    case OPERATOR_MODEQ:
    case OPERATOR_OR:
    case OPERATOR_OREQ:
    case OPERATOR_AND:
    case OPERATOR_ANDEQ:
    case OPERATOR_XOR:
    case OPERATOR_XOREQ:
    case OPERATOR_BITCLEAR:
    case OPERATOR_BITCLEAREQ:
      if (type->integer_type() == NULL)
	{
	  error_at(location, "expected integer type");
	  return false;
	}
      break;

    default:
      go_unreachable();
    }

  return true;
}

// Check types.

void
Binary_expression::do_check_types(Gogo*)
{
  if (this->classification() == EXPRESSION_ERROR)
    return;

  Type* left_type = this->left_->type();
  Type* right_type = this->right_->type();
  if (left_type->is_error() || right_type->is_error())
    {
      this->set_is_error();
      return;
    }

  if (this->op_ == OPERATOR_EQEQ
      || this->op_ == OPERATOR_NOTEQ
      || this->op_ == OPERATOR_LT
      || this->op_ == OPERATOR_LE
      || this->op_ == OPERATOR_GT
      || this->op_ == OPERATOR_GE)
    {
      if (left_type->is_nil_type() && right_type->is_nil_type())
	{
	  this->report_error(_("invalid comparison of nil with nil"));
	  return;
	}
      if (!Type::are_assignable(left_type, right_type, NULL)
	  && !Type::are_assignable(right_type, left_type, NULL))
	{
	  this->report_error(_("incompatible types in binary expression"));
	  return;
	}
      if (!Binary_expression::check_operator_type(this->op_, left_type,
						  right_type,
						  this->location())
	  || !Binary_expression::check_operator_type(this->op_, right_type,
						     left_type,
						     this->location()))
	{
	  this->set_is_error();
	  return;
	}
    }
  else if (this->op_ != OPERATOR_LSHIFT && this->op_ != OPERATOR_RSHIFT)
    {
      if (!Type::are_compatible_for_binop(left_type, right_type))
	{
	  this->report_error(_("incompatible types in binary expression"));
	  return;
	}
      if (!Binary_expression::check_operator_type(this->op_, left_type,
						  right_type,
						  this->location()))
	{
	  this->set_is_error();
	  return;
	}
    }
  else
    {
      if (left_type->integer_type() == NULL)
	this->report_error(_("shift of non-integer operand"));

      if (!right_type->is_abstract()
	  && (right_type->integer_type() == NULL
	      || !right_type->integer_type()->is_unsigned()))
	this->report_error(_("shift count not unsigned integer"));
      else
	{
	  Numeric_constant nc;
	  if (this->right_->numeric_constant_value(&nc))
	    {
	      mpz_t val;
	      if (!nc.to_int(&val))
		this->report_error(_("shift count not unsigned integer"));
	      else
		{
		  if (mpz_sgn(val) < 0)
		    {
		      this->report_error(_("negative shift count"));
		      mpz_set_ui(val, 0);
		      Location rloc = this->right_->location();
		      this->right_ = Expression::make_integer(&val, right_type,
							      rloc);
		    }
		  mpz_clear(val);
		}
	    }
	}
    }
}

// Get a tree for a binary expression.

tree
Binary_expression::do_get_tree(Translate_context* context)
{
  Gogo* gogo = context->gogo();

  tree left = this->left_->get_tree(context);
  tree right = this->right_->get_tree(context);

  if (left == error_mark_node || right == error_mark_node)
    return error_mark_node;

  enum tree_code code;
  bool use_left_type = true;
  bool is_shift_op = false;
  bool is_idiv_op = false;
  switch (this->op_)
    {
    case OPERATOR_EQEQ:
    case OPERATOR_NOTEQ:
    case OPERATOR_LT:
    case OPERATOR_LE:
    case OPERATOR_GT:
    case OPERATOR_GE:
      return Expression::comparison_tree(context, this->type_, this->op_,
					 this->left_->type(), left,
					 this->right_->type(), right,
					 this->location());

    case OPERATOR_OROR:
      code = TRUTH_ORIF_EXPR;
      use_left_type = false;
      break;
    case OPERATOR_ANDAND:
      code = TRUTH_ANDIF_EXPR;
      use_left_type = false;
      break;
    case OPERATOR_PLUS:
      code = PLUS_EXPR;
      break;
    case OPERATOR_MINUS:
      code = MINUS_EXPR;
      break;
    case OPERATOR_OR:
      code = BIT_IOR_EXPR;
      break;
    case OPERATOR_XOR:
      code = BIT_XOR_EXPR;
      break;
    case OPERATOR_MULT:
      code = MULT_EXPR;
      break;
    case OPERATOR_DIV:
      {
	Type *t = this->left_->type();
	if (t->float_type() != NULL || t->complex_type() != NULL)
	  code = RDIV_EXPR;
	else
	  {
	    code = TRUNC_DIV_EXPR;
	    is_idiv_op = true;
	  }
      }
      break;
    case OPERATOR_MOD:
      code = TRUNC_MOD_EXPR;
      is_idiv_op = true;
      break;
    case OPERATOR_LSHIFT:
      code = LSHIFT_EXPR;
      is_shift_op = true;
      break;
    case OPERATOR_RSHIFT:
      code = RSHIFT_EXPR;
      is_shift_op = true;
      break;
    case OPERATOR_AND:
      code = BIT_AND_EXPR;
      break;
    case OPERATOR_BITCLEAR:
      right = fold_build1(BIT_NOT_EXPR, TREE_TYPE(right), right);
      code = BIT_AND_EXPR;
      break;
    default:
      go_unreachable();
    }

  location_t gccloc = this->location().gcc_location();
  tree type = use_left_type ? TREE_TYPE(left) : TREE_TYPE(right);

  if (this->left_->type()->is_string_type())
    {
      go_assert(this->op_ == OPERATOR_PLUS);
      Type* st = Type::make_string_type();
      tree string_type = type_to_tree(st->get_backend(gogo));
      static tree string_plus_decl;
      return Gogo::call_builtin(&string_plus_decl,
				this->location(),
				"__go_string_plus",
				2,
				string_type,
				string_type,
				left,
				string_type,
				right);
    }

  tree compute_type = excess_precision_type(type);
  if (compute_type != NULL_TREE)
    {
      left = ::convert(compute_type, left);
      right = ::convert(compute_type, right);
    }

  tree eval_saved = NULL_TREE;
  if (is_shift_op
      || (is_idiv_op && (go_check_divide_zero || go_check_divide_overflow)))
    {
      // Make sure the values are evaluated.
      if (!DECL_P(left))
	{
	  left = save_expr(left);
	  eval_saved = left;
	}
      if (!DECL_P(right))
	{
	  right = save_expr(right);
	  if (eval_saved == NULL_TREE)
	    eval_saved = right;
	  else
	    eval_saved = fold_build2_loc(gccloc, COMPOUND_EXPR,
					 void_type_node, eval_saved, right);
	}
    }

  tree ret = fold_build2_loc(gccloc, code,
			     compute_type != NULL_TREE ? compute_type : type,
			     left, right);

  if (compute_type != NULL_TREE)
    ret = ::convert(type, ret);

  // In Go, a shift larger than the size of the type is well-defined.
  // This is not true in GENERIC, so we need to insert a conditional.
  if (is_shift_op)
    {
      go_assert(INTEGRAL_TYPE_P(TREE_TYPE(left)));
      go_assert(this->left_->type()->integer_type() != NULL);
      int bits = TYPE_PRECISION(TREE_TYPE(left));

      tree compare = fold_build2(LT_EXPR, boolean_type_node, right,
				 build_int_cst_type(TREE_TYPE(right), bits));

      tree overflow_result = fold_convert_loc(gccloc, TREE_TYPE(left),
					      integer_zero_node);
      if (this->op_ == OPERATOR_RSHIFT
	  && !this->left_->type()->integer_type()->is_unsigned())
	{
	  tree neg =
            fold_build2_loc(gccloc, LT_EXPR, boolean_type_node,
			    left,
                            fold_convert_loc(gccloc, TREE_TYPE(left),
                                             integer_zero_node));
	  tree neg_one =
            fold_build2_loc(gccloc, MINUS_EXPR, TREE_TYPE(left),
                            fold_convert_loc(gccloc, TREE_TYPE(left),
                                             integer_zero_node),
                            fold_convert_loc(gccloc, TREE_TYPE(left),
                                             integer_one_node));
	  overflow_result =
            fold_build3_loc(gccloc, COND_EXPR, TREE_TYPE(left),
			    neg, neg_one, overflow_result);
	}

      ret = fold_build3_loc(gccloc, COND_EXPR, TREE_TYPE(left),
			    compare, ret, overflow_result);

      if (eval_saved != NULL_TREE)
	ret = fold_build2_loc(gccloc, COMPOUND_EXPR, TREE_TYPE(ret),
			      eval_saved, ret);
    }

  // Add checks for division by zero and division overflow as needed.
  if (is_idiv_op)
    {
      if (go_check_divide_zero)
	{
	  // right == 0
	  tree check = fold_build2_loc(gccloc, EQ_EXPR, boolean_type_node,
				       right,
				       fold_convert_loc(gccloc,
							TREE_TYPE(right),
							integer_zero_node));

	  // __go_runtime_error(RUNTIME_ERROR_DIVISION_BY_ZERO), 0
	  int errcode = RUNTIME_ERROR_DIVISION_BY_ZERO;
	  tree panic = fold_build2_loc(gccloc, COMPOUND_EXPR, TREE_TYPE(ret),
<<<<<<< HEAD
				       Gogo::runtime_error(errcode,
=======
				       gogo->runtime_error(errcode,
>>>>>>> e9c762ec
							   this->location()),
				       fold_convert_loc(gccloc, TREE_TYPE(ret),
							integer_zero_node));

	  // right == 0 ? (__go_runtime_error(...), 0) : ret
	  ret = fold_build3_loc(gccloc, COND_EXPR, TREE_TYPE(ret),
				check, panic, ret);
	}

      if (go_check_divide_overflow)
	{
	  // right == -1
	  // FIXME: It would be nice to say that this test is expected
	  // to return false.
	  tree m1 = integer_minus_one_node;
	  tree check = fold_build2_loc(gccloc, EQ_EXPR, boolean_type_node,
				       right,
				       fold_convert_loc(gccloc,
							TREE_TYPE(right),
							m1));

	  tree overflow;
	  if (TYPE_UNSIGNED(TREE_TYPE(ret)))
	    {
	      // An unsigned -1 is the largest possible number, so
	      // dividing is always 1 or 0.
	      tree cmp = fold_build2_loc(gccloc, EQ_EXPR, boolean_type_node,
					 left, right);
	      if (this->op_ == OPERATOR_DIV)
		overflow = fold_build3_loc(gccloc, COND_EXPR, TREE_TYPE(ret),
					   cmp,
					   fold_convert_loc(gccloc,
							    TREE_TYPE(ret),
							    integer_one_node),
					   fold_convert_loc(gccloc,
							    TREE_TYPE(ret),
							    integer_zero_node));
	      else
		overflow = fold_build3_loc(gccloc, COND_EXPR, TREE_TYPE(ret),
					   cmp,
					   fold_convert_loc(gccloc,
							    TREE_TYPE(ret),
							    integer_zero_node),
					   left);
	    }
	  else
	    {
	      // Computing left / -1 is the same as computing - left,
	      // which does not overflow since Go sets -fwrapv.
	      if (this->op_ == OPERATOR_DIV)
		overflow = fold_build1_loc(gccloc, NEGATE_EXPR, TREE_TYPE(left),
					   left);
	      else
		overflow = integer_zero_node;
	    }
	  overflow = fold_convert_loc(gccloc, TREE_TYPE(ret), overflow);

	  // right == -1 ? - left : ret
	  ret = fold_build3_loc(gccloc, COND_EXPR, TREE_TYPE(ret),
				check, overflow, ret);
	}

      if (eval_saved != NULL_TREE)
	ret = fold_build2_loc(gccloc, COMPOUND_EXPR, TREE_TYPE(ret),
			      eval_saved, ret);
    }

  return ret;
}

// Export a binary expression.

void
Binary_expression::do_export(Export* exp) const
{
  exp->write_c_string("(");
  this->left_->export_expression(exp);
  switch (this->op_)
    {
    case OPERATOR_OROR:
      exp->write_c_string(" || ");
      break;
    case OPERATOR_ANDAND:
      exp->write_c_string(" && ");
      break;
    case OPERATOR_EQEQ:
      exp->write_c_string(" == ");
      break;
    case OPERATOR_NOTEQ:
      exp->write_c_string(" != ");
      break;
    case OPERATOR_LT:
      exp->write_c_string(" < ");
      break;
    case OPERATOR_LE:
      exp->write_c_string(" <= ");
      break;
    case OPERATOR_GT:
      exp->write_c_string(" > ");
      break;
    case OPERATOR_GE:
      exp->write_c_string(" >= ");
      break;
    case OPERATOR_PLUS:
      exp->write_c_string(" + ");
      break;
    case OPERATOR_MINUS:
      exp->write_c_string(" - ");
      break;
    case OPERATOR_OR:
      exp->write_c_string(" | ");
      break;
    case OPERATOR_XOR:
      exp->write_c_string(" ^ ");
      break;
    case OPERATOR_MULT:
      exp->write_c_string(" * ");
      break;
    case OPERATOR_DIV:
      exp->write_c_string(" / ");
      break;
    case OPERATOR_MOD:
      exp->write_c_string(" % ");
      break;
    case OPERATOR_LSHIFT:
      exp->write_c_string(" << ");
      break;
    case OPERATOR_RSHIFT:
      exp->write_c_string(" >> ");
      break;
    case OPERATOR_AND:
      exp->write_c_string(" & ");
      break;
    case OPERATOR_BITCLEAR:
      exp->write_c_string(" &^ ");
      break;
    default:
      go_unreachable();
    }
  this->right_->export_expression(exp);
  exp->write_c_string(")");
}

// Import a binary expression.

Expression*
Binary_expression::do_import(Import* imp)
{
  imp->require_c_string("(");

  Expression* left = Expression::import_expression(imp);

  Operator op;
  if (imp->match_c_string(" || "))
    {
      op = OPERATOR_OROR;
      imp->advance(4);
    }
  else if (imp->match_c_string(" && "))
    {
      op = OPERATOR_ANDAND;
      imp->advance(4);
    }
  else if (imp->match_c_string(" == "))
    {
      op = OPERATOR_EQEQ;
      imp->advance(4);
    }
  else if (imp->match_c_string(" != "))
    {
      op = OPERATOR_NOTEQ;
      imp->advance(4);
    }
  else if (imp->match_c_string(" < "))
    {
      op = OPERATOR_LT;
      imp->advance(3);
    }
  else if (imp->match_c_string(" <= "))
    {
      op = OPERATOR_LE;
      imp->advance(4);
    }
  else if (imp->match_c_string(" > "))
    {
      op = OPERATOR_GT;
      imp->advance(3);
    }
  else if (imp->match_c_string(" >= "))
    {
      op = OPERATOR_GE;
      imp->advance(4);
    }
  else if (imp->match_c_string(" + "))
    {
      op = OPERATOR_PLUS;
      imp->advance(3);
    }
  else if (imp->match_c_string(" - "))
    {
      op = OPERATOR_MINUS;
      imp->advance(3);
    }
  else if (imp->match_c_string(" | "))
    {
      op = OPERATOR_OR;
      imp->advance(3);
    }
  else if (imp->match_c_string(" ^ "))
    {
      op = OPERATOR_XOR;
      imp->advance(3);
    }
  else if (imp->match_c_string(" * "))
    {
      op = OPERATOR_MULT;
      imp->advance(3);
    }
  else if (imp->match_c_string(" / "))
    {
      op = OPERATOR_DIV;
      imp->advance(3);
    }
  else if (imp->match_c_string(" % "))
    {
      op = OPERATOR_MOD;
      imp->advance(3);
    }
  else if (imp->match_c_string(" << "))
    {
      op = OPERATOR_LSHIFT;
      imp->advance(4);
    }
  else if (imp->match_c_string(" >> "))
    {
      op = OPERATOR_RSHIFT;
      imp->advance(4);
    }
  else if (imp->match_c_string(" & "))
    {
      op = OPERATOR_AND;
      imp->advance(3);
    }
  else if (imp->match_c_string(" &^ "))
    {
      op = OPERATOR_BITCLEAR;
      imp->advance(4);
    }
  else
    {
      error_at(imp->location(), "unrecognized binary operator");
      return Expression::make_error(imp->location());
    }

  Expression* right = Expression::import_expression(imp);

  imp->require_c_string(")");

  return Expression::make_binary(op, left, right, imp->location());
}

// Dump ast representation of a binary expression.

void
Binary_expression::do_dump_expression(Ast_dump_context* ast_dump_context) const
{
  ast_dump_context->ostream() << "(";
  ast_dump_context->dump_expression(this->left_);
  ast_dump_context->ostream() << " ";
  ast_dump_context->dump_operator(this->op_);
  ast_dump_context->ostream() << " ";
  ast_dump_context->dump_expression(this->right_);
  ast_dump_context->ostream() << ") ";
}

// Make a binary expression.

Expression*
Expression::make_binary(Operator op, Expression* left, Expression* right,
			Location location)
{
  return new Binary_expression(op, left, right, location);
}

// Implement a comparison.

tree
Expression::comparison_tree(Translate_context* context, Type* result_type,
			    Operator op, Type* left_type, tree left_tree,
			    Type* right_type, tree right_tree,
			    Location location)
{
  Type* int_type = Type::lookup_integer_type("int");
  tree int_type_tree = type_to_tree(int_type->get_backend(context->gogo()));

  enum tree_code code;
  switch (op)
    {
    case OPERATOR_EQEQ:
      code = EQ_EXPR;
      break;
    case OPERATOR_NOTEQ:
      code = NE_EXPR;
      break;
    case OPERATOR_LT:
      code = LT_EXPR;
      break;
    case OPERATOR_LE:
      code = LE_EXPR;
      break;
    case OPERATOR_GT:
      code = GT_EXPR;
      break;
    case OPERATOR_GE:
      code = GE_EXPR;
      break;
    default:
      go_unreachable();
    }

  if (left_type->is_string_type() && right_type->is_string_type())
    {
      Type* st = Type::make_string_type();
      tree string_type = type_to_tree(st->get_backend(context->gogo()));
      static tree string_compare_decl;
      left_tree = Gogo::call_builtin(&string_compare_decl,
				     location,
				     "__go_strcmp",
				     2,
				     int_type_tree,
				     string_type,
				     left_tree,
				     string_type,
				     right_tree);
      right_tree = build_int_cst_type(int_type_tree, 0);
    }
  else if ((left_type->interface_type() != NULL
	    && right_type->interface_type() == NULL
	    && !right_type->is_nil_type())
	   || (left_type->interface_type() == NULL
	       && !left_type->is_nil_type()
	       && right_type->interface_type() != NULL))
    {
      // Comparing an interface value to a non-interface value.
      if (left_type->interface_type() == NULL)
	{
	  std::swap(left_type, right_type);
	  std::swap(left_tree, right_tree);
	}

      // The right operand is not an interface.  We need to take its
      // address if it is not a pointer.
      tree make_tmp;
      tree arg;
      if (right_type->points_to() != NULL)
	{
	  make_tmp = NULL_TREE;
	  arg = right_tree;
	}
      else if (TREE_ADDRESSABLE(TREE_TYPE(right_tree))
	       || (TREE_CODE(right_tree) != CONST_DECL
		   && DECL_P(right_tree)))
	{
	  make_tmp = NULL_TREE;
	  arg = build_fold_addr_expr_loc(location.gcc_location(), right_tree);
	  if (DECL_P(right_tree))
	    TREE_ADDRESSABLE(right_tree) = 1;
	}
      else
	{
	  tree tmp = create_tmp_var(TREE_TYPE(right_tree),
				    get_name(right_tree));
	  DECL_IGNORED_P(tmp) = 0;
	  DECL_INITIAL(tmp) = right_tree;
	  TREE_ADDRESSABLE(tmp) = 1;
	  make_tmp = build1(DECL_EXPR, void_type_node, tmp);
	  SET_EXPR_LOCATION(make_tmp, location.gcc_location());
	  arg = build_fold_addr_expr_loc(location.gcc_location(), tmp);
	}
      arg = fold_convert_loc(location.gcc_location(), ptr_type_node, arg);

      tree descriptor = right_type->type_descriptor_pointer(context->gogo(),
							    location);

      if (left_type->interface_type()->is_empty())
	{
	  static tree empty_interface_value_compare_decl;
	  left_tree = Gogo::call_builtin(&empty_interface_value_compare_decl,
					 location,
					 "__go_empty_interface_value_compare",
					 3,
					 int_type_tree,
					 TREE_TYPE(left_tree),
					 left_tree,
					 TREE_TYPE(descriptor),
					 descriptor,
					 ptr_type_node,
					 arg);
	  if (left_tree == error_mark_node)
	    return error_mark_node;
	  // This can panic if the type is not comparable.
	  TREE_NOTHROW(empty_interface_value_compare_decl) = 0;
	}
      else
	{
	  static tree interface_value_compare_decl;
	  left_tree = Gogo::call_builtin(&interface_value_compare_decl,
					 location,
					 "__go_interface_value_compare",
					 3,
					 int_type_tree,
					 TREE_TYPE(left_tree),
					 left_tree,
					 TREE_TYPE(descriptor),
					 descriptor,
					 ptr_type_node,
					 arg);
	  if (left_tree == error_mark_node)
	    return error_mark_node;
	  // This can panic if the type is not comparable.
	  TREE_NOTHROW(interface_value_compare_decl) = 0;
	}
      right_tree = build_int_cst_type(int_type_tree, 0);

      if (make_tmp != NULL_TREE)
	left_tree = build2(COMPOUND_EXPR, TREE_TYPE(left_tree), make_tmp,
			   left_tree);
    }
  else if (left_type->interface_type() != NULL
	   && right_type->interface_type() != NULL)
    {
      if (left_type->interface_type()->is_empty()
	  && right_type->interface_type()->is_empty())
	{
	  static tree empty_interface_compare_decl;
	  left_tree = Gogo::call_builtin(&empty_interface_compare_decl,
					 location,
					 "__go_empty_interface_compare",
					 2,
					 int_type_tree,
					 TREE_TYPE(left_tree),
					 left_tree,
					 TREE_TYPE(right_tree),
					 right_tree);
	  if (left_tree == error_mark_node)
	    return error_mark_node;
	  // This can panic if the type is uncomparable.
	  TREE_NOTHROW(empty_interface_compare_decl) = 0;
	}
      else if (!left_type->interface_type()->is_empty()
	       && !right_type->interface_type()->is_empty())
	{
	  static tree interface_compare_decl;
	  left_tree = Gogo::call_builtin(&interface_compare_decl,
					 location,
					 "__go_interface_compare",
					 2,
					 int_type_tree,
					 TREE_TYPE(left_tree),
					 left_tree,
					 TREE_TYPE(right_tree),
					 right_tree);
	  if (left_tree == error_mark_node)
	    return error_mark_node;
	  // This can panic if the type is uncomparable.
	  TREE_NOTHROW(interface_compare_decl) = 0;
	}
      else
	{
	  if (left_type->interface_type()->is_empty())
	    {
	      go_assert(op == OPERATOR_EQEQ || op == OPERATOR_NOTEQ);
	      std::swap(left_type, right_type);
	      std::swap(left_tree, right_tree);
	    }
	  go_assert(!left_type->interface_type()->is_empty());
	  go_assert(right_type->interface_type()->is_empty());
	  static tree interface_empty_compare_decl;
	  left_tree = Gogo::call_builtin(&interface_empty_compare_decl,
					 location,
					 "__go_interface_empty_compare",
					 2,
					 int_type_tree,
					 TREE_TYPE(left_tree),
					 left_tree,
					 TREE_TYPE(right_tree),
					 right_tree);
	  if (left_tree == error_mark_node)
	    return error_mark_node;
	  // This can panic if the type is uncomparable.
	  TREE_NOTHROW(interface_empty_compare_decl) = 0;
	}

      right_tree = build_int_cst_type(int_type_tree, 0);
    }

  if (left_type->is_nil_type()
      && (op == OPERATOR_EQEQ || op == OPERATOR_NOTEQ))
    {
      std::swap(left_type, right_type);
      std::swap(left_tree, right_tree);
    }

  if (right_type->is_nil_type())
    {
      if (left_type->array_type() != NULL
	  && left_type->array_type()->length() == NULL)
	{
	  Array_type* at = left_type->array_type();
	  left_tree = at->value_pointer_tree(context->gogo(), left_tree);
	  right_tree = fold_convert(TREE_TYPE(left_tree), null_pointer_node);
	}
      else if (left_type->interface_type() != NULL)
	{
	  // An interface is nil if the first field is nil.
	  tree left_type_tree = TREE_TYPE(left_tree);
	  go_assert(TREE_CODE(left_type_tree) == RECORD_TYPE);
	  tree field = TYPE_FIELDS(left_type_tree);
	  left_tree = build3(COMPONENT_REF, TREE_TYPE(field), left_tree,
			     field, NULL_TREE);
	  right_tree = fold_convert(TREE_TYPE(left_tree), null_pointer_node);
	}
      else
	{
	  go_assert(POINTER_TYPE_P(TREE_TYPE(left_tree)));
	  right_tree = fold_convert(TREE_TYPE(left_tree), null_pointer_node);
	}
    }

  if (left_tree == error_mark_node || right_tree == error_mark_node)
    return error_mark_node;

  tree result_type_tree;
  if (result_type == NULL)
    result_type_tree = boolean_type_node;
  else
    result_type_tree = type_to_tree(result_type->get_backend(context->gogo()));

  tree ret = fold_build2(code, result_type_tree, left_tree, right_tree);
  if (CAN_HAVE_LOCATION_P(ret))
    SET_EXPR_LOCATION(ret, location.gcc_location());
  return ret;
}

// Class Bound_method_expression.

// Traversal.

int
Bound_method_expression::do_traverse(Traverse* traverse)
{
  return Expression::traverse(&this->expr_, traverse);
}

// Return the type of a bound method expression.  The type of this
// object is really the type of the method with no receiver.  We
// should be able to get away with just returning the type of the
// method.

Type*
Bound_method_expression::do_type()
{
  if (this->method_->is_function())
    return this->method_->func_value()->type();
  else if (this->method_->is_function_declaration())
    return this->method_->func_declaration_value()->type();
  else
    return Type::make_error_type();
}

// Determine the types of a method expression.

void
Bound_method_expression::do_determine_type(const Type_context*)
{
  Function_type* fntype = this->type()->function_type();
  if (fntype == NULL || !fntype->is_method())
    this->expr_->determine_type_no_context();
  else
    {
      Type_context subcontext(fntype->receiver()->type(), false);
      this->expr_->determine_type(&subcontext);
    }
}

// Check the types of a method expression.

void
Bound_method_expression::do_check_types(Gogo*)
{
  if (!this->method_->is_function()
      && !this->method_->is_function_declaration())
    this->report_error(_("object is not a method"));
  else
    {
      Type* rtype = this->type()->function_type()->receiver()->type()->deref();
      Type* etype = (this->expr_type_ != NULL
		     ? this->expr_type_
		     : this->expr_->type());
      etype = etype->deref();
      if (!Type::are_identical(rtype, etype, true, NULL))
	this->report_error(_("method type does not match object type"));
    }
}

// Get the tree for a method expression.  There is no standard tree
// representation for this.  The only places it may currently be used
// are in a Call_expression or a Go_statement, which will take it
// apart directly.  So this has nothing to do at present.

tree
Bound_method_expression::do_get_tree(Translate_context*)
{
  error_at(this->location(), "reference to method other than calling it");
  return error_mark_node;
}

// Dump ast representation of a bound method expression.

void
Bound_method_expression::do_dump_expression(Ast_dump_context* ast_dump_context)
    const
{
  if (this->expr_type_ != NULL)
    ast_dump_context->ostream() << "(";
  ast_dump_context->dump_expression(this->expr_); 
  if (this->expr_type_ != NULL) 
    {
      ast_dump_context->ostream() << ":";
      ast_dump_context->dump_type(this->expr_type_);
      ast_dump_context->ostream() << ")";
    }
    
  ast_dump_context->ostream() << "." << this->method_->name();
}

// Make a method expression.

Bound_method_expression*
Expression::make_bound_method(Expression* expr, Named_object* method,
			      Location location)
{
  return new Bound_method_expression(expr, method, location);
}

// Class Builtin_call_expression.  This is used for a call to a
// builtin function.

class Builtin_call_expression : public Call_expression
{
 public:
  Builtin_call_expression(Gogo* gogo, Expression* fn, Expression_list* args,
			  bool is_varargs, Location location);

 protected:
  // This overrides Call_expression::do_lower.
  Expression*
  do_lower(Gogo*, Named_object*, Statement_inserter*, int);

  bool
  do_is_constant() const;

  bool
  do_numeric_constant_value(Numeric_constant*) const;

  bool
  do_discarding_value();

  Type*
  do_type();

  void
  do_determine_type(const Type_context*);

  void
  do_check_types(Gogo*);

  Expression*
  do_copy()
  {
    return new Builtin_call_expression(this->gogo_, this->fn()->copy(),
				       this->args()->copy(),
				       this->is_varargs(),
				       this->location());
  }

  tree
  do_get_tree(Translate_context*);

  void
  do_export(Export*) const;

  virtual bool
  do_is_recover_call() const;

  virtual void
  do_set_recover_arg(Expression*);

 private:
  // The builtin functions.
  enum Builtin_function_code
    {
      BUILTIN_INVALID,

      // Predeclared builtin functions.
      BUILTIN_APPEND,
      BUILTIN_CAP,
      BUILTIN_CLOSE,
      BUILTIN_COMPLEX,
      BUILTIN_COPY,
      BUILTIN_DELETE,
      BUILTIN_IMAG,
      BUILTIN_LEN,
      BUILTIN_MAKE,
      BUILTIN_NEW,
      BUILTIN_PANIC,
      BUILTIN_PRINT,
      BUILTIN_PRINTLN,
      BUILTIN_REAL,
      BUILTIN_RECOVER,

      // Builtin functions from the unsafe package.
      BUILTIN_ALIGNOF,
      BUILTIN_OFFSETOF,
      BUILTIN_SIZEOF
    };

  Expression*
  one_arg() const;

  bool
  check_one_arg();

  static Type*
  real_imag_type(Type*);

  static Type*
  complex_type(Type*);

  Expression*
  lower_make();

  bool
  check_int_value(Expression*, bool is_length);

  // A pointer back to the general IR structure.  This avoids a global
  // variable, or passing it around everywhere.
  Gogo* gogo_;
  // The builtin function being called.
  Builtin_function_code code_;
  // Used to stop endless loops when the length of an array uses len
  // or cap of the array itself.
  mutable bool seen_;
};

Builtin_call_expression::Builtin_call_expression(Gogo* gogo,
						 Expression* fn,
						 Expression_list* args,
						 bool is_varargs,
						 Location location)
  : Call_expression(fn, args, is_varargs, location),
    gogo_(gogo), code_(BUILTIN_INVALID), seen_(false)
{
  Func_expression* fnexp = this->fn()->func_expression();
  go_assert(fnexp != NULL);
  const std::string& name(fnexp->named_object()->name());
  if (name == "append")
    this->code_ = BUILTIN_APPEND;
  else if (name == "cap")
    this->code_ = BUILTIN_CAP;
  else if (name == "close")
    this->code_ = BUILTIN_CLOSE;
  else if (name == "complex")
    this->code_ = BUILTIN_COMPLEX;
  else if (name == "copy")
    this->code_ = BUILTIN_COPY;
  else if (name == "delete")
    this->code_ = BUILTIN_DELETE;
  else if (name == "imag")
    this->code_ = BUILTIN_IMAG;
  else if (name == "len")
    this->code_ = BUILTIN_LEN;
  else if (name == "make")
    this->code_ = BUILTIN_MAKE;
  else if (name == "new")
    this->code_ = BUILTIN_NEW;
  else if (name == "panic")
    this->code_ = BUILTIN_PANIC;
  else if (name == "print")
    this->code_ = BUILTIN_PRINT;
  else if (name == "println")
    this->code_ = BUILTIN_PRINTLN;
  else if (name == "real")
    this->code_ = BUILTIN_REAL;
  else if (name == "recover")
    this->code_ = BUILTIN_RECOVER;
  else if (name == "Alignof")
    this->code_ = BUILTIN_ALIGNOF;
  else if (name == "Offsetof")
    this->code_ = BUILTIN_OFFSETOF;
  else if (name == "Sizeof")
    this->code_ = BUILTIN_SIZEOF;
  else
    go_unreachable();
}

// Return whether this is a call to recover.  This is a virtual
// function called from the parent class.

bool
Builtin_call_expression::do_is_recover_call() const
{
  if (this->classification() == EXPRESSION_ERROR)
    return false;
  return this->code_ == BUILTIN_RECOVER;
}

// Set the argument for a call to recover.

void
Builtin_call_expression::do_set_recover_arg(Expression* arg)
{
  const Expression_list* args = this->args();
  go_assert(args == NULL || args->empty());
  Expression_list* new_args = new Expression_list();
  new_args->push_back(arg);
  this->set_args(new_args);
}

// Lower a builtin call expression.  This turns new and make into
// specific expressions.  We also convert to a constant if we can.

Expression*
Builtin_call_expression::do_lower(Gogo* gogo, Named_object* function,
				  Statement_inserter* inserter, int)
{
  if (this->classification() == EXPRESSION_ERROR)
    return this;

  Location loc = this->location();

  if (this->is_varargs() && this->code_ != BUILTIN_APPEND)
    {
      this->report_error(_("invalid use of %<...%> with builtin function"));
      return Expression::make_error(loc);
    }

  if (this->is_constant())
    {
      Numeric_constant nc;
      if (this->numeric_constant_value(&nc))
	return nc.expression(loc);
    }

  switch (this->code_)
    {
    default:
      break;

    case BUILTIN_NEW:
      {
	const Expression_list* args = this->args();
	if (args == NULL || args->size() < 1)
	  this->report_error(_("not enough arguments"));
	else if (args->size() > 1)
	  this->report_error(_("too many arguments"));
	else
	  {
	    Expression* arg = args->front();
	    if (!arg->is_type_expression())
	      {
		error_at(arg->location(), "expected type");
		this->set_is_error();
	      }
	    else
	      return Expression::make_allocation(arg->type(), loc);
	  }
      }
      break;

    case BUILTIN_MAKE:
      return this->lower_make();

    case BUILTIN_RECOVER:
      if (function != NULL)
	function->func_value()->set_calls_recover();
      else
	{
	  // Calling recover outside of a function always returns the
	  // nil empty interface.
	  Type* eface = Type::make_empty_interface_type(loc);
	  return Expression::make_cast(eface, Expression::make_nil(loc), loc);
	}
      break;

    case BUILTIN_APPEND:
      {
	// Lower the varargs.
	const Expression_list* args = this->args();
	if (args == NULL || args->empty())
	  return this;
	Type* slice_type = args->front()->type();
	if (!slice_type->is_slice_type())
	  {
	    error_at(args->front()->location(), "argument 1 must be a slice");
	    this->set_is_error();
	    return this;
	  }
	Type* element_type = slice_type->array_type()->element_type();
	this->lower_varargs(gogo, function, inserter,
			    Type::make_array_type(element_type, NULL),
			    2);
      }
      break;

    case BUILTIN_DELETE:
      {
	// Lower to a runtime function call.
	const Expression_list* args = this->args();
	if (args == NULL || args->size() < 2)
	  this->report_error(_("not enough arguments"));
	else if (args->size() > 2)
	  this->report_error(_("too many arguments"));
	else if (args->front()->type()->map_type() == NULL)
	  this->report_error(_("argument 1 must be a map"));
	else
	  {
	    // Since this function returns no value it must appear in
	    // a statement by itself, so we don't have to worry about
	    // order of evaluation of values around it.  Evaluate the
	    // map first to get order of evaluation right.
	    Map_type* mt = args->front()->type()->map_type();
	    Temporary_statement* map_temp =
	      Statement::make_temporary(mt, args->front(), loc);
	    inserter->insert(map_temp);

	    Temporary_statement* key_temp =
	      Statement::make_temporary(mt->key_type(), args->back(), loc);
	    inserter->insert(key_temp);

	    Expression* e1 = Expression::make_temporary_reference(map_temp,
								  loc);
	    Expression* e2 = Expression::make_temporary_reference(key_temp,
								  loc);
	    e2 = Expression::make_unary(OPERATOR_AND, e2, loc);
	    return Runtime::make_call(Runtime::MAPDELETE, this->location(),
				      2, e1, e2);
	  }
      }
      break;
    }

  return this;
}

// Lower a make expression.

Expression*
Builtin_call_expression::lower_make()
{
  Location loc = this->location();

  const Expression_list* args = this->args();
  if (args == NULL || args->size() < 1)
    {
      this->report_error(_("not enough arguments"));
      return Expression::make_error(this->location());
    }

  Expression_list::const_iterator parg = args->begin();

  Expression* first_arg = *parg;
  if (!first_arg->is_type_expression())
    {
      error_at(first_arg->location(), "expected type");
      this->set_is_error();
      return Expression::make_error(this->location());
    }
  Type* type = first_arg->type();

  bool is_slice = false;
  bool is_map = false;
  bool is_chan = false;
  if (type->is_slice_type())
    is_slice = true;
  else if (type->map_type() != NULL)
    is_map = true;
  else if (type->channel_type() != NULL)
    is_chan = true;
  else
    {
      this->report_error(_("invalid type for make function"));
      return Expression::make_error(this->location());
    }

  bool have_big_args = false;
  Type* uintptr_type = Type::lookup_integer_type("uintptr");
  int uintptr_bits = uintptr_type->integer_type()->bits();

  ++parg;
  Expression* len_arg;
  if (parg == args->end())
    {
      if (is_slice)
	{
	  this->report_error(_("length required when allocating a slice"));
	  return Expression::make_error(this->location());
	}

      mpz_t zval;
      mpz_init_set_ui(zval, 0);
      len_arg = Expression::make_integer(&zval, NULL, loc);
      mpz_clear(zval);
    }
  else
    {
      len_arg = *parg;
      if (!this->check_int_value(len_arg, true))
	return Expression::make_error(this->location());
      if (len_arg->type()->integer_type() != NULL
	  && len_arg->type()->integer_type()->bits() > uintptr_bits)
	have_big_args = true;
      ++parg;
    }

  Expression* cap_arg = NULL;
  if (is_slice && parg != args->end())
    {
      cap_arg = *parg;
      if (!this->check_int_value(cap_arg, false))
	return Expression::make_error(this->location());

      Numeric_constant nclen;
      Numeric_constant nccap;
      unsigned long vlen;
      unsigned long vcap;
      if (len_arg->numeric_constant_value(&nclen)
	  && cap_arg->numeric_constant_value(&nccap)
	  && nclen.to_unsigned_long(&vlen) == Numeric_constant::NC_UL_VALID
	  && nccap.to_unsigned_long(&vcap) == Numeric_constant::NC_UL_VALID
	  && vlen > vcap)
	{
	  this->report_error(_("len larger than cap"));
	  return Expression::make_error(this->location());
	}

      if (cap_arg->type()->integer_type() != NULL
	  && cap_arg->type()->integer_type()->bits() > uintptr_bits)
	have_big_args = true;
      ++parg;
    }

  if (parg != args->end())
    {
      this->report_error(_("too many arguments to make"));
      return Expression::make_error(this->location());
    }

  Location type_loc = first_arg->location();
  Expression* type_arg;
  if (is_slice || is_chan)
    type_arg = Expression::make_type_descriptor(type, type_loc);
  else if (is_map)
    type_arg = Expression::make_map_descriptor(type->map_type(), type_loc);
  else
    go_unreachable();

  Expression* call;
  if (is_slice)
    {
      if (cap_arg == NULL)
	call = Runtime::make_call((have_big_args
				   ? Runtime::MAKESLICE1BIG
				   : Runtime::MAKESLICE1),
				  loc, 2, type_arg, len_arg);
      else
	call = Runtime::make_call((have_big_args
				   ? Runtime::MAKESLICE2BIG
				   : Runtime::MAKESLICE2),
				  loc, 3, type_arg, len_arg, cap_arg);
    }
  else if (is_map)
    call = Runtime::make_call((have_big_args
			       ? Runtime::MAKEMAPBIG
			       : Runtime::MAKEMAP),
			      loc, 2, type_arg, len_arg);
  else if (is_chan)
    call = Runtime::make_call((have_big_args
			       ? Runtime::MAKECHANBIG
			       : Runtime::MAKECHAN),
			      loc, 2, type_arg, len_arg);
  else
    go_unreachable();

  return Expression::make_unsafe_cast(type, call, loc);
}

// Return whether an expression has an integer value.  Report an error
// if not.  This is used when handling calls to the predeclared make
// function.

bool
Builtin_call_expression::check_int_value(Expression* e, bool is_length)
{
<<<<<<< HEAD
  if (e->type()->integer_type() != NULL)
    return true;

  // Check for a floating point constant with integer value.
  Numeric_constant nc;
  mpz_t ival;
  if (e->numeric_constant_value(&nc) && nc.to_int(&ival))
    {
      mpz_clear(ival);
      return true;
    }

=======
  Numeric_constant nc;
  if (e->numeric_constant_value(&nc))
    {
      unsigned long v;
      switch (nc.to_unsigned_long(&v))
	{
	case Numeric_constant::NC_UL_VALID:
	  return true;
	case Numeric_constant::NC_UL_NOTINT:
	  error_at(e->location(), "non-integer %s argument to make",
		   is_length ? "len" : "cap");
	  return false;
	case Numeric_constant::NC_UL_NEGATIVE:
	  error_at(e->location(), "negative %s argument to make",
		   is_length ? "len" : "cap");
	  return false;
	case Numeric_constant::NC_UL_BIG:
	  // We don't want to give a compile-time error for a 64-bit
	  // value on a 32-bit target.
	  return true;
	}
    }

  if (e->type()->integer_type() != NULL)
    return true;

  error_at(e->location(), "non-integer %s argument to make",
	   is_length ? "len" : "cap");
>>>>>>> e9c762ec
  return false;
}

// Return the type of the real or imag functions, given the type of
// the argument.  We need to map complex to float, complex64 to
// float32, and complex128 to float64, so it has to be done by name.
// This returns NULL if it can't figure out the type.

Type*
Builtin_call_expression::real_imag_type(Type* arg_type)
{
  if (arg_type == NULL || arg_type->is_abstract())
    return NULL;
  Named_type* nt = arg_type->named_type();
  if (nt == NULL)
    return NULL;
  while (nt->real_type()->named_type() != NULL)
    nt = nt->real_type()->named_type();
  if (nt->name() == "complex64")
    return Type::lookup_float_type("float32");
  else if (nt->name() == "complex128")
    return Type::lookup_float_type("float64");
  else
    return NULL;
}

// Return the type of the complex function, given the type of one of the
// argments.  Like real_imag_type, we have to map by name.

Type*
Builtin_call_expression::complex_type(Type* arg_type)
{
  if (arg_type == NULL || arg_type->is_abstract())
    return NULL;
  Named_type* nt = arg_type->named_type();
  if (nt == NULL)
    return NULL;
  while (nt->real_type()->named_type() != NULL)
    nt = nt->real_type()->named_type();
  if (nt->name() == "float32")
    return Type::lookup_complex_type("complex64");
  else if (nt->name() == "float64")
    return Type::lookup_complex_type("complex128");
  else
    return NULL;
}

// Return a single argument, or NULL if there isn't one.

Expression*
Builtin_call_expression::one_arg() const
{
  const Expression_list* args = this->args();
  if (args == NULL || args->size() != 1)
    return NULL;
  return args->front();
}

// A traversal class which looks for a call or receive expression.

class Find_call_expression : public Traverse
{
 public:
  Find_call_expression()
    : Traverse(traverse_expressions),
      found_(false)
  { }

  int
  expression(Expression**);

  bool
  found()
  { return this->found_; }

 private:
  bool found_;
};

int
Find_call_expression::expression(Expression** pexpr)
{
  if ((*pexpr)->call_expression() != NULL
      || (*pexpr)->receive_expression() != NULL)
    {
      this->found_ = true;
      return TRAVERSE_EXIT;
    }
  return TRAVERSE_CONTINUE;
}

// Return whether this is constant: len of a string constant, or len
// or cap of an array, or unsafe.Sizeof, unsafe.Offsetof,
// unsafe.Alignof.

bool
Builtin_call_expression::do_is_constant() const
{
  switch (this->code_)
    {
    case BUILTIN_LEN:
    case BUILTIN_CAP:
      {
	if (this->seen_)
	  return false;

	Expression* arg = this->one_arg();
	if (arg == NULL)
	  return false;
	Type* arg_type = arg->type();

	if (arg_type->points_to() != NULL
	    && arg_type->points_to()->array_type() != NULL
	    && !arg_type->points_to()->is_slice_type())
	  arg_type = arg_type->points_to();

	// The len and cap functions are only constant if there are no
	// function calls or channel operations in the arguments.
	// Otherwise we have to make the call.
	if (!arg->is_constant())
	  {
	    Find_call_expression find_call;
	    Expression::traverse(&arg, &find_call);
	    if (find_call.found())
	      return false;
	  }

	if (arg_type->array_type() != NULL
	    && arg_type->array_type()->length() != NULL)
	  return true;

	if (this->code_ == BUILTIN_LEN && arg_type->is_string_type())
	  {
	    this->seen_ = true;
	    bool ret = arg->is_constant();
	    this->seen_ = false;
	    return ret;
	  }
      }
      break;

    case BUILTIN_SIZEOF:
    case BUILTIN_ALIGNOF:
      return this->one_arg() != NULL;

    case BUILTIN_OFFSETOF:
      {
	Expression* arg = this->one_arg();
	if (arg == NULL)
	  return false;
	return arg->field_reference_expression() != NULL;
      }

    case BUILTIN_COMPLEX:
      {
	const Expression_list* args = this->args();
	if (args != NULL && args->size() == 2)
	  return args->front()->is_constant() && args->back()->is_constant();
      }
      break;

    case BUILTIN_REAL:
    case BUILTIN_IMAG:
      {
	Expression* arg = this->one_arg();
	return arg != NULL && arg->is_constant();
      }

    default:
      break;
    }

  return false;
}

// Return a numeric constant if possible.

bool
Builtin_call_expression::do_numeric_constant_value(Numeric_constant* nc) const
{
  if (this->code_ == BUILTIN_LEN
      || this->code_ == BUILTIN_CAP)
    {
      Expression* arg = this->one_arg();
      if (arg == NULL)
	return false;
      Type* arg_type = arg->type();

      if (this->code_ == BUILTIN_LEN && arg_type->is_string_type())
	{
	  std::string sval;
	  if (arg->string_constant_value(&sval))
	    {
	      nc->set_unsigned_long(Type::lookup_integer_type("int"),
				    sval.length());
	      return true;
	    }
	}

      if (arg_type->points_to() != NULL
	  && arg_type->points_to()->array_type() != NULL
	  && !arg_type->points_to()->is_slice_type())
	arg_type = arg_type->points_to();

      if (arg_type->array_type() != NULL
	  && arg_type->array_type()->length() != NULL)
	{
	  if (this->seen_)
	    return false;
	  Expression* e = arg_type->array_type()->length();
	  this->seen_ = true;
	  bool r = e->numeric_constant_value(nc);
	  this->seen_ = false;
	  if (r)
	    {
	      if (!nc->set_type(Type::lookup_integer_type("int"), false,
				this->location()))
		r = false;
	    }
	  return r;
	}
    }
  else if (this->code_ == BUILTIN_SIZEOF
	   || this->code_ == BUILTIN_ALIGNOF)
    {
      Expression* arg = this->one_arg();
      if (arg == NULL)
	return false;
      Type* arg_type = arg->type();
      if (arg_type->is_error())
	return false;
      if (arg_type->is_abstract())
	return false;
      if (arg_type->named_type() != NULL)
	arg_type->named_type()->convert(this->gogo_);

      unsigned int ret;
      if (this->code_ == BUILTIN_SIZEOF)
	{
	  if (!arg_type->backend_type_size(this->gogo_, &ret))
	    return false;
	}
      else if (this->code_ == BUILTIN_ALIGNOF)
	{
	  if (arg->field_reference_expression() == NULL)
	    {
	      if (!arg_type->backend_type_align(this->gogo_, &ret))
		return false;
	    }
	  else
	    {
	      // Calling unsafe.Alignof(s.f) returns the alignment of
	      // the type of f when it is used as a field in a struct.
	      if (!arg_type->backend_type_field_align(this->gogo_, &ret))
		return false;
	    }
	}
      else
	go_unreachable();

      nc->set_unsigned_long(Type::lookup_integer_type("uintptr"),
			    static_cast<unsigned long>(ret));
      return true;
    }
  else if (this->code_ == BUILTIN_OFFSETOF)
    {
      Expression* arg = this->one_arg();
      if (arg == NULL)
	return false;
      Field_reference_expression* farg = arg->field_reference_expression();
      if (farg == NULL)
	return false;
      Expression* struct_expr = farg->expr();
      Type* st = struct_expr->type();
      if (st->struct_type() == NULL)
	return false;
      if (st->named_type() != NULL)
	st->named_type()->convert(this->gogo_);
      unsigned int offset;
      if (!st->struct_type()->backend_field_offset(this->gogo_,
						   farg->field_index(),
						   &offset))
	return false;
      nc->set_unsigned_long(Type::lookup_integer_type("uintptr"),
			    static_cast<unsigned long>(offset));
      return true;
    }
  else if (this->code_ == BUILTIN_REAL || this->code_ == BUILTIN_IMAG)
    {
      Expression* arg = this->one_arg();
      if (arg == NULL)
	return false;

      Numeric_constant argnc;
      if (!arg->numeric_constant_value(&argnc))
	return false;

      mpfr_t real;
      mpfr_t imag;
      if (!argnc.to_complex(&real, &imag))
	return false;

      Type* type = Builtin_call_expression::real_imag_type(argnc.type());
      if (this->code_ == BUILTIN_REAL)
	nc->set_float(type, real);
      else
	nc->set_float(type, imag);
      return true;
    }
  else if (this->code_ == BUILTIN_COMPLEX)
    {
      const Expression_list* args = this->args();
      if (args == NULL || args->size() != 2)
	return false;

      Numeric_constant rnc;
      if (!args->front()->numeric_constant_value(&rnc))
	return false;
      Numeric_constant inc;
      if (!args->back()->numeric_constant_value(&inc))
	return false;

      if (rnc.type() != NULL
	  && !rnc.type()->is_abstract()
	  && inc.type() != NULL
	  && !inc.type()->is_abstract()
	  && !Type::are_identical(rnc.type(), inc.type(), false, NULL))
	return false;

      mpfr_t r;
      if (!rnc.to_float(&r))
	return false;
      mpfr_t i;
      if (!inc.to_float(&i))
	{
	  mpfr_clear(r);
	  return false;
	}

      Type* arg_type = rnc.type();
      if (arg_type == NULL || arg_type->is_abstract())
	arg_type = inc.type();

      Type* type = Builtin_call_expression::complex_type(arg_type);
      nc->set_complex(type, r, i);

      mpfr_clear(r);
      mpfr_clear(i);

      return true;
    }

  return false;
}

// Give an error if we are discarding the value of an expression which
// should not normally be discarded.  We don't give an error for
// discarding the value of an ordinary function call, but we do for
// builtin functions, purely for consistency with the gc compiler.

bool
Builtin_call_expression::do_discarding_value()
{
  switch (this->code_)
    {
    case BUILTIN_INVALID:
    default:
      go_unreachable();

    case BUILTIN_APPEND:
    case BUILTIN_CAP:
    case BUILTIN_COMPLEX:
    case BUILTIN_IMAG:
    case BUILTIN_LEN:
    case BUILTIN_MAKE:
    case BUILTIN_NEW:
    case BUILTIN_REAL:
    case BUILTIN_ALIGNOF:
    case BUILTIN_OFFSETOF:
    case BUILTIN_SIZEOF:
      this->unused_value_error();
      return false;

    case BUILTIN_CLOSE:
    case BUILTIN_COPY:
    case BUILTIN_DELETE:
    case BUILTIN_PANIC:
    case BUILTIN_PRINT:
    case BUILTIN_PRINTLN:
    case BUILTIN_RECOVER:
      return true;
    }
}

// Return the type.

Type*
Builtin_call_expression::do_type()
{
  switch (this->code_)
    {
    case BUILTIN_INVALID:
    default:
      go_unreachable();

    case BUILTIN_NEW:
    case BUILTIN_MAKE:
      {
	const Expression_list* args = this->args();
	if (args == NULL || args->empty())
	  return Type::make_error_type();
	return Type::make_pointer_type(args->front()->type());
      }

    case BUILTIN_CAP:
    case BUILTIN_COPY:
    case BUILTIN_LEN:
      return Type::lookup_integer_type("int");

    case BUILTIN_ALIGNOF:
    case BUILTIN_OFFSETOF:
    case BUILTIN_SIZEOF:
      return Type::lookup_integer_type("uintptr");

    case BUILTIN_CLOSE:
    case BUILTIN_DELETE:
    case BUILTIN_PANIC:
    case BUILTIN_PRINT:
    case BUILTIN_PRINTLN:
      return Type::make_void_type();

    case BUILTIN_RECOVER:
      return Type::make_empty_interface_type(Linemap::predeclared_location());

    case BUILTIN_APPEND:
      {
	const Expression_list* args = this->args();
	if (args == NULL || args->empty())
	  return Type::make_error_type();
	return args->front()->type();
      }

    case BUILTIN_REAL:
    case BUILTIN_IMAG:
      {
	Expression* arg = this->one_arg();
	if (arg == NULL)
	  return Type::make_error_type();
	Type* t = arg->type();
	if (t->is_abstract())
	  t = t->make_non_abstract_type();
	t = Builtin_call_expression::real_imag_type(t);
	if (t == NULL)
	  t = Type::make_error_type();
	return t;
      }

    case BUILTIN_COMPLEX:
      {
	const Expression_list* args = this->args();
	if (args == NULL || args->size() != 2)
	  return Type::make_error_type();
	Type* t = args->front()->type();
	if (t->is_abstract())
	  {
	    t = args->back()->type();
	    if (t->is_abstract())
	      t = t->make_non_abstract_type();
	  }
	t = Builtin_call_expression::complex_type(t);
	if (t == NULL)
	  t = Type::make_error_type();
	return t;
      }
    }
}

// Determine the type.

void
Builtin_call_expression::do_determine_type(const Type_context* context)
{
  if (!this->determining_types())
    return;

  this->fn()->determine_type_no_context();

  const Expression_list* args = this->args();

  bool is_print;
  Type* arg_type = NULL;
  switch (this->code_)
    {
    case BUILTIN_PRINT:
    case BUILTIN_PRINTLN:
      // Do not force a large integer constant to "int".
      is_print = true;
      break;

    case BUILTIN_REAL:
    case BUILTIN_IMAG:
      arg_type = Builtin_call_expression::complex_type(context->type);
      is_print = false;
      break;

    case BUILTIN_COMPLEX:
      {
	// For the complex function the type of one operand can
	// determine the type of the other, as in a binary expression.
	arg_type = Builtin_call_expression::real_imag_type(context->type);
	if (args != NULL && args->size() == 2)
	  {
	    Type* t1 = args->front()->type();
	    Type* t2 = args->back()->type();
	    if (!t1->is_abstract())
	      arg_type = t1;
	    else if (!t2->is_abstract())
	      arg_type = t2;
	  }
	is_print = false;
      }
      break;

    default:
      is_print = false;
      break;
    }

  if (args != NULL)
    {
      for (Expression_list::const_iterator pa = args->begin();
	   pa != args->end();
	   ++pa)
	{
	  Type_context subcontext;
	  subcontext.type = arg_type;

	  if (is_print)
	    {
	      // We want to print large constants, we so can't just
	      // use the appropriate nonabstract type.  Use uint64 for
	      // an integer if we know it is nonnegative, otherwise
	      // use int64 for a integer, otherwise use float64 for a
	      // float or complex128 for a complex.
	      Type* want_type = NULL;
	      Type* atype = (*pa)->type();
	      if (atype->is_abstract())
		{
		  if (atype->integer_type() != NULL)
		    {
		      Numeric_constant nc;
		      if (this->numeric_constant_value(&nc))
			{
			  mpz_t val;
			  if (nc.to_int(&val))
			    {
			      if (mpz_sgn(val) >= 0)
				want_type = Type::lookup_integer_type("uint64");
			      mpz_clear(val);
			    }
			}
		      if (want_type == NULL)
			want_type = Type::lookup_integer_type("int64");
		    }
		  else if (atype->float_type() != NULL)
		    want_type = Type::lookup_float_type("float64");
		  else if (atype->complex_type() != NULL)
		    want_type = Type::lookup_complex_type("complex128");
		  else if (atype->is_abstract_string_type())
		    want_type = Type::lookup_string_type();
		  else if (atype->is_abstract_boolean_type())
		    want_type = Type::lookup_bool_type();
		  else
		    go_unreachable();
		  subcontext.type = want_type;
		}
	    }

	  (*pa)->determine_type(&subcontext);
	}
    }
}

// If there is exactly one argument, return true.  Otherwise give an
// error message and return false.

bool
Builtin_call_expression::check_one_arg()
{
  const Expression_list* args = this->args();
  if (args == NULL || args->size() < 1)
    {
      this->report_error(_("not enough arguments"));
      return false;
    }
  else if (args->size() > 1)
    {
      this->report_error(_("too many arguments"));
      return false;
    }
  if (args->front()->is_error_expression()
      || args->front()->type()->is_error())
    {
      this->set_is_error();
      return false;
    }
  return true;
}

// Check argument types for a builtin function.

void
Builtin_call_expression::do_check_types(Gogo*)
{
  if (this->is_error_expression())
    return;
  switch (this->code_)
    {
    case BUILTIN_INVALID:
    case BUILTIN_NEW:
    case BUILTIN_MAKE:
    case BUILTIN_DELETE:
      return;

    case BUILTIN_LEN:
    case BUILTIN_CAP:
      {
	// The single argument may be either a string or an array or a
	// map or a channel, or a pointer to a closed array.
	if (this->check_one_arg())
	  {
	    Type* arg_type = this->one_arg()->type();
	    if (arg_type->points_to() != NULL
		&& arg_type->points_to()->array_type() != NULL
		&& !arg_type->points_to()->is_slice_type())
	      arg_type = arg_type->points_to();
	    if (this->code_ == BUILTIN_CAP)
	      {
		if (!arg_type->is_error()
		    && arg_type->array_type() == NULL
		    && arg_type->channel_type() == NULL)
		  this->report_error(_("argument must be array or slice "
				       "or channel"));
	      }
	    else
	      {
		if (!arg_type->is_error()
		    && !arg_type->is_string_type()
		    && arg_type->array_type() == NULL
		    && arg_type->map_type() == NULL
		    && arg_type->channel_type() == NULL)
		  this->report_error(_("argument must be string or "
				       "array or slice or map or channel"));
	      }
	  }
      }
      break;

    case BUILTIN_PRINT:
    case BUILTIN_PRINTLN:
      {
	const Expression_list* args = this->args();
	if (args == NULL)
	  {
	    if (this->code_ == BUILTIN_PRINT)
	      warning_at(this->location(), 0,
			 "no arguments for builtin function %<%s%>",
			 (this->code_ == BUILTIN_PRINT
			  ? "print"
			  : "println"));
	  }
	else
	  {
	    for (Expression_list::const_iterator p = args->begin();
		 p != args->end();
		 ++p)
	      {
		Type* type = (*p)->type();
		if (type->is_error()
		    || type->is_string_type()
		    || type->integer_type() != NULL
		    || type->float_type() != NULL
		    || type->complex_type() != NULL
		    || type->is_boolean_type()
		    || type->points_to() != NULL
		    || type->interface_type() != NULL
		    || type->channel_type() != NULL
		    || type->map_type() != NULL
		    || type->function_type() != NULL
		    || type->is_slice_type())
		  ;
		else if ((*p)->is_type_expression())
		  {
		    // If this is a type expression it's going to give
		    // an error anyhow, so we don't need one here.
		  }
		else
		  this->report_error(_("unsupported argument type to "
				       "builtin function"));
	      }
	  }
      }
      break;

    case BUILTIN_CLOSE:
      if (this->check_one_arg())
	{
	  if (this->one_arg()->type()->channel_type() == NULL)
	    this->report_error(_("argument must be channel"));
	  else if (!this->one_arg()->type()->channel_type()->may_send())
	    this->report_error(_("cannot close receive-only channel"));
	}
      break;

    case BUILTIN_PANIC:
    case BUILTIN_SIZEOF:
    case BUILTIN_ALIGNOF:
      this->check_one_arg();
      break;

    case BUILTIN_RECOVER:
      if (this->args() != NULL && !this->args()->empty())
	this->report_error(_("too many arguments"));
      break;

    case BUILTIN_OFFSETOF:
      if (this->check_one_arg())
	{
	  Expression* arg = this->one_arg();
	  if (arg->field_reference_expression() == NULL)
	    this->report_error(_("argument must be a field reference"));
	}
      break;

    case BUILTIN_COPY:
      {
	const Expression_list* args = this->args();
	if (args == NULL || args->size() < 2)
	  {
	    this->report_error(_("not enough arguments"));
	    break;
	  }
	else if (args->size() > 2)
	  {
	    this->report_error(_("too many arguments"));
	    break;
	  }
	Type* arg1_type = args->front()->type();
	Type* arg2_type = args->back()->type();
	if (arg1_type->is_error() || arg2_type->is_error())
	  break;

	Type* e1;
	if (arg1_type->is_slice_type())
	  e1 = arg1_type->array_type()->element_type();
	else
	  {
	    this->report_error(_("left argument must be a slice"));
	    break;
	  }

	if (arg2_type->is_slice_type())
	  {
	    Type* e2 = arg2_type->array_type()->element_type();
	    if (!Type::are_identical(e1, e2, true, NULL))
	      this->report_error(_("element types must be the same"));
	  }
	else if (arg2_type->is_string_type())
	  {
	    if (e1->integer_type() == NULL || !e1->integer_type()->is_byte())
	      this->report_error(_("first argument must be []byte"));
	  }
	else
	    this->report_error(_("second argument must be slice or string"));
      }
      break;

    case BUILTIN_APPEND:
      {
	const Expression_list* args = this->args();
	if (args == NULL || args->size() < 2)
	  {
	    this->report_error(_("not enough arguments"));
	    break;
	  }
	if (args->size() > 2)
	  {
	    this->report_error(_("too many arguments"));
	    break;
	  }
	if (args->front()->type()->is_error()
	    || args->back()->type()->is_error())
	  break;

	Array_type* at = args->front()->type()->array_type();
	Type* e = at->element_type();

	// The language permits appending a string to a []byte, as a
	// special case.
	if (args->back()->type()->is_string_type())
	  {
	    if (e->integer_type() != NULL && e->integer_type()->is_byte())
	      break;
	  }

	// The language says that the second argument must be
	// assignable to a slice of the element type of the first
	// argument.  We already know the first argument is a slice
	// type.
	Type* arg2_type = Type::make_array_type(e, NULL);
	std::string reason;
	if (!Type::are_assignable(arg2_type, args->back()->type(), &reason))
	  {
	    if (reason.empty())
	      this->report_error(_("argument 2 has invalid type"));
	    else
	      {
		error_at(this->location(), "argument 2 has invalid type (%s)",
			 reason.c_str());
		this->set_is_error();
	      }
	  }
	break;
      }

    case BUILTIN_REAL:
    case BUILTIN_IMAG:
      if (this->check_one_arg())
	{
	  if (this->one_arg()->type()->complex_type() == NULL)
	    this->report_error(_("argument must have complex type"));
	}
      break;

    case BUILTIN_COMPLEX:
      {
	const Expression_list* args = this->args();
	if (args == NULL || args->size() < 2)
	  this->report_error(_("not enough arguments"));
	else if (args->size() > 2)
	  this->report_error(_("too many arguments"));
	else if (args->front()->is_error_expression()
		 || args->front()->type()->is_error()
		 || args->back()->is_error_expression()
		 || args->back()->type()->is_error())
	  this->set_is_error();
	else if (!Type::are_identical(args->front()->type(),
				      args->back()->type(), true, NULL))
	  this->report_error(_("complex arguments must have identical types"));
	else if (args->front()->type()->float_type() == NULL)
	  this->report_error(_("complex arguments must have "
			       "floating-point type"));
      }
      break;

    default:
      go_unreachable();
    }
}

// Return the tree for a builtin function.

tree
Builtin_call_expression::do_get_tree(Translate_context* context)
{
  Gogo* gogo = context->gogo();
  Location location = this->location();
  switch (this->code_)
    {
    case BUILTIN_INVALID:
    case BUILTIN_NEW:
    case BUILTIN_MAKE:
      go_unreachable();

    case BUILTIN_LEN:
    case BUILTIN_CAP:
      {
	const Expression_list* args = this->args();
	go_assert(args != NULL && args->size() == 1);
	Expression* arg = *args->begin();
	Type* arg_type = arg->type();

	if (this->seen_)
	  {
	    go_assert(saw_errors());
	    return error_mark_node;
	  }
	this->seen_ = true;

	tree arg_tree = arg->get_tree(context);

	this->seen_ = false;

	if (arg_tree == error_mark_node)
	  return error_mark_node;

	if (arg_type->points_to() != NULL)
	  {
	    arg_type = arg_type->points_to();
	    go_assert(arg_type->array_type() != NULL
		       && !arg_type->is_slice_type());
	    go_assert(POINTER_TYPE_P(TREE_TYPE(arg_tree)));
	    arg_tree = build_fold_indirect_ref(arg_tree);
	  }

	Type* int_type = Type::lookup_integer_type("int");
	tree int_type_tree = type_to_tree(int_type->get_backend(gogo));

	tree val_tree;
	if (this->code_ == BUILTIN_LEN)
	  {
	    if (arg_type->is_string_type())
	      val_tree = String_type::length_tree(gogo, arg_tree);
	    else if (arg_type->array_type() != NULL)
	      {
		if (this->seen_)
		  {
		    go_assert(saw_errors());
		    return error_mark_node;
		  }
		this->seen_ = true;
		val_tree = arg_type->array_type()->length_tree(gogo, arg_tree);
		this->seen_ = false;
	      }
	    else if (arg_type->map_type() != NULL)
	      {
		tree arg_type_tree = type_to_tree(arg_type->get_backend(gogo));
		static tree map_len_fndecl;
		val_tree = Gogo::call_builtin(&map_len_fndecl,
					      location,
					      "__go_map_len",
					      1,
					      int_type_tree,
					      arg_type_tree,
					      arg_tree);
	      }
	    else if (arg_type->channel_type() != NULL)
	      {
		tree arg_type_tree = type_to_tree(arg_type->get_backend(gogo));
		static tree chan_len_fndecl;
		val_tree = Gogo::call_builtin(&chan_len_fndecl,
					      location,
					      "__go_chan_len",
					      1,
					      int_type_tree,
					      arg_type_tree,
					      arg_tree);
	      }
	    else
	      go_unreachable();
	  }
	else
	  {
	    if (arg_type->array_type() != NULL)
	      {
		if (this->seen_)
		  {
		    go_assert(saw_errors());
		    return error_mark_node;
		  }
		this->seen_ = true;
		val_tree = arg_type->array_type()->capacity_tree(gogo,
								 arg_tree);
		this->seen_ = false;
	      }
	    else if (arg_type->channel_type() != NULL)
	      {
		tree arg_type_tree = type_to_tree(arg_type->get_backend(gogo));
		static tree chan_cap_fndecl;
		val_tree = Gogo::call_builtin(&chan_cap_fndecl,
					      location,
					      "__go_chan_cap",
					      1,
					      int_type_tree,
					      arg_type_tree,
					      arg_tree);
	      }
	    else
	      go_unreachable();
	  }

	return fold_convert_loc(location.gcc_location(), int_type_tree,
				val_tree);
      }

    case BUILTIN_PRINT:
    case BUILTIN_PRINTLN:
      {
	const bool is_ln = this->code_ == BUILTIN_PRINTLN;
	tree stmt_list = NULL_TREE;

	const Expression_list* call_args = this->args();
	if (call_args != NULL)
	  {
	    for (Expression_list::const_iterator p = call_args->begin();
		 p != call_args->end();
		 ++p)
	      {
		if (is_ln && p != call_args->begin())
		  {
		    static tree print_space_fndecl;
		    tree call = Gogo::call_builtin(&print_space_fndecl,
						   location,
						   "__go_print_space",
						   0,
						   void_type_node);
		    if (call == error_mark_node)
		      return error_mark_node;
		    append_to_statement_list(call, &stmt_list);
		  }

		Type* type = (*p)->type();

		tree arg = (*p)->get_tree(context);
		if (arg == error_mark_node)
		  return error_mark_node;

		tree* pfndecl;
		const char* fnname;
		if (type->is_string_type())
		  {
		    static tree print_string_fndecl;
		    pfndecl = &print_string_fndecl;
		    fnname = "__go_print_string";
		  }
		else if (type->integer_type() != NULL
			 && type->integer_type()->is_unsigned())
		  {
		    static tree print_uint64_fndecl;
		    pfndecl = &print_uint64_fndecl;
		    fnname = "__go_print_uint64";
		    Type* itype = Type::lookup_integer_type("uint64");
		    Btype* bitype = itype->get_backend(gogo);
		    arg = fold_convert_loc(location.gcc_location(),
                                           type_to_tree(bitype), arg);
		  }
		else if (type->integer_type() != NULL)
		  {
		    static tree print_int64_fndecl;
		    pfndecl = &print_int64_fndecl;
		    fnname = "__go_print_int64";
		    Type* itype = Type::lookup_integer_type("int64");
		    Btype* bitype = itype->get_backend(gogo);
		    arg = fold_convert_loc(location.gcc_location(),
                                           type_to_tree(bitype), arg);
		  }
		else if (type->float_type() != NULL)
		  {
		    static tree print_double_fndecl;
		    pfndecl = &print_double_fndecl;
		    fnname = "__go_print_double";
		    arg = fold_convert_loc(location.gcc_location(),
                                           double_type_node, arg);
		  }
		else if (type->complex_type() != NULL)
		  {
		    static tree print_complex_fndecl;
		    pfndecl = &print_complex_fndecl;
		    fnname = "__go_print_complex";
		    arg = fold_convert_loc(location.gcc_location(),
                                           complex_double_type_node, arg);
		  }
		else if (type->is_boolean_type())
		  {
		    static tree print_bool_fndecl;
		    pfndecl = &print_bool_fndecl;
		    fnname = "__go_print_bool";
		  }
		else if (type->points_to() != NULL
			 || type->channel_type() != NULL
			 || type->map_type() != NULL
			 || type->function_type() != NULL)
		  {
		    static tree print_pointer_fndecl;
		    pfndecl = &print_pointer_fndecl;
		    fnname = "__go_print_pointer";
		    arg = fold_convert_loc(location.gcc_location(),
                                           ptr_type_node, arg);
		  }
		else if (type->interface_type() != NULL)
		  {
		    if (type->interface_type()->is_empty())
		      {
			static tree print_empty_interface_fndecl;
			pfndecl = &print_empty_interface_fndecl;
			fnname = "__go_print_empty_interface";
		      }
		    else
		      {
			static tree print_interface_fndecl;
			pfndecl = &print_interface_fndecl;
			fnname = "__go_print_interface";
		      }
		  }
		else if (type->is_slice_type())
		  {
		    static tree print_slice_fndecl;
		    pfndecl = &print_slice_fndecl;
		    fnname = "__go_print_slice";
		  }
		else
		  {
		    go_assert(saw_errors());
		    return error_mark_node;
		  }

		tree call = Gogo::call_builtin(pfndecl,
					       location,
					       fnname,
					       1,
					       void_type_node,
					       TREE_TYPE(arg),
					       arg);
		if (call == error_mark_node)
		  return error_mark_node;
		append_to_statement_list(call, &stmt_list);
	      }
	  }

	if (is_ln)
	  {
	    static tree print_nl_fndecl;
	    tree call = Gogo::call_builtin(&print_nl_fndecl,
					   location,
					   "__go_print_nl",
					   0,
					   void_type_node);
	    if (call == error_mark_node)
	      return error_mark_node;
	    append_to_statement_list(call, &stmt_list);
	  }

	return stmt_list;
      }

    case BUILTIN_PANIC:
      {
	const Expression_list* args = this->args();
	go_assert(args != NULL && args->size() == 1);
	Expression* arg = args->front();
	tree arg_tree = arg->get_tree(context);
	if (arg_tree == error_mark_node)
	  return error_mark_node;
	Type *empty =
	  Type::make_empty_interface_type(Linemap::predeclared_location());
	arg_tree = Expression::convert_for_assignment(context, empty,
						      arg->type(),
						      arg_tree, location);
	static tree panic_fndecl;
	tree call = Gogo::call_builtin(&panic_fndecl,
				       location,
				       "__go_panic",
				       1,
				       void_type_node,
				       TREE_TYPE(arg_tree),
				       arg_tree);
	if (call == error_mark_node)
	  return error_mark_node;
	// This function will throw an exception.
	TREE_NOTHROW(panic_fndecl) = 0;
	// This function will not return.
	TREE_THIS_VOLATILE(panic_fndecl) = 1;
	return call;
      }

    case BUILTIN_RECOVER:
      {
	// The argument is set when building recover thunks.  It's a
	// boolean value which is true if we can recover a value now.
	const Expression_list* args = this->args();
	go_assert(args != NULL && args->size() == 1);
	Expression* arg = args->front();
	tree arg_tree = arg->get_tree(context);
	if (arg_tree == error_mark_node)
	  return error_mark_node;

	Type *empty =
	  Type::make_empty_interface_type(Linemap::predeclared_location());
	tree empty_tree = type_to_tree(empty->get_backend(context->gogo()));

	Type* nil_type = Type::make_nil_type();
	Expression* nil = Expression::make_nil(location);
	tree nil_tree = nil->get_tree(context);
	tree empty_nil_tree = Expression::convert_for_assignment(context,
								 empty,
								 nil_type,
								 nil_tree,
								 location);

	// We need to handle a deferred call to recover specially,
	// because it changes whether it can recover a panic or not.
	// See test7 in test/recover1.go.
	tree call;
	if (this->is_deferred())
	  {
	    static tree deferred_recover_fndecl;
	    call = Gogo::call_builtin(&deferred_recover_fndecl,
				      location,
				      "__go_deferred_recover",
				      0,
				      empty_tree);
	  }
	else
	  {
	    static tree recover_fndecl;
	    call = Gogo::call_builtin(&recover_fndecl,
				      location,
				      "__go_recover",
				      0,
				      empty_tree);
	  }
	if (call == error_mark_node)
	  return error_mark_node;
	return fold_build3_loc(location.gcc_location(), COND_EXPR, empty_tree,
                               arg_tree, call, empty_nil_tree);
      }

    case BUILTIN_CLOSE:
      {
	const Expression_list* args = this->args();
	go_assert(args != NULL && args->size() == 1);
	Expression* arg = args->front();
	tree arg_tree = arg->get_tree(context);
	if (arg_tree == error_mark_node)
	  return error_mark_node;
	static tree close_fndecl;
	return Gogo::call_builtin(&close_fndecl,
				  location,
				  "__go_builtin_close",
				  1,
				  void_type_node,
				  TREE_TYPE(arg_tree),
				  arg_tree);
      }

    case BUILTIN_SIZEOF:
    case BUILTIN_OFFSETOF:
    case BUILTIN_ALIGNOF:
      {
	Numeric_constant nc;
	unsigned long val;
	if (!this->numeric_constant_value(&nc)
	    || nc.to_unsigned_long(&val) != Numeric_constant::NC_UL_VALID)
	  {
	    go_assert(saw_errors());
	    return error_mark_node;
	  }
	Type* uintptr_type = Type::lookup_integer_type("uintptr");
	tree type = type_to_tree(uintptr_type->get_backend(gogo));
	return build_int_cst(type, val);
      }

    case BUILTIN_COPY:
      {
	const Expression_list* args = this->args();
	go_assert(args != NULL && args->size() == 2);
	Expression* arg1 = args->front();
	Expression* arg2 = args->back();

	tree arg1_tree = arg1->get_tree(context);
	tree arg2_tree = arg2->get_tree(context);
	if (arg1_tree == error_mark_node || arg2_tree == error_mark_node)
	  return error_mark_node;

	Type* arg1_type = arg1->type();
	Array_type* at = arg1_type->array_type();
	arg1_tree = save_expr(arg1_tree);
	tree arg1_val = at->value_pointer_tree(gogo, arg1_tree);
	tree arg1_len = at->length_tree(gogo, arg1_tree);
	if (arg1_val == error_mark_node || arg1_len == error_mark_node)
	  return error_mark_node;

	Type* arg2_type = arg2->type();
	tree arg2_val;
	tree arg2_len;
	if (arg2_type->is_slice_type())
	  {
	    at = arg2_type->array_type();
	    arg2_tree = save_expr(arg2_tree);
	    arg2_val = at->value_pointer_tree(gogo, arg2_tree);
	    arg2_len = at->length_tree(gogo, arg2_tree);
	  }
	else
	  {
	    arg2_tree = save_expr(arg2_tree);
	    arg2_val = String_type::bytes_tree(gogo, arg2_tree);
	    arg2_len = String_type::length_tree(gogo, arg2_tree);
	  }
	if (arg2_val == error_mark_node || arg2_len == error_mark_node)
	  return error_mark_node;

	arg1_len = save_expr(arg1_len);
	arg2_len = save_expr(arg2_len);
	tree len = fold_build3_loc(location.gcc_location(), COND_EXPR,
                                   TREE_TYPE(arg1_len),
				   fold_build2_loc(location.gcc_location(),
                                                   LT_EXPR, boolean_type_node,
						   arg1_len, arg2_len),
				   arg1_len, arg2_len);
	len = save_expr(len);

	Type* element_type = at->element_type();
	Btype* element_btype = element_type->get_backend(gogo);
	tree element_type_tree = type_to_tree(element_btype);
	if (element_type_tree == error_mark_node)
	  return error_mark_node;
	tree element_size = TYPE_SIZE_UNIT(element_type_tree);
	tree bytecount = fold_convert_loc(location.gcc_location(),
                                          TREE_TYPE(element_size), len);
	bytecount = fold_build2_loc(location.gcc_location(), MULT_EXPR,
				    TREE_TYPE(element_size),
				    bytecount, element_size);
	bytecount = fold_convert_loc(location.gcc_location(), size_type_node,
                                     bytecount);

	arg1_val = fold_convert_loc(location.gcc_location(), ptr_type_node,
                                    arg1_val);
	arg2_val = fold_convert_loc(location.gcc_location(), ptr_type_node,
                                    arg2_val);

	static tree copy_fndecl;
	tree call = Gogo::call_builtin(&copy_fndecl,
				       location,
				       "__go_copy",
				       3,
				       void_type_node,
				       ptr_type_node,
				       arg1_val,
				       ptr_type_node,
				       arg2_val,
				       size_type_node,
				       bytecount);
	if (call == error_mark_node)
	  return error_mark_node;

	return fold_build2_loc(location.gcc_location(), COMPOUND_EXPR,
                               TREE_TYPE(len), call, len);
      }

    case BUILTIN_APPEND:
      {
	const Expression_list* args = this->args();
	go_assert(args != NULL && args->size() == 2);
	Expression* arg1 = args->front();
	Expression* arg2 = args->back();

	tree arg1_tree = arg1->get_tree(context);
	tree arg2_tree = arg2->get_tree(context);
	if (arg1_tree == error_mark_node || arg2_tree == error_mark_node)
	  return error_mark_node;

	Array_type* at = arg1->type()->array_type();
	Type* element_type = at->element_type()->forwarded();

	tree arg2_val;
	tree arg2_len;
	tree element_size;
	if (arg2->type()->is_string_type()
	    && element_type->integer_type() != NULL
	    && element_type->integer_type()->is_byte())
	  {
	    arg2_tree = save_expr(arg2_tree);
	    arg2_val = String_type::bytes_tree(gogo, arg2_tree);
	    arg2_len = String_type::length_tree(gogo, arg2_tree);
	    element_size = size_int(1);
	  }
	else
	  {
	    arg2_tree = Expression::convert_for_assignment(context, at,
							   arg2->type(),
							   arg2_tree,
							   location);
	    if (arg2_tree == error_mark_node)
	      return error_mark_node;

	    arg2_tree = save_expr(arg2_tree);

	     arg2_val = at->value_pointer_tree(gogo, arg2_tree);
	     arg2_len = at->length_tree(gogo, arg2_tree);

	     Btype* element_btype = element_type->get_backend(gogo);
	     tree element_type_tree = type_to_tree(element_btype);
	     if (element_type_tree == error_mark_node)
	       return error_mark_node;
	     element_size = TYPE_SIZE_UNIT(element_type_tree);
	  }

	arg2_val = fold_convert_loc(location.gcc_location(), ptr_type_node,
                                    arg2_val);
	arg2_len = fold_convert_loc(location.gcc_location(), size_type_node,
                                    arg2_len);
	element_size = fold_convert_loc(location.gcc_location(), size_type_node,
					element_size);

	if (arg2_val == error_mark_node
	    || arg2_len == error_mark_node
	    || element_size == error_mark_node)
	  return error_mark_node;

	// We rebuild the decl each time since the slice types may
	// change.
	tree append_fndecl = NULL_TREE;
	return Gogo::call_builtin(&append_fndecl,
				  location,
				  "__go_append",
				  4,
				  TREE_TYPE(arg1_tree),
				  TREE_TYPE(arg1_tree),
				  arg1_tree,
				  ptr_type_node,
				  arg2_val,
				  size_type_node,
				  arg2_len,
				  size_type_node,
				  element_size);
      }

    case BUILTIN_REAL:
    case BUILTIN_IMAG:
      {
	const Expression_list* args = this->args();
	go_assert(args != NULL && args->size() == 1);
	Expression* arg = args->front();
	tree arg_tree = arg->get_tree(context);
	if (arg_tree == error_mark_node)
	  return error_mark_node;
	go_assert(COMPLEX_FLOAT_TYPE_P(TREE_TYPE(arg_tree)));
	if (this->code_ == BUILTIN_REAL)
	  return fold_build1_loc(location.gcc_location(), REALPART_EXPR,
				 TREE_TYPE(TREE_TYPE(arg_tree)),
				 arg_tree);
	else
	  return fold_build1_loc(location.gcc_location(), IMAGPART_EXPR,
				 TREE_TYPE(TREE_TYPE(arg_tree)),
				 arg_tree);
      }

    case BUILTIN_COMPLEX:
      {
	const Expression_list* args = this->args();
	go_assert(args != NULL && args->size() == 2);
	tree r = args->front()->get_tree(context);
	tree i = args->back()->get_tree(context);
	if (r == error_mark_node || i == error_mark_node)
	  return error_mark_node;
	go_assert(TYPE_MAIN_VARIANT(TREE_TYPE(r))
		   == TYPE_MAIN_VARIANT(TREE_TYPE(i)));
	go_assert(SCALAR_FLOAT_TYPE_P(TREE_TYPE(r)));
	return fold_build2_loc(location.gcc_location(), COMPLEX_EXPR,
			       build_complex_type(TREE_TYPE(r)),
			       r, i);
      }

    default:
      go_unreachable();
    }
}

// We have to support exporting a builtin call expression, because
// code can set a constant to the result of a builtin expression.

void
Builtin_call_expression::do_export(Export* exp) const
{
  Numeric_constant nc;
  if (!this->numeric_constant_value(&nc))
    {
      error_at(this->location(), "value is not constant");
      return;
    }

  if (nc.is_int())
    {
      mpz_t val;
      nc.get_int(&val);
      Integer_expression::export_integer(exp, val);
      mpz_clear(val);
    }
  else if (nc.is_float())
    {
      mpfr_t fval;
      nc.get_float(&fval);
      Float_expression::export_float(exp, fval);
      mpfr_clear(fval);
    }
  else if (nc.is_complex())
    {
      mpfr_t real;
      mpfr_t imag;
      Complex_expression::export_complex(exp, real, imag);
      mpfr_clear(real);
      mpfr_clear(imag);
    }
  else
    go_unreachable();

  // A trailing space lets us reliably identify the end of the number.
  exp->write_c_string(" ");
}

// Class Call_expression.

// Traversal.

int
Call_expression::do_traverse(Traverse* traverse)
{
  if (Expression::traverse(&this->fn_, traverse) == TRAVERSE_EXIT)
    return TRAVERSE_EXIT;
  if (this->args_ != NULL)
    {
      if (this->args_->traverse(traverse) == TRAVERSE_EXIT)
	return TRAVERSE_EXIT;
    }
  return TRAVERSE_CONTINUE;
}

// Lower a call statement.

Expression*
Call_expression::do_lower(Gogo* gogo, Named_object* function,
			  Statement_inserter* inserter, int)
{
  Location loc = this->location();

  // A type cast can look like a function call.
  if (this->fn_->is_type_expression()
      && this->args_ != NULL
      && this->args_->size() == 1)
    return Expression::make_cast(this->fn_->type(), this->args_->front(),
				 loc);

  // Because do_type will return an error type and thus prevent future
  // errors, check for that case now to ensure that the error gets
  // reported.
  if (this->get_function_type() == NULL)
    {
      if (!this->fn_->type()->is_error())
	this->report_error(_("expected function"));
      return Expression::make_error(loc);
    }

  // Recognize a call to a builtin function.
  Func_expression* fne = this->fn_->func_expression();
  if (fne != NULL
      && fne->named_object()->is_function_declaration()
      && fne->named_object()->func_declaration_value()->type()->is_builtin())
    return new Builtin_call_expression(gogo, this->fn_, this->args_,
				       this->is_varargs_, loc);

  // Handle an argument which is a call to a function which returns
  // multiple results.
  if (this->args_ != NULL
      && this->args_->size() == 1
      && this->args_->front()->call_expression() != NULL
      && this->fn_->type()->function_type() != NULL)
    {
      Function_type* fntype = this->fn_->type()->function_type();
      size_t rc = this->args_->front()->call_expression()->result_count();
      if (rc > 1
	  && fntype->parameters() != NULL
	  && (fntype->parameters()->size() == rc
	      || (fntype->is_varargs()
		  && fntype->parameters()->size() - 1 <= rc)))
	{
	  Call_expression* call = this->args_->front()->call_expression();
	  Expression_list* args = new Expression_list;
	  for (size_t i = 0; i < rc; ++i)
	    args->push_back(Expression::make_call_result(call, i));
	  // We can't return a new call expression here, because this
	  // one may be referenced by Call_result expressions.  We
	  // also can't delete the old arguments, because we may still
	  // traverse them somewhere up the call stack.  FIXME.
	  this->args_ = args;
	}
    }

  // If this call returns multiple results, create a temporary
  // variable for each result.
  size_t rc = this->result_count();
  if (rc > 1 && this->results_ == NULL)
    {
      std::vector<Temporary_statement*>* temps =
	new std::vector<Temporary_statement*>;
      temps->reserve(rc);
      const Typed_identifier_list* results =
	this->fn_->type()->function_type()->results();
      for (Typed_identifier_list::const_iterator p = results->begin();
	   p != results->end();
	   ++p)
	{
	  Temporary_statement* temp = Statement::make_temporary(p->type(),
								NULL, loc);
	  inserter->insert(temp);
	  temps->push_back(temp);
	}
      this->results_ = temps;
    }

  // Handle a call to a varargs function by packaging up the extra
  // parameters.
  if (this->fn_->type()->function_type() != NULL
      && this->fn_->type()->function_type()->is_varargs())
    {
      Function_type* fntype = this->fn_->type()->function_type();
      const Typed_identifier_list* parameters = fntype->parameters();
      go_assert(parameters != NULL && !parameters->empty());
      Type* varargs_type = parameters->back().type();
      this->lower_varargs(gogo, function, inserter, varargs_type,
			  parameters->size());
    }

  // If this is call to a method, call the method directly passing the
  // object as the first parameter.
  Bound_method_expression* bme = this->fn_->bound_method_expression();
  if (bme != NULL)
    {
      Named_object* method = bme->method();
      Expression* first_arg = bme->first_argument();

      // We always pass a pointer when calling a method.
      if (first_arg->type()->points_to() == NULL
	  && !first_arg->type()->is_error())
	{
	  first_arg = Expression::make_unary(OPERATOR_AND, first_arg, loc);
	  // We may need to create a temporary variable so that we can
	  // take the address.  We can't do that here because it will
	  // mess up the order of evaluation.
	  Unary_expression* ue = static_cast<Unary_expression*>(first_arg);
	  ue->set_create_temp();
	}

      // If we are calling a method which was inherited from an
      // embedded struct, and the method did not get a stub, then the
      // first type may be wrong.
      Type* fatype = bme->first_argument_type();
      if (fatype != NULL)
	{
	  if (fatype->points_to() == NULL)
	    fatype = Type::make_pointer_type(fatype);
	  first_arg = Expression::make_unsafe_cast(fatype, first_arg, loc);
	}

      Expression_list* new_args = new Expression_list();
      new_args->push_back(first_arg);
      if (this->args_ != NULL)
	{
	  for (Expression_list::const_iterator p = this->args_->begin();
	       p != this->args_->end();
	       ++p)
	    new_args->push_back(*p);
	}

      // We have to change in place because this structure may be
      // referenced by Call_result_expressions.  We can't delete the
      // old arguments, because we may be traversing them up in some
      // caller.  FIXME.
      this->args_ = new_args;
      this->fn_ = Expression::make_func_reference(method, NULL,
						  bme->location());
    }

  return this;
}

// Lower a call to a varargs function.  FUNCTION is the function in
// which the call occurs--it's not the function we are calling.
// VARARGS_TYPE is the type of the varargs parameter, a slice type.
// PARAM_COUNT is the number of parameters of the function we are
// calling; the last of these parameters will be the varargs
// parameter.

void
Call_expression::lower_varargs(Gogo* gogo, Named_object* function,
			       Statement_inserter* inserter,
			       Type* varargs_type, size_t param_count)
{
  if (this->varargs_are_lowered_)
    return;

  Location loc = this->location();

  go_assert(param_count > 0);
  go_assert(varargs_type->is_slice_type());

  size_t arg_count = this->args_ == NULL ? 0 : this->args_->size();
  if (arg_count < param_count - 1)
    {
      // Not enough arguments; will be caught in check_types.
      return;
    }

  Expression_list* old_args = this->args_;
  Expression_list* new_args = new Expression_list();
  bool push_empty_arg = false;
  if (old_args == NULL || old_args->empty())
    {
      go_assert(param_count == 1);
      push_empty_arg = true;
    }
  else
    {
      Expression_list::const_iterator pa;
      int i = 1;
      for (pa = old_args->begin(); pa != old_args->end(); ++pa, ++i)
	{
	  if (static_cast<size_t>(i) == param_count)
	    break;
	  new_args->push_back(*pa);
	}

      // We have reached the varargs parameter.

      bool issued_error = false;
      if (pa == old_args->end())
	push_empty_arg = true;
      else if (pa + 1 == old_args->end() && this->is_varargs_)
	new_args->push_back(*pa);
      else if (this->is_varargs_)
	{
	  if ((*pa)->type()->is_slice_type())
	    this->report_error(_("too many arguments"));
	  else
	    {
	      error_at(this->location(),
		       _("invalid use of %<...%> with non-slice"));
	      this->set_is_error();
	    }
	  return;
	}
      else
	{
	  Type* element_type = varargs_type->array_type()->element_type();
	  Expression_list* vals = new Expression_list;
	  for (; pa != old_args->end(); ++pa, ++i)
	    {
	      // Check types here so that we get a better message.
	      Type* patype = (*pa)->type();
	      Location paloc = (*pa)->location();
	      if (!this->check_argument_type(i, element_type, patype,
					     paloc, issued_error))
		continue;
	      vals->push_back(*pa);
	    }
	  Expression* val =
	    Expression::make_slice_composite_literal(varargs_type, vals, loc);
	  gogo->lower_expression(function, inserter, &val);
	  new_args->push_back(val);
	}
    }

  if (push_empty_arg)
    new_args->push_back(Expression::make_nil(loc));

  // We can't return a new call expression here, because this one may
  // be referenced by Call_result expressions.  FIXME.  We can't
  // delete OLD_ARGS because we may have both a Call_expression and a
  // Builtin_call_expression which refer to them.  FIXME.
  this->args_ = new_args;
  this->varargs_are_lowered_ = true;
}

// Get the function type.  This can return NULL in error cases.

Function_type*
Call_expression::get_function_type() const
{
  return this->fn_->type()->function_type();
}

// Return the number of values which this call will return.

size_t
Call_expression::result_count() const
{
  const Function_type* fntype = this->get_function_type();
  if (fntype == NULL)
    return 0;
  if (fntype->results() == NULL)
    return 0;
  return fntype->results()->size();
}

// Return the temporary which holds a result.

Temporary_statement*
Call_expression::result(size_t i) const
{
  if (this->results_ == NULL || this->results_->size() <= i)
    {
      go_assert(saw_errors());
      return NULL;
    }
  return (*this->results_)[i];
}

// Return whether this is a call to the predeclared function recover.

bool
Call_expression::is_recover_call() const
{
  return this->do_is_recover_call();
}

// Set the argument to the recover function.

void
Call_expression::set_recover_arg(Expression* arg)
{
  this->do_set_recover_arg(arg);
}

// Virtual functions also implemented by Builtin_call_expression.

bool
Call_expression::do_is_recover_call() const
{
  return false;
}

void
Call_expression::do_set_recover_arg(Expression*)
{
  go_unreachable();
}

// We have found an error with this call expression; return true if
// we should report it.

bool
Call_expression::issue_error()
{
  if (this->issued_error_)
    return false;
  else
    {
      this->issued_error_ = true;
      return true;
    }
}

// Get the type.

Type*
Call_expression::do_type()
{
  if (this->type_ != NULL)
    return this->type_;

  Type* ret;
  Function_type* fntype = this->get_function_type();
  if (fntype == NULL)
    return Type::make_error_type();

  const Typed_identifier_list* results = fntype->results();
  if (results == NULL)
    ret = Type::make_void_type();
  else if (results->size() == 1)
    ret = results->begin()->type();
  else
    ret = Type::make_call_multiple_result_type(this);

  this->type_ = ret;

  return this->type_;
}

// Determine types for a call expression.  We can use the function
// parameter types to set the types of the arguments.

void
Call_expression::do_determine_type(const Type_context*)
{
  if (!this->determining_types())
    return;

  this->fn_->determine_type_no_context();
  Function_type* fntype = this->get_function_type();
  const Typed_identifier_list* parameters = NULL;
  if (fntype != NULL)
    parameters = fntype->parameters();
  if (this->args_ != NULL)
    {
      Typed_identifier_list::const_iterator pt;
      if (parameters != NULL)
	pt = parameters->begin();
      bool first = true;
      for (Expression_list::const_iterator pa = this->args_->begin();
	   pa != this->args_->end();
	   ++pa)
	{
	  if (first)
	    {
	      first = false;
	      // If this is a method, the first argument is the
	      // receiver.
	      if (fntype != NULL && fntype->is_method())
		{
		  Type* rtype = fntype->receiver()->type();
		  // The receiver is always passed as a pointer.
		  if (rtype->points_to() == NULL)
		    rtype = Type::make_pointer_type(rtype);
		  Type_context subcontext(rtype, false);
		  (*pa)->determine_type(&subcontext);
		  continue;
		}
	    }

	  if (parameters != NULL && pt != parameters->end())
	    {
	      Type_context subcontext(pt->type(), false);
	      (*pa)->determine_type(&subcontext);
	      ++pt;
	    }
	  else
	    (*pa)->determine_type_no_context();
	}
    }
}

// Called when determining types for a Call_expression.  Return true
// if we should go ahead, false if they have already been determined.

bool
Call_expression::determining_types()
{
  if (this->types_are_determined_)
    return false;
  else
    {
      this->types_are_determined_ = true;
      return true;
    }
}

// Check types for parameter I.

bool
Call_expression::check_argument_type(int i, const Type* parameter_type,
				     const Type* argument_type,
				     Location argument_location,
				     bool issued_error)
{
  std::string reason;
  bool ok;
  if (this->are_hidden_fields_ok_)
    ok = Type::are_assignable_hidden_ok(parameter_type, argument_type,
					&reason);
  else
    ok = Type::are_assignable(parameter_type, argument_type, &reason);
  if (!ok)
    {
      if (!issued_error)
	{
	  if (reason.empty())
	    error_at(argument_location, "argument %d has incompatible type", i);
	  else
	    error_at(argument_location,
		     "argument %d has incompatible type (%s)",
		     i, reason.c_str());
	}
      this->set_is_error();
      return false;
    }
  return true;
}

// Check types.

void
Call_expression::do_check_types(Gogo*)
{
  if (this->classification() == EXPRESSION_ERROR)
    return;

  Function_type* fntype = this->get_function_type();
  if (fntype == NULL)
    {
      if (!this->fn_->type()->is_error())
	this->report_error(_("expected function"));
      return;
    }

  bool is_method = fntype->is_method();
  if (is_method)
    {
      go_assert(this->args_ != NULL && !this->args_->empty());
      Type* rtype = fntype->receiver()->type();
      Expression* first_arg = this->args_->front();
      // The language permits copying hidden fields for a method
      // receiver.  We dereference the values since receivers are
      // always passed as pointers.
      std::string reason;
      if (!Type::are_assignable_hidden_ok(rtype->deref(),
					  first_arg->type()->deref(),
					  &reason))
	{
	  if (reason.empty())
	    this->report_error(_("incompatible type for receiver"));
	  else
	    {
	      error_at(this->location(),
		       "incompatible type for receiver (%s)",
		       reason.c_str());
	      this->set_is_error();
	    }
	}
    }

  // Note that varargs was handled by the lower_varargs() method, so
  // we don't have to worry about it here unless something is wrong.
  if (this->is_varargs_ && !this->varargs_are_lowered_)
    {
      if (!fntype->is_varargs())
	{
	  error_at(this->location(),
		   _("invalid use of %<...%> calling non-variadic function"));
	  this->set_is_error();
	  return;
	}
    }

  const Typed_identifier_list* parameters = fntype->parameters();
  if (this->args_ == NULL)
    {
      if (parameters != NULL && !parameters->empty())
	this->report_error(_("not enough arguments"));
    }
  else if (parameters == NULL)
    {
      if (!is_method || this->args_->size() > 1)
	this->report_error(_("too many arguments"));
    }
  else
    {
      int i = 0;
      Expression_list::const_iterator pa = this->args_->begin();
      if (is_method)
	++pa;
      for (Typed_identifier_list::const_iterator pt = parameters->begin();
	   pt != parameters->end();
	   ++pt, ++pa, ++i)
	{
	  if (pa == this->args_->end())
	    {
	      this->report_error(_("not enough arguments"));
	      return;
	    }
	  this->check_argument_type(i + 1, pt->type(), (*pa)->type(),
				    (*pa)->location(), false);
	}
      if (pa != this->args_->end())
	this->report_error(_("too many arguments"));
    }
}

// Return whether we have to use a temporary variable to ensure that
// we evaluate this call expression in order.  If the call returns no
// results then it will inevitably be executed last.

bool
Call_expression::do_must_eval_in_order() const
{
  return this->result_count() > 0;
}

// Get the function and the first argument to use when calling an
// interface method.

tree
Call_expression::interface_method_function(
    Translate_context* context,
    Interface_field_reference_expression* interface_method,
    tree* first_arg_ptr)
{
  tree expr = interface_method->expr()->get_tree(context);
  if (expr == error_mark_node)
    return error_mark_node;
  expr = save_expr(expr);
  tree first_arg = interface_method->get_underlying_object_tree(context, expr);
  if (first_arg == error_mark_node)
    return error_mark_node;
  *first_arg_ptr = first_arg;
  return interface_method->get_function_tree(context, expr);
}

// Build the call expression.

tree
Call_expression::do_get_tree(Translate_context* context)
{
  if (this->tree_ != NULL_TREE)
    return this->tree_;

  Function_type* fntype = this->get_function_type();
  if (fntype == NULL)
    return error_mark_node;

  if (this->fn_->is_error_expression())
    return error_mark_node;

  Gogo* gogo = context->gogo();
  Location location = this->location();

  Func_expression* func = this->fn_->func_expression();
  Interface_field_reference_expression* interface_method =
    this->fn_->interface_field_reference_expression();
  const bool has_closure = func != NULL && func->closure() != NULL;
  const bool is_interface_method = interface_method != NULL;

  int nargs;
  tree* args;
  if (this->args_ == NULL || this->args_->empty())
    {
      nargs = is_interface_method ? 1 : 0;
      args = nargs == 0 ? NULL : new tree[nargs];
    }
  else if (fntype->parameters() == NULL || fntype->parameters()->empty())
    {
      // Passing a receiver parameter.
      go_assert(!is_interface_method
		&& fntype->is_method()
		&& this->args_->size() == 1);
      nargs = 1;
      args = new tree[nargs];
      args[0] = this->args_->front()->get_tree(context);
    }
  else
    {
      const Typed_identifier_list* params = fntype->parameters();

      nargs = this->args_->size();
      int i = is_interface_method ? 1 : 0;
      nargs += i;
      args = new tree[nargs];

      Typed_identifier_list::const_iterator pp = params->begin();
      Expression_list::const_iterator pe = this->args_->begin();
      if (!is_interface_method && fntype->is_method())
	{
	  args[i] = (*pe)->get_tree(context);
	  ++pe;
	  ++i;
	}
      for (; pe != this->args_->end(); ++pe, ++pp, ++i)
	{
	  go_assert(pp != params->end());
	  tree arg_val = (*pe)->get_tree(context);
	  args[i] = Expression::convert_for_assignment(context,
						       pp->type(),
						       (*pe)->type(),
						       arg_val,
						       location);
	  if (args[i] == error_mark_node)
	    {
	      delete[] args;
	      return error_mark_node;
	    }
	}
      go_assert(pp == params->end());
      go_assert(i == nargs);
    }

  tree rettype = TREE_TYPE(TREE_TYPE(type_to_tree(fntype->get_backend(gogo))));
  if (rettype == error_mark_node)
    {
      delete[] args;
      return error_mark_node;
    }

  tree fn;
  if (has_closure)
    fn = func->get_tree_without_closure(gogo);
  else if (!is_interface_method)
    fn = this->fn_->get_tree(context);
  else
    fn = this->interface_method_function(context, interface_method, &args[0]);

  if (fn == error_mark_node || TREE_TYPE(fn) == error_mark_node)
    {
      delete[] args;
      return error_mark_node;
    }

  tree fndecl = fn;
  if (TREE_CODE(fndecl) == ADDR_EXPR)
    fndecl = TREE_OPERAND(fndecl, 0);

  // Add a type cast in case the type of the function is a recursive
  // type which refers to itself.
  if (!DECL_P(fndecl) || !DECL_IS_BUILTIN(fndecl))
    {
      tree fnt = type_to_tree(fntype->get_backend(gogo));
      if (fnt == error_mark_node)
	return error_mark_node;
      fn = fold_convert_loc(location.gcc_location(), fnt, fn);
    }

  // This is to support builtin math functions when using 80387 math.
  tree excess_type = NULL_TREE;
  if (optimize
      && TREE_CODE(fndecl) == FUNCTION_DECL
      && DECL_IS_BUILTIN(fndecl)
      && DECL_BUILT_IN_CLASS(fndecl) == BUILT_IN_NORMAL
      && nargs > 0
      && ((SCALAR_FLOAT_TYPE_P(rettype)
	   && SCALAR_FLOAT_TYPE_P(TREE_TYPE(args[0])))
	  || (COMPLEX_FLOAT_TYPE_P(rettype)
	      && COMPLEX_FLOAT_TYPE_P(TREE_TYPE(args[0])))))
    {
      excess_type = excess_precision_type(TREE_TYPE(args[0]));
      if (excess_type != NULL_TREE)
	{
	  tree excess_fndecl = mathfn_built_in(excess_type,
					       DECL_FUNCTION_CODE(fndecl));
	  if (excess_fndecl == NULL_TREE)
	    excess_type = NULL_TREE;
	  else
	    {
	      fn = build_fold_addr_expr_loc(location.gcc_location(),
                                            excess_fndecl);
	      for (int i = 0; i < nargs; ++i)
		{
		  if (SCALAR_FLOAT_TYPE_P(TREE_TYPE(args[i]))
		      || COMPLEX_FLOAT_TYPE_P(TREE_TYPE(args[i])))
		    args[i] = ::convert(excess_type, args[i]);
		}
	    }
	}
    }

  if (func == NULL)
    fn = save_expr(fn);

  tree ret = build_call_array(excess_type != NULL_TREE ? excess_type : rettype,
			      fn, nargs, args);
  delete[] args;

  SET_EXPR_LOCATION(ret, location.gcc_location());

  if (has_closure)
    {
      tree closure_tree = func->closure()->get_tree(context);
      if (closure_tree != error_mark_node)
	CALL_EXPR_STATIC_CHAIN(ret) = closure_tree;
    }

  // If this is a recursive function type which returns itself, as in
  //   type F func() F
  // we have used ptr_type_node for the return type.  Add a cast here
  // to the correct type.
  if (TREE_TYPE(ret) == ptr_type_node)
    {
      tree t = type_to_tree(this->type()->base()->get_backend(gogo));
      ret = fold_convert_loc(location.gcc_location(), t, ret);
    }

  if (excess_type != NULL_TREE)
    {
      // Calling convert here can undo our excess precision change.
      // That may or may not be a bug in convert_to_real.
      ret = build1(NOP_EXPR, rettype, ret);
    }

  if (this->results_ != NULL)
    ret = this->set_results(context, ret);

  // We can't unwind the stack past a call to nil, so we need to
  // insert an explicit check so that the panic can be recovered.
  if (func == NULL)
    {
      tree compare = fold_build2_loc(location.gcc_location(), EQ_EXPR,
				     boolean_type_node, fn,
				     fold_convert_loc(location.gcc_location(),
						      TREE_TYPE(fn),
						      null_pointer_node));
      tree crash = build3_loc(location.gcc_location(), COND_EXPR,
			      void_type_node, compare,
			      gogo->runtime_error(RUNTIME_ERROR_NIL_DEREFERENCE,
						  location),
			      NULL_TREE);
      ret = fold_build2_loc(location.gcc_location(), COMPOUND_EXPR,
			    TREE_TYPE(ret), crash, ret);
    }

  this->tree_ = ret;

  return ret;
}

// Set the result variables if this call returns multiple results.

tree
Call_expression::set_results(Translate_context* context, tree call_tree)
{
  tree stmt_list = NULL_TREE;

  call_tree = save_expr(call_tree);

  if (TREE_CODE(TREE_TYPE(call_tree)) != RECORD_TYPE)
    {
      go_assert(saw_errors());
      return call_tree;
    }

  Location loc = this->location();
  tree field = TYPE_FIELDS(TREE_TYPE(call_tree));
  size_t rc = this->result_count();
  for (size_t i = 0; i < rc; ++i, field = DECL_CHAIN(field))
    {
      go_assert(field != NULL_TREE);

      Temporary_statement* temp = this->result(i);
      if (temp == NULL)
	{
	  go_assert(saw_errors());
	  return error_mark_node;
	}
      Temporary_reference_expression* ref =
	Expression::make_temporary_reference(temp, loc);
      ref->set_is_lvalue();
      tree temp_tree = ref->get_tree(context);
      if (temp_tree == error_mark_node)
	return error_mark_node;

      tree val_tree = build3_loc(loc.gcc_location(), COMPONENT_REF,
                                 TREE_TYPE(field), call_tree, field, NULL_TREE);
      tree set_tree = build2_loc(loc.gcc_location(), MODIFY_EXPR,
                                 void_type_node, temp_tree, val_tree);

      append_to_statement_list(set_tree, &stmt_list);
    }
  go_assert(field == NULL_TREE);

  return save_expr(stmt_list);
}

// Dump ast representation for a call expressin.

void
Call_expression::do_dump_expression(Ast_dump_context* ast_dump_context) const
{
  this->fn_->dump_expression(ast_dump_context);
  ast_dump_context->ostream() << "(";
  if (args_ != NULL)
    ast_dump_context->dump_expression_list(this->args_);

  ast_dump_context->ostream() << ") ";
}

// Make a call expression.

Call_expression*
Expression::make_call(Expression* fn, Expression_list* args, bool is_varargs,
		      Location location)
{
  return new Call_expression(fn, args, is_varargs, location);
}

// A single result from a call which returns multiple results.

class Call_result_expression : public Expression
{
 public:
  Call_result_expression(Call_expression* call, unsigned int index)
    : Expression(EXPRESSION_CALL_RESULT, call->location()),
      call_(call), index_(index)
  { }

 protected:
  int
  do_traverse(Traverse*);

  Type*
  do_type();

  void
  do_determine_type(const Type_context*);

  void
  do_check_types(Gogo*);

  Expression*
  do_copy()
  {
    return new Call_result_expression(this->call_->call_expression(),
				      this->index_);
  }

  bool
  do_must_eval_in_order() const
  { return true; }

  tree
  do_get_tree(Translate_context*);

  void
  do_dump_expression(Ast_dump_context*) const;

 private:
  // The underlying call expression.
  Expression* call_;
  // Which result we want.
  unsigned int index_;
};

// Traverse a call result.

int
Call_result_expression::do_traverse(Traverse* traverse)
{
  if (traverse->remember_expression(this->call_))
    {
      // We have already traversed the call expression.
      return TRAVERSE_CONTINUE;
    }
  return Expression::traverse(&this->call_, traverse);
}

// Get the type.

Type*
Call_result_expression::do_type()
{
  if (this->classification() == EXPRESSION_ERROR)
    return Type::make_error_type();

  // THIS->CALL_ can be replaced with a temporary reference due to
  // Call_expression::do_must_eval_in_order when there is an error.
  Call_expression* ce = this->call_->call_expression();
  if (ce == NULL)
    {
      this->set_is_error();
      return Type::make_error_type();
    }
  Function_type* fntype = ce->get_function_type();
  if (fntype == NULL)
    {
      if (ce->issue_error())
	{
	  if (!ce->fn()->type()->is_error())
	    this->report_error(_("expected function"));
	}
      this->set_is_error();
      return Type::make_error_type();
    }
  const Typed_identifier_list* results = fntype->results();
  if (results == NULL || results->size() < 2)
    {
      if (ce->issue_error())
	this->report_error(_("number of results does not match "
			     "number of values"));
      return Type::make_error_type();
    }
  Typed_identifier_list::const_iterator pr = results->begin();
  for (unsigned int i = 0; i < this->index_; ++i)
    {
      if (pr == results->end())
	break;
      ++pr;
    }
  if (pr == results->end())
    {
      if (ce->issue_error())
	this->report_error(_("number of results does not match "
			     "number of values"));
      return Type::make_error_type();
    }
  return pr->type();
}

// Check the type.  Just make sure that we trigger the warning in
// do_type.

void
Call_result_expression::do_check_types(Gogo*)
{
  this->type();
}

// Determine the type.  We have nothing to do here, but the 0 result
// needs to pass down to the caller.

void
Call_result_expression::do_determine_type(const Type_context*)
{
  this->call_->determine_type_no_context();
}

// Return the tree.  We just refer to the temporary set by the call
// expression.  We don't do this at lowering time because it makes it
// hard to evaluate the call at the right time.

tree
Call_result_expression::do_get_tree(Translate_context* context)
{
  Call_expression* ce = this->call_->call_expression();
  if (ce == NULL)
    {
      go_assert(this->call_->is_error_expression());
      return error_mark_node;
    }
  Temporary_statement* ts = ce->result(this->index_);
  if (ts == NULL)
    {
      go_assert(saw_errors());
      return error_mark_node;
    }
  Expression* ref = Expression::make_temporary_reference(ts, this->location());
  return ref->get_tree(context);
}

// Dump ast representation for a call result expression.

void
Call_result_expression::do_dump_expression(Ast_dump_context* ast_dump_context)
    const
{
  // FIXME: Wouldn't it be better if the call is assigned to a temporary 
  // (struct) and the fields are referenced instead.
  ast_dump_context->ostream() << this->index_ << "@(";
  ast_dump_context->dump_expression(this->call_);
  ast_dump_context->ostream() << ")";
}

// Make a reference to a single result of a call which returns
// multiple results.

Expression*
Expression::make_call_result(Call_expression* call, unsigned int index)
{
  return new Call_result_expression(call, index);
}

// Class Index_expression.

// Traversal.

int
Index_expression::do_traverse(Traverse* traverse)
{
  if (Expression::traverse(&this->left_, traverse) == TRAVERSE_EXIT
      || Expression::traverse(&this->start_, traverse) == TRAVERSE_EXIT
      || (this->end_ != NULL
	  && Expression::traverse(&this->end_, traverse) == TRAVERSE_EXIT))
    return TRAVERSE_EXIT;
  return TRAVERSE_CONTINUE;
}

// Lower an index expression.  This converts the generic index
// expression into an array index, a string index, or a map index.

Expression*
Index_expression::do_lower(Gogo*, Named_object*, Statement_inserter*, int)
{
  Location location = this->location();
  Expression* left = this->left_;
  Expression* start = this->start_;
  Expression* end = this->end_;

  Type* type = left->type();
  if (type->is_error())
    return Expression::make_error(location);
  else if (left->is_type_expression())
    {
      error_at(location, "attempt to index type expression");
      return Expression::make_error(location);
    }
  else if (type->array_type() != NULL)
    return Expression::make_array_index(left, start, end, location);
  else if (type->points_to() != NULL
	   && type->points_to()->array_type() != NULL
	   && !type->points_to()->is_slice_type())
    {
      Expression* deref = Expression::make_unary(OPERATOR_MULT, left,
						 location);
      return Expression::make_array_index(deref, start, end, location);
    }
  else if (type->is_string_type())
    return Expression::make_string_index(left, start, end, location);
  else if (type->map_type() != NULL)
    {
      if (end != NULL)
	{
	  error_at(location, "invalid slice of map");
	  return Expression::make_error(location);
	}
      Map_index_expression* ret = Expression::make_map_index(left, start,
							     location);
      if (this->is_lvalue_)
	ret->set_is_lvalue();
      return ret;
    }
  else
    {
      error_at(location,
	       "attempt to index object which is not array, string, or map");
      return Expression::make_error(location);
    }
}

// Write an indexed expression (expr[expr:expr] or expr[expr]) to a
// dump context

void
Index_expression::dump_index_expression(Ast_dump_context* ast_dump_context, 
					const Expression* expr, 
					const Expression* start,
					const Expression* end)
{
  expr->dump_expression(ast_dump_context);
  ast_dump_context->ostream() << "[";
  start->dump_expression(ast_dump_context);
  if (end != NULL)
    {
      ast_dump_context->ostream() << ":";
      end->dump_expression(ast_dump_context);
    }
  ast_dump_context->ostream() << "]";
}

// Dump ast representation for an index expression.

void
Index_expression::do_dump_expression(Ast_dump_context* ast_dump_context) 
    const
{
  Index_expression::dump_index_expression(ast_dump_context, this->left_, 
                                          this->start_, this->end_);
}

// Make an index expression.

Expression*
Expression::make_index(Expression* left, Expression* start, Expression* end,
		       Location location)
{
  return new Index_expression(left, start, end, location);
}

// An array index.  This is used for both indexing and slicing.

class Array_index_expression : public Expression
{
 public:
  Array_index_expression(Expression* array, Expression* start,
			 Expression* end, Location location)
    : Expression(EXPRESSION_ARRAY_INDEX, location),
      array_(array), start_(start), end_(end), type_(NULL)
  { }

 protected:
  int
  do_traverse(Traverse*);

  Type*
  do_type();

  void
  do_determine_type(const Type_context*);

  void
  do_check_types(Gogo*);

  Expression*
  do_copy()
  {
    return Expression::make_array_index(this->array_->copy(),
					this->start_->copy(),
					(this->end_ == NULL
					 ? NULL
					 : this->end_->copy()),
					this->location());
  }

  bool
  do_must_eval_subexpressions_in_order(int* skip) const
  {
    *skip = 1;
    return true;
  }

  bool
  do_is_addressable() const;

  void
  do_address_taken(bool escapes)
  { this->array_->address_taken(escapes); }

  tree
  do_get_tree(Translate_context*);

  void
  do_dump_expression(Ast_dump_context*) const;
  
 private:
  // The array we are getting a value from.
  Expression* array_;
  // The start or only index.
  Expression* start_;
  // The end index of a slice.  This may be NULL for a simple array
  // index, or it may be a nil expression for the length of the array.
  Expression* end_;
  // The type of the expression.
  Type* type_;
};

// Array index traversal.

int
Array_index_expression::do_traverse(Traverse* traverse)
{
  if (Expression::traverse(&this->array_, traverse) == TRAVERSE_EXIT)
    return TRAVERSE_EXIT;
  if (Expression::traverse(&this->start_, traverse) == TRAVERSE_EXIT)
    return TRAVERSE_EXIT;
  if (this->end_ != NULL)
    {
      if (Expression::traverse(&this->end_, traverse) == TRAVERSE_EXIT)
	return TRAVERSE_EXIT;
    }
  return TRAVERSE_CONTINUE;
}

// Return the type of an array index.

Type*
Array_index_expression::do_type()
{
  if (this->type_ == NULL)
    {
     Array_type* type = this->array_->type()->array_type();
      if (type == NULL)
	this->type_ = Type::make_error_type();
      else if (this->end_ == NULL)
	this->type_ = type->element_type();
      else if (type->is_slice_type())
	{
	  // A slice of a slice has the same type as the original
	  // slice.
	  this->type_ = this->array_->type()->deref();
	}
      else
	{
	  // A slice of an array is a slice.
	  this->type_ = Type::make_array_type(type->element_type(), NULL);
	}
    }
  return this->type_;
}

// Set the type of an array index.

void
Array_index_expression::do_determine_type(const Type_context*)
{
  this->array_->determine_type_no_context();
  this->start_->determine_type_no_context();
  if (this->end_ != NULL)
    this->end_->determine_type_no_context();
}

// Check types of an array index.

void
Array_index_expression::do_check_types(Gogo*)
{
  if (this->start_->type()->integer_type() == NULL)
    this->report_error(_("index must be integer"));
  if (this->end_ != NULL
      && this->end_->type()->integer_type() == NULL
      && !this->end_->type()->is_error()
      && !this->end_->is_nil_expression()
      && !this->end_->is_error_expression())
    this->report_error(_("slice end must be integer"));

  Array_type* array_type = this->array_->type()->array_type();
  if (array_type == NULL)
    {
      go_assert(this->array_->type()->is_error());
      return;
    }

  unsigned int int_bits =
    Type::lookup_integer_type("int")->integer_type()->bits();

  Numeric_constant lvalnc;
  mpz_t lval;
  bool lval_valid = (array_type->length() != NULL
		     && array_type->length()->numeric_constant_value(&lvalnc)
		     && lvalnc.to_int(&lval));
  Numeric_constant inc;
  mpz_t ival;
<<<<<<< HEAD
=======
  bool ival_valid = false;
>>>>>>> e9c762ec
  if (this->start_->numeric_constant_value(&inc) && inc.to_int(&ival))
    {
      ival_valid = true;
      if (mpz_sgn(ival) < 0
	  || mpz_sizeinbase(ival, 2) >= int_bits
	  || (lval_valid
	      && (this->end_ == NULL
		  ? mpz_cmp(ival, lval) >= 0
		  : mpz_cmp(ival, lval) > 0)))
	{
	  error_at(this->start_->location(), "array index out of bounds");
	  this->set_is_error();
	}
      mpz_clear(ival);
    }
  if (this->end_ != NULL && !this->end_->is_nil_expression())
    {
      Numeric_constant enc;
      mpz_t eval;
      if (this->end_->numeric_constant_value(&enc) && enc.to_int(&eval))
	{
	  if (mpz_sgn(eval) < 0
	      || mpz_sizeinbase(eval, 2) >= int_bits
	      || (lval_valid && mpz_cmp(eval, lval) > 0))
	    {
	      error_at(this->end_->location(), "array index out of bounds");
	      this->set_is_error();
	    }
<<<<<<< HEAD
	  mpz_clear(eval);
	}
    }
=======
	  else if (ival_valid && mpz_cmp(ival, eval) > 0)
	    this->report_error(_("inverted slice range"));
	  mpz_clear(eval);
	}
    }
  if (ival_valid)
    mpz_clear(ival);
>>>>>>> e9c762ec
  if (lval_valid)
    mpz_clear(lval);

  // A slice of an array requires an addressable array.  A slice of a
  // slice is always possible.
  if (this->end_ != NULL && !array_type->is_slice_type())
    {
      if (!this->array_->is_addressable())
	this->report_error(_("slice of unaddressable value"));
      else
	this->array_->address_taken(true);
    }
}

// Return whether this expression is addressable.

bool
Array_index_expression::do_is_addressable() const
{
  // A slice expression is not addressable.
  if (this->end_ != NULL)
    return false;

  // An index into a slice is addressable.
  if (this->array_->type()->is_slice_type())
    return true;

  // An index into an array is addressable if the array is
  // addressable.
  return this->array_->is_addressable();
}

// Get a tree for an array index.

tree
Array_index_expression::do_get_tree(Translate_context* context)
{
  Gogo* gogo = context->gogo();
  Location loc = this->location();

  Array_type* array_type = this->array_->type()->array_type();
  if (array_type == NULL)
    {
      go_assert(this->array_->type()->is_error());
      return error_mark_node;
    }

  tree type_tree = type_to_tree(array_type->get_backend(gogo));
  if (type_tree == error_mark_node)
    return error_mark_node;

  tree array_tree = this->array_->get_tree(context);
  if (array_tree == error_mark_node)
    return error_mark_node;

  if (array_type->length() == NULL && !DECL_P(array_tree))
    array_tree = save_expr(array_tree);

  tree length_tree = NULL_TREE;
  if (this->end_ == NULL || this->end_->is_nil_expression())
    {
      length_tree = array_type->length_tree(gogo, array_tree);
      if (length_tree == error_mark_node)
	return error_mark_node;
      length_tree = save_expr(length_tree);
    }

  tree capacity_tree = NULL_TREE;
  if (this->end_ != NULL)
    {
      capacity_tree = array_type->capacity_tree(gogo, array_tree);
      if (capacity_tree == error_mark_node)
	return error_mark_node;
      capacity_tree = save_expr(capacity_tree);
    }

  tree length_type = (length_tree != NULL_TREE
		      ? TREE_TYPE(length_tree)
		      : TREE_TYPE(capacity_tree));

  tree bad_index = boolean_false_node;

  tree start_tree = this->start_->get_tree(context);
  if (start_tree == error_mark_node)
    return error_mark_node;
  if (!DECL_P(start_tree))
    start_tree = save_expr(start_tree);
  if (!INTEGRAL_TYPE_P(TREE_TYPE(start_tree)))
    start_tree = convert_to_integer(length_type, start_tree);

  bad_index = Expression::check_bounds(start_tree, length_type, bad_index,
				       loc);

  start_tree = fold_convert_loc(loc.gcc_location(), length_type, start_tree);
  bad_index = fold_build2_loc(loc.gcc_location(), TRUTH_OR_EXPR,
                              boolean_type_node, bad_index,
			      fold_build2_loc(loc.gcc_location(),
					      (this->end_ == NULL
					       ? GE_EXPR
					       : GT_EXPR),
					      boolean_type_node, start_tree,
					      (this->end_ == NULL
					       ? length_tree
					       : capacity_tree)));

  int code = (array_type->length() != NULL
	      ? (this->end_ == NULL
		 ? RUNTIME_ERROR_ARRAY_INDEX_OUT_OF_BOUNDS
		 : RUNTIME_ERROR_ARRAY_SLICE_OUT_OF_BOUNDS)
	      : (this->end_ == NULL
		 ? RUNTIME_ERROR_SLICE_INDEX_OUT_OF_BOUNDS
		 : RUNTIME_ERROR_SLICE_SLICE_OUT_OF_BOUNDS));
  tree crash = gogo->runtime_error(code, loc);

  if (this->end_ == NULL)
    {
      // Simple array indexing.  This has to return an l-value, so
      // wrap the index check into START_TREE.
      start_tree = build2(COMPOUND_EXPR, TREE_TYPE(start_tree),
			  build3(COND_EXPR, void_type_node,
				 bad_index, crash, NULL_TREE),
			  start_tree);
      start_tree = fold_convert_loc(loc.gcc_location(), sizetype, start_tree);

      if (array_type->length() != NULL)
	{
	  // Fixed array.
	  return build4(ARRAY_REF, TREE_TYPE(type_tree), array_tree,
			start_tree, NULL_TREE, NULL_TREE);
	}
      else
	{
	  // Open array.
	  tree values = array_type->value_pointer_tree(gogo, array_tree);
	  Type* element_type = array_type->element_type();
	  Btype* belement_type = element_type->get_backend(gogo);
	  tree element_type_tree = type_to_tree(belement_type);
	  if (element_type_tree == error_mark_node)
	    return error_mark_node;
	  tree element_size = TYPE_SIZE_UNIT(element_type_tree);
	  tree offset = fold_build2_loc(loc.gcc_location(), MULT_EXPR, sizetype,
					start_tree, element_size);
	  tree ptr = fold_build2_loc(loc.gcc_location(), POINTER_PLUS_EXPR,
				     TREE_TYPE(values), values, offset);
	  return build_fold_indirect_ref(ptr);
	}
    }

  // Array slice.

  tree end_tree;
  if (this->end_->is_nil_expression())
    end_tree = length_tree;
  else
    {
      end_tree = this->end_->get_tree(context);
      if (end_tree == error_mark_node)
	return error_mark_node;
      if (!DECL_P(end_tree))
	end_tree = save_expr(end_tree);
      if (!INTEGRAL_TYPE_P(TREE_TYPE(end_tree)))
	end_tree = convert_to_integer(length_type, end_tree);

      bad_index = Expression::check_bounds(end_tree, length_type, bad_index,
					   loc);

      end_tree = fold_convert_loc(loc.gcc_location(), length_type, end_tree);

      tree bad_end = fold_build2_loc(loc.gcc_location(), TRUTH_OR_EXPR,
                                     boolean_type_node,
				     fold_build2_loc(loc.gcc_location(),
                                                     LT_EXPR, boolean_type_node,
						     end_tree, start_tree),
				     fold_build2_loc(loc.gcc_location(),
                                                     GT_EXPR, boolean_type_node,
						     end_tree, capacity_tree));
      bad_index = fold_build2_loc(loc.gcc_location(), TRUTH_OR_EXPR,
                                  boolean_type_node, bad_index, bad_end);
    }

  Type* element_type = array_type->element_type();
  tree element_type_tree = type_to_tree(element_type->get_backend(gogo));
  if (element_type_tree == error_mark_node)
    return error_mark_node;
  tree element_size = TYPE_SIZE_UNIT(element_type_tree);

  tree offset = fold_build2_loc(loc.gcc_location(), MULT_EXPR, sizetype,
				fold_convert_loc(loc.gcc_location(), sizetype,
                                                 start_tree),
				element_size);

  tree value_pointer = array_type->value_pointer_tree(gogo, array_tree);
  if (value_pointer == error_mark_node)
    return error_mark_node;

  value_pointer = fold_build2_loc(loc.gcc_location(), POINTER_PLUS_EXPR,
				  TREE_TYPE(value_pointer),
				  value_pointer, offset);

  tree result_length_tree = fold_build2_loc(loc.gcc_location(), MINUS_EXPR,
                                            length_type, end_tree, start_tree);

  tree result_capacity_tree = fold_build2_loc(loc.gcc_location(), MINUS_EXPR,
                                              length_type, capacity_tree,
                                              start_tree);

  tree struct_tree = type_to_tree(this->type()->get_backend(gogo));
  go_assert(TREE_CODE(struct_tree) == RECORD_TYPE);

  vec<constructor_elt, va_gc> *init;
  vec_alloc (init, 3);

  constructor_elt empty = {NULL, NULL};
  constructor_elt* elt = init->quick_push(empty);
  tree field = TYPE_FIELDS(struct_tree);
  go_assert(strcmp(IDENTIFIER_POINTER(DECL_NAME(field)), "__values") == 0);
  elt->index = field;
  elt->value = value_pointer;

  elt = init->quick_push(empty);
  field = DECL_CHAIN(field);
  go_assert(strcmp(IDENTIFIER_POINTER(DECL_NAME(field)), "__count") == 0);
  elt->index = field;
  elt->value = fold_convert_loc(loc.gcc_location(), TREE_TYPE(field),
                                result_length_tree);

  elt = init->quick_push(empty);
  field = DECL_CHAIN(field);
  go_assert(strcmp(IDENTIFIER_POINTER(DECL_NAME(field)), "__capacity") == 0);
  elt->index = field;
  elt->value = fold_convert_loc(loc.gcc_location(), TREE_TYPE(field),
                                result_capacity_tree);

  tree constructor = build_constructor(struct_tree, init);

  if (TREE_CONSTANT(value_pointer)
      && TREE_CONSTANT(result_length_tree)
      && TREE_CONSTANT(result_capacity_tree))
    TREE_CONSTANT(constructor) = 1;

  return fold_build2_loc(loc.gcc_location(), COMPOUND_EXPR,
                         TREE_TYPE(constructor),
			 build3(COND_EXPR, void_type_node,
				bad_index, crash, NULL_TREE),
			 constructor);
}

// Dump ast representation for an array index expression.

void
Array_index_expression::do_dump_expression(Ast_dump_context* ast_dump_context) 
    const
{
  Index_expression::dump_index_expression(ast_dump_context, this->array_, 
                                          this->start_, this->end_);
}

// Make an array index expression.  END may be NULL.

Expression*
Expression::make_array_index(Expression* array, Expression* start,
			     Expression* end, Location location)
{
  return new Array_index_expression(array, start, end, location);
}

// A string index.  This is used for both indexing and slicing.

class String_index_expression : public Expression
{
 public:
  String_index_expression(Expression* string, Expression* start,
			  Expression* end, Location location)
    : Expression(EXPRESSION_STRING_INDEX, location),
      string_(string), start_(start), end_(end)
  { }

 protected:
  int
  do_traverse(Traverse*);

  Type*
  do_type();

  void
  do_determine_type(const Type_context*);

  void
  do_check_types(Gogo*);

  Expression*
  do_copy()
  {
    return Expression::make_string_index(this->string_->copy(),
					 this->start_->copy(),
					 (this->end_ == NULL
					  ? NULL
					  : this->end_->copy()),
					 this->location());
  }

  bool
  do_must_eval_subexpressions_in_order(int* skip) const
  {
    *skip = 1;
    return true;
  }

  tree
  do_get_tree(Translate_context*);

  void
  do_dump_expression(Ast_dump_context*) const;

 private:
  // The string we are getting a value from.
  Expression* string_;
  // The start or only index.
  Expression* start_;
  // The end index of a slice.  This may be NULL for a single index,
  // or it may be a nil expression for the length of the string.
  Expression* end_;
};

// String index traversal.

int
String_index_expression::do_traverse(Traverse* traverse)
{
  if (Expression::traverse(&this->string_, traverse) == TRAVERSE_EXIT)
    return TRAVERSE_EXIT;
  if (Expression::traverse(&this->start_, traverse) == TRAVERSE_EXIT)
    return TRAVERSE_EXIT;
  if (this->end_ != NULL)
    {
      if (Expression::traverse(&this->end_, traverse) == TRAVERSE_EXIT)
	return TRAVERSE_EXIT;
    }
  return TRAVERSE_CONTINUE;
}

// Return the type of a string index.

Type*
String_index_expression::do_type()
{
  if (this->end_ == NULL)
    return Type::lookup_integer_type("uint8");
  else
    return this->string_->type();
}

// Determine the type of a string index.

void
String_index_expression::do_determine_type(const Type_context*)
{
  this->string_->determine_type_no_context();
  this->start_->determine_type_no_context();
  if (this->end_ != NULL)
    this->end_->determine_type_no_context();
}

// Check types of a string index.

void
String_index_expression::do_check_types(Gogo*)
{
  if (this->start_->type()->integer_type() == NULL)
    this->report_error(_("index must be integer"));
  if (this->end_ != NULL
      && this->end_->type()->integer_type() == NULL
      && !this->end_->is_nil_expression())
    this->report_error(_("slice end must be integer"));

  std::string sval;
  bool sval_valid = this->string_->string_constant_value(&sval);

  Numeric_constant inc;
  mpz_t ival;
<<<<<<< HEAD
=======
  bool ival_valid = false;
>>>>>>> e9c762ec
  if (this->start_->numeric_constant_value(&inc) && inc.to_int(&ival))
    {
      ival_valid = true;
      if (mpz_sgn(ival) < 0
	  || (sval_valid && mpz_cmp_ui(ival, sval.length()) >= 0))
	{
	  error_at(this->start_->location(), "string index out of bounds");
	  this->set_is_error();
	}
      mpz_clear(ival);
    }
  if (this->end_ != NULL && !this->end_->is_nil_expression())
    {
      Numeric_constant enc;
      mpz_t eval;
      if (this->end_->numeric_constant_value(&enc) && enc.to_int(&eval))
	{
	  if (mpz_sgn(eval) < 0
	      || (sval_valid && mpz_cmp_ui(eval, sval.length()) > 0))
	    {
	      error_at(this->end_->location(), "string index out of bounds");
	      this->set_is_error();
	    }
<<<<<<< HEAD
	  mpz_clear(eval);
	}
    }
=======
	  else if (ival_valid && mpz_cmp(ival, eval) > 0)
	    this->report_error(_("inverted slice range"));
	  mpz_clear(eval);
	}
    }
  if (ival_valid)
    mpz_clear(ival);
>>>>>>> e9c762ec
}

// Get a tree for a string index.

tree
String_index_expression::do_get_tree(Translate_context* context)
{
  Location loc = this->location();

  tree string_tree = this->string_->get_tree(context);
  if (string_tree == error_mark_node)
    return error_mark_node;

  if (this->string_->type()->points_to() != NULL)
    string_tree = build_fold_indirect_ref(string_tree);
  if (!DECL_P(string_tree))
    string_tree = save_expr(string_tree);
  tree string_type = TREE_TYPE(string_tree);

  tree length_tree = String_type::length_tree(context->gogo(), string_tree);
  length_tree = save_expr(length_tree);

  Type* int_type = Type::lookup_integer_type("int");
  tree length_type = type_to_tree(int_type->get_backend(context->gogo()));

  tree bad_index = boolean_false_node;

  tree start_tree = this->start_->get_tree(context);
  if (start_tree == error_mark_node)
    return error_mark_node;
  if (!DECL_P(start_tree))
    start_tree = save_expr(start_tree);
  if (!INTEGRAL_TYPE_P(TREE_TYPE(start_tree)))
    start_tree = convert_to_integer(length_type, start_tree);

  bad_index = Expression::check_bounds(start_tree, length_type, bad_index,
				       loc);

  start_tree = fold_convert_loc(loc.gcc_location(), length_type, start_tree);

  int code = (this->end_ == NULL
	      ? RUNTIME_ERROR_STRING_INDEX_OUT_OF_BOUNDS
	      : RUNTIME_ERROR_STRING_SLICE_OUT_OF_BOUNDS);
  tree crash = context->gogo()->runtime_error(code, loc);

  if (this->end_ == NULL)
    {
      bad_index = fold_build2_loc(loc.gcc_location(), TRUTH_OR_EXPR,
                                  boolean_type_node, bad_index,
				  fold_build2_loc(loc.gcc_location(), GE_EXPR,
						  boolean_type_node,
						  start_tree, length_tree));

      tree bytes_tree = String_type::bytes_tree(context->gogo(), string_tree);
      tree ptr = fold_build2_loc(loc.gcc_location(), POINTER_PLUS_EXPR,
                                 TREE_TYPE(bytes_tree),
				 bytes_tree,
				 fold_convert_loc(loc.gcc_location(), sizetype,
                                                  start_tree));
      tree index = build_fold_indirect_ref_loc(loc.gcc_location(), ptr);

      return build2(COMPOUND_EXPR, TREE_TYPE(index),
		    build3(COND_EXPR, void_type_node,
			   bad_index, crash, NULL_TREE),
		    index);
    }
  else
    {
      tree end_tree;
      if (this->end_->is_nil_expression())
	end_tree = build_int_cst(length_type, -1);
      else
	{
	  end_tree = this->end_->get_tree(context);
	  if (end_tree == error_mark_node)
	    return error_mark_node;
	  if (!DECL_P(end_tree))
	    end_tree = save_expr(end_tree);
	  if (!INTEGRAL_TYPE_P(TREE_TYPE(end_tree)))
	    end_tree = convert_to_integer(length_type, end_tree);

	  bad_index = Expression::check_bounds(end_tree, length_type,
					       bad_index, loc);

	  end_tree = fold_convert_loc(loc.gcc_location(), length_type,
                                      end_tree);
	}

      static tree strslice_fndecl;
      tree ret = Gogo::call_builtin(&strslice_fndecl,
				    loc,
				    "__go_string_slice",
				    3,
				    string_type,
				    string_type,
				    string_tree,
				    length_type,
				    start_tree,
				    length_type,
				    end_tree);
      if (ret == error_mark_node)
	return error_mark_node;
      // This will panic if the bounds are out of range for the
      // string.
      TREE_NOTHROW(strslice_fndecl) = 0;

      if (bad_index == boolean_false_node)
	return ret;
      else
	return build2(COMPOUND_EXPR, TREE_TYPE(ret),
		      build3(COND_EXPR, void_type_node,
			     bad_index, crash, NULL_TREE),
		      ret);
    }
}

// Dump ast representation for a string index expression.

void
String_index_expression::do_dump_expression(Ast_dump_context* ast_dump_context)
    const
{
  Index_expression::dump_index_expression(ast_dump_context, this->string_, 
					  this->start_, this->end_);
}

// Make a string index expression.  END may be NULL.

Expression*
Expression::make_string_index(Expression* string, Expression* start,
			      Expression* end, Location location)
{
  return new String_index_expression(string, start, end, location);
}

// Class Map_index.

// Get the type of the map.

Map_type*
Map_index_expression::get_map_type() const
{
  Map_type* mt = this->map_->type()->deref()->map_type();
  if (mt == NULL)
    go_assert(saw_errors());
  return mt;
}

// Map index traversal.

int
Map_index_expression::do_traverse(Traverse* traverse)
{
  if (Expression::traverse(&this->map_, traverse) == TRAVERSE_EXIT)
    return TRAVERSE_EXIT;
  return Expression::traverse(&this->index_, traverse);
}

// Return the type of a map index.

Type*
Map_index_expression::do_type()
{
  Map_type* mt = this->get_map_type();
  if (mt == NULL)
    return Type::make_error_type();
  Type* type = mt->val_type();
  // If this map index is in a tuple assignment, we actually return a
  // pointer to the value type.  Tuple_map_assignment_statement is
  // responsible for handling this correctly.  We need to get the type
  // right in case this gets assigned to a temporary variable.
  if (this->is_in_tuple_assignment_)
    type = Type::make_pointer_type(type);
  return type;
}

// Fix the type of a map index.

void
Map_index_expression::do_determine_type(const Type_context*)
{
  this->map_->determine_type_no_context();
  Map_type* mt = this->get_map_type();
  Type* key_type = mt == NULL ? NULL : mt->key_type();
  Type_context subcontext(key_type, false);
  this->index_->determine_type(&subcontext);
}

// Check types of a map index.

void
Map_index_expression::do_check_types(Gogo*)
{
  std::string reason;
  Map_type* mt = this->get_map_type();
  if (mt == NULL)
    return;
  if (!Type::are_assignable(mt->key_type(), this->index_->type(), &reason))
    {
      if (reason.empty())
	this->report_error(_("incompatible type for map index"));
      else
	{
	  error_at(this->location(), "incompatible type for map index (%s)",
		   reason.c_str());
	  this->set_is_error();
	}
    }
}

// Get a tree for a map index.

tree
Map_index_expression::do_get_tree(Translate_context* context)
{
  Map_type* type = this->get_map_type();
  if (type == NULL)
    return error_mark_node;

  tree valptr = this->get_value_pointer(context, this->is_lvalue_);
  if (valptr == error_mark_node)
    return error_mark_node;
  valptr = save_expr(valptr);

  tree val_type_tree = TREE_TYPE(TREE_TYPE(valptr));

  if (this->is_lvalue_)
    return build_fold_indirect_ref(valptr);
  else if (this->is_in_tuple_assignment_)
    {
      // Tuple_map_assignment_statement is responsible for using this
      // appropriately.
      return valptr;
    }
  else
    {
      Gogo* gogo = context->gogo();
      Btype* val_btype = type->val_type()->get_backend(gogo);
      Bexpression* val_zero = gogo->backend()->zero_expression(val_btype);
      return fold_build3(COND_EXPR, val_type_tree,
			 fold_build2(EQ_EXPR, boolean_type_node, valptr,
				     fold_convert(TREE_TYPE(valptr),
						  null_pointer_node)),
			 expr_to_tree(val_zero),
			 build_fold_indirect_ref(valptr));
    }
}

// Get a tree for the map index.  This returns a tree which evaluates
// to a pointer to a value.  The pointer will be NULL if the key is
// not in the map.

tree
Map_index_expression::get_value_pointer(Translate_context* context,
					bool insert)
{
  Map_type* type = this->get_map_type();
  if (type == NULL)
    return error_mark_node;

  tree map_tree = this->map_->get_tree(context);
  tree index_tree = this->index_->get_tree(context);
  index_tree = Expression::convert_for_assignment(context, type->key_type(),
						  this->index_->type(),
						  index_tree,
						  this->location());
  if (map_tree == error_mark_node || index_tree == error_mark_node)
    return error_mark_node;

  if (this->map_->type()->points_to() != NULL)
    map_tree = build_fold_indirect_ref(map_tree);

  // We need to pass in a pointer to the key, so stuff it into a
  // variable.
  tree tmp;
  tree make_tmp;
  if (current_function_decl != NULL)
    {
      tmp = create_tmp_var(TREE_TYPE(index_tree), get_name(index_tree));
      DECL_IGNORED_P(tmp) = 0;
      DECL_INITIAL(tmp) = index_tree;
      make_tmp = build1(DECL_EXPR, void_type_node, tmp);
      TREE_ADDRESSABLE(tmp) = 1;
    }
  else
    {
      tmp = build_decl(this->location().gcc_location(), VAR_DECL,
                       create_tmp_var_name("M"),
		       TREE_TYPE(index_tree));
      DECL_EXTERNAL(tmp) = 0;
      TREE_PUBLIC(tmp) = 0;
      TREE_STATIC(tmp) = 1;
      DECL_ARTIFICIAL(tmp) = 1;
      if (!TREE_CONSTANT(index_tree))
	make_tmp = fold_build2_loc(this->location().gcc_location(),
                                   INIT_EXPR, void_type_node,
				   tmp, index_tree);
      else
	{
	  TREE_READONLY(tmp) = 1;
	  TREE_CONSTANT(tmp) = 1;
	  DECL_INITIAL(tmp) = index_tree;
	  make_tmp = NULL_TREE;
	}
      rest_of_decl_compilation(tmp, 1, 0);
    }
  tree tmpref =
    fold_convert_loc(this->location().gcc_location(), const_ptr_type_node,
                     build_fold_addr_expr_loc(this->location().gcc_location(),
                                              tmp));

  static tree map_index_fndecl;
  tree call = Gogo::call_builtin(&map_index_fndecl,
				 this->location(),
				 "__go_map_index",
				 3,
				 const_ptr_type_node,
				 TREE_TYPE(map_tree),
				 map_tree,
				 const_ptr_type_node,
				 tmpref,
				 boolean_type_node,
				 (insert
				  ? boolean_true_node
				  : boolean_false_node));
  if (call == error_mark_node)
    return error_mark_node;
  // This can panic on a map of interface type if the interface holds
  // an uncomparable or unhashable type.
  TREE_NOTHROW(map_index_fndecl) = 0;

  Type* val_type = type->val_type();
  tree val_type_tree = type_to_tree(val_type->get_backend(context->gogo()));
  if (val_type_tree == error_mark_node)
    return error_mark_node;
  tree ptr_val_type_tree = build_pointer_type(val_type_tree);

  tree ret = fold_convert_loc(this->location().gcc_location(),
                              ptr_val_type_tree, call);
  if (make_tmp != NULL_TREE)
    ret = build2(COMPOUND_EXPR, ptr_val_type_tree, make_tmp, ret);
  return ret;
}

// Dump ast representation for a map index expression

void
Map_index_expression::do_dump_expression(Ast_dump_context* ast_dump_context) 
    const
{
  Index_expression::dump_index_expression(ast_dump_context, 
                                          this->map_, this->index_, NULL);
}

// Make a map index expression.

Map_index_expression*
Expression::make_map_index(Expression* map, Expression* index,
			   Location location)
{
  return new Map_index_expression(map, index, location);
}

// Class Field_reference_expression.

// Lower a field reference expression.  There is nothing to lower, but
// this is where we generate the tracking information for fields with
// the magic go:"track" tag.

Expression*
Field_reference_expression::do_lower(Gogo* gogo, Named_object* function,
				     Statement_inserter* inserter, int)
{
  Struct_type* struct_type = this->expr_->type()->struct_type();
  if (struct_type == NULL)
    {
      // Error will be reported elsewhere.
      return this;
    }
  const Struct_field* field = struct_type->field(this->field_index_);
  if (field == NULL)
    return this;
  if (!field->has_tag())
    return this;
  if (field->tag().find("go:\"track\"") == std::string::npos)
    return this;

  // We have found a reference to a tracked field.  Build a call to
  // the runtime function __go_fieldtrack with a string that describes
  // the field.  FIXME: We should only call this once per referenced
  // field per function, not once for each reference to the field.

  if (this->called_fieldtrack_)
    return this;
  this->called_fieldtrack_ = true;

  Location loc = this->location();

  std::string s = "fieldtrack \"";
  Named_type* nt = this->expr_->type()->named_type();
  if (nt == NULL || nt->named_object()->package() == NULL)
    s.append(gogo->pkgpath());
  else
    s.append(nt->named_object()->package()->pkgpath());
  s.push_back('.');
  if (nt != NULL)
    s.append(Gogo::unpack_hidden_name(nt->name()));
  s.push_back('.');
  s.append(field->field_name());
  s.push_back('"');

  // We can't use a string here, because internally a string holds a
  // pointer to the actual bytes; when the linker garbage collects the
  // string, it won't garbage collect the bytes.  So we use a
  // [...]byte.

  mpz_t val;
  mpz_init_set_ui(val, s.length());
  Expression* length_expr = Expression::make_integer(&val, NULL, loc);
  mpz_clear(val);

  Type* byte_type = gogo->lookup_global("byte")->type_value();
  Type* array_type = Type::make_array_type(byte_type, length_expr);

  Expression_list* bytes = new Expression_list();
  for (std::string::const_iterator p = s.begin(); p != s.end(); p++)
    {
      mpz_init_set_ui(val, *p);
      Expression* byte = Expression::make_integer(&val, NULL, loc);
      mpz_clear(val);
      bytes->push_back(byte);
    }

  Expression* e = Expression::make_composite_literal(array_type, 0, false,
						     bytes, loc);

  Variable* var = new Variable(array_type, e, true, false, false, loc);

  static int count;
  char buf[50];
  snprintf(buf, sizeof buf, "fieldtrack.%d", count);
  ++count;

  Named_object* no = gogo->add_variable(buf, var);
  e = Expression::make_var_reference(no, loc);
  e = Expression::make_unary(OPERATOR_AND, e, loc);

  Expression* call = Runtime::make_call(Runtime::FIELDTRACK, loc, 1, e);
  inserter->insert(Statement::make_statement(call, false));

  // Put this function, and the global variable we just created, into
  // unique sections.  This will permit the linker to garbage collect
  // them if they are not referenced.  The effect is that the only
  // strings, indicating field references, that will wind up in the
  // executable will be those for functions that are actually needed.
  if (function != NULL)
    function->func_value()->set_in_unique_section();
  var->set_in_unique_section();

  return this;
}

// Return the type of a field reference.

Type*
Field_reference_expression::do_type()
{
  Type* type = this->expr_->type();
  if (type->is_error())
    return type;
  Struct_type* struct_type = type->struct_type();
  go_assert(struct_type != NULL);
  return struct_type->field(this->field_index_)->type();
}

// Check the types for a field reference.

void
Field_reference_expression::do_check_types(Gogo*)
{
  Type* type = this->expr_->type();
  if (type->is_error())
    return;
  Struct_type* struct_type = type->struct_type();
  go_assert(struct_type != NULL);
  go_assert(struct_type->field(this->field_index_) != NULL);
}

// Get a tree for a field reference.

tree
Field_reference_expression::do_get_tree(Translate_context* context)
{
  tree struct_tree = this->expr_->get_tree(context);
  if (struct_tree == error_mark_node
      || TREE_TYPE(struct_tree) == error_mark_node)
    return error_mark_node;
  go_assert(TREE_CODE(TREE_TYPE(struct_tree)) == RECORD_TYPE);
  tree field = TYPE_FIELDS(TREE_TYPE(struct_tree));
  if (field == NULL_TREE)
    {
      // This can happen for a type which refers to itself indirectly
      // and then turns out to be erroneous.
      go_assert(saw_errors());
      return error_mark_node;
    }
  for (unsigned int i = this->field_index_; i > 0; --i)
    {
      field = DECL_CHAIN(field);
      go_assert(field != NULL_TREE);
    }
  if (TREE_TYPE(field) == error_mark_node)
    return error_mark_node;
  return build3(COMPONENT_REF, TREE_TYPE(field), struct_tree, field,
		NULL_TREE);
}

// Dump ast representation for a field reference expression.

void
Field_reference_expression::do_dump_expression(
    Ast_dump_context* ast_dump_context) const
{
  this->expr_->dump_expression(ast_dump_context);
  ast_dump_context->ostream() << "." <<  this->field_index_;
}

// Make a reference to a qualified identifier in an expression.

Field_reference_expression*
Expression::make_field_reference(Expression* expr, unsigned int field_index,
				 Location location)
{
  return new Field_reference_expression(expr, field_index, location);
}

// Class Interface_field_reference_expression.

// Return a tree for the pointer to the function to call.

tree
Interface_field_reference_expression::get_function_tree(Translate_context*,
							tree expr)
{
  if (this->expr_->type()->points_to() != NULL)
    expr = build_fold_indirect_ref(expr);

  tree expr_type = TREE_TYPE(expr);
  go_assert(TREE_CODE(expr_type) == RECORD_TYPE);

  tree field = TYPE_FIELDS(expr_type);
  go_assert(strcmp(IDENTIFIER_POINTER(DECL_NAME(field)), "__methods") == 0);

  tree table = build3(COMPONENT_REF, TREE_TYPE(field), expr, field, NULL_TREE);
  go_assert(POINTER_TYPE_P(TREE_TYPE(table)));

  table = build_fold_indirect_ref(table);
  go_assert(TREE_CODE(TREE_TYPE(table)) == RECORD_TYPE);

  std::string name = Gogo::unpack_hidden_name(this->name_);
  for (field = DECL_CHAIN(TYPE_FIELDS(TREE_TYPE(table)));
       field != NULL_TREE;
       field = DECL_CHAIN(field))
    {
      if (name == IDENTIFIER_POINTER(DECL_NAME(field)))
	break;
    }
  go_assert(field != NULL_TREE);

  return build3(COMPONENT_REF, TREE_TYPE(field), table, field, NULL_TREE);
}

// Return a tree for the first argument to pass to the interface
// function.

tree
Interface_field_reference_expression::get_underlying_object_tree(
    Translate_context*,
    tree expr)
{
  if (this->expr_->type()->points_to() != NULL)
    expr = build_fold_indirect_ref(expr);

  tree expr_type = TREE_TYPE(expr);
  go_assert(TREE_CODE(expr_type) == RECORD_TYPE);

  tree field = DECL_CHAIN(TYPE_FIELDS(expr_type));
  go_assert(strcmp(IDENTIFIER_POINTER(DECL_NAME(field)), "__object") == 0);

  return build3(COMPONENT_REF, TREE_TYPE(field), expr, field, NULL_TREE);
}

// Traversal.

int
Interface_field_reference_expression::do_traverse(Traverse* traverse)
{
  return Expression::traverse(&this->expr_, traverse);
}

// Return the type of an interface field reference.

Type*
Interface_field_reference_expression::do_type()
{
  Type* expr_type = this->expr_->type();

  Type* points_to = expr_type->points_to();
  if (points_to != NULL)
    expr_type = points_to;

  Interface_type* interface_type = expr_type->interface_type();
  if (interface_type == NULL)
    return Type::make_error_type();

  const Typed_identifier* method = interface_type->find_method(this->name_);
  if (method == NULL)
    return Type::make_error_type();

  return method->type();
}

// Determine types.

void
Interface_field_reference_expression::do_determine_type(const Type_context*)
{
  this->expr_->determine_type_no_context();
}

// Check the types for an interface field reference.

void
Interface_field_reference_expression::do_check_types(Gogo*)
{
  Type* type = this->expr_->type();

  Type* points_to = type->points_to();
  if (points_to != NULL)
    type = points_to;

  Interface_type* interface_type = type->interface_type();
  if (interface_type == NULL)
    {
      if (!type->is_error_type())
	this->report_error(_("expected interface or pointer to interface"));
    }
  else
    {
      const Typed_identifier* method =
	interface_type->find_method(this->name_);
      if (method == NULL)
	{
	  error_at(this->location(), "method %qs not in interface",
		   Gogo::message_name(this->name_).c_str());
	  this->set_is_error();
	}
    }
}

// Get a tree for a reference to a field in an interface.  There is no
// standard tree type representation for this: it's a function
// attached to its first argument, like a Bound_method_expression.
// The only places it may currently be used are in a Call_expression
// or a Go_statement, which will take it apart directly.  So this has
// nothing to do at present.

tree
Interface_field_reference_expression::do_get_tree(Translate_context*)
{
  error_at(this->location(), "reference to method other than calling it");
  return error_mark_node;
}

// Dump ast representation for an interface field reference.

void
Interface_field_reference_expression::do_dump_expression(
    Ast_dump_context* ast_dump_context) const
{
  this->expr_->dump_expression(ast_dump_context);
  ast_dump_context->ostream() << "." << this->name_;
}

// Make a reference to a field in an interface.

Expression*
Expression::make_interface_field_reference(Expression* expr,
					   const std::string& field,
					   Location location)
{
  return new Interface_field_reference_expression(expr, field, location);
}

// A general selector.  This is a Parser_expression for LEFT.NAME.  It
// is lowered after we know the type of the left hand side.

class Selector_expression : public Parser_expression
{
 public:
  Selector_expression(Expression* left, const std::string& name,
		      Location location)
    : Parser_expression(EXPRESSION_SELECTOR, location),
      left_(left), name_(name)
  { }

 protected:
  int
  do_traverse(Traverse* traverse)
  { return Expression::traverse(&this->left_, traverse); }

  Expression*
  do_lower(Gogo*, Named_object*, Statement_inserter*, int);

  Expression*
  do_copy()
  {
    return new Selector_expression(this->left_->copy(), this->name_,
				   this->location());
  }

  void
  do_dump_expression(Ast_dump_context* ast_dump_context) const;

 private:
  Expression*
  lower_method_expression(Gogo*);

  // The expression on the left hand side.
  Expression* left_;
  // The name on the right hand side.
  std::string name_;
};

// Lower a selector expression once we know the real type of the left
// hand side.

Expression*
Selector_expression::do_lower(Gogo* gogo, Named_object*, Statement_inserter*,
			      int)
{
  Expression* left = this->left_;
  if (left->is_type_expression())
    return this->lower_method_expression(gogo);
  return Type::bind_field_or_method(gogo, left->type(), left, this->name_,
				    this->location());
}

// Lower a method expression T.M or (*T).M.  We turn this into a
// function literal.

Expression*
Selector_expression::lower_method_expression(Gogo* gogo)
{
  Location location = this->location();
  Type* type = this->left_->type();
  const std::string& name(this->name_);

  bool is_pointer;
  if (type->points_to() == NULL)
    is_pointer = false;
  else
    {
      is_pointer = true;
      type = type->points_to();
    }
  Named_type* nt = type->named_type();
  if (nt == NULL)
    {
      error_at(location,
	       ("method expression requires named type or "
		"pointer to named type"));
      return Expression::make_error(location);
    }

  bool is_ambiguous;
  Method* method = nt->method_function(name, &is_ambiguous);
  const Typed_identifier* imethod = NULL;
  if (method == NULL && !is_pointer)
    {
      Interface_type* it = nt->interface_type();
      if (it != NULL)
	imethod = it->find_method(name);
    }

  if (method == NULL && imethod == NULL)
    {
      if (!is_ambiguous)
	error_at(location, "type %<%s%s%> has no method %<%s%>",
		 is_pointer ? "*" : "",
		 nt->message_name().c_str(),
		 Gogo::message_name(name).c_str());
      else
	error_at(location, "method %<%s%s%> is ambiguous in type %<%s%>",
		 Gogo::message_name(name).c_str(),
		 is_pointer ? "*" : "",
		 nt->message_name().c_str());
      return Expression::make_error(location);
    }

  if (method != NULL && !is_pointer && !method->is_value_method())
    {
      error_at(location, "method requires pointer (use %<(*%s).%s)%>",
	       nt->message_name().c_str(),
	       Gogo::message_name(name).c_str());
      return Expression::make_error(location);
    }

  // Build a new function type in which the receiver becomes the first
  // argument.
  Function_type* method_type;
  if (method != NULL)
    {
      method_type = method->type();
      go_assert(method_type->is_method());
    }
  else
    {
      method_type = imethod->type()->function_type();
      go_assert(method_type != NULL && !method_type->is_method());
    }

  const char* const receiver_name = "$this";
  Typed_identifier_list* parameters = new Typed_identifier_list();
  parameters->push_back(Typed_identifier(receiver_name, this->left_->type(),
					 location));

  const Typed_identifier_list* method_parameters = method_type->parameters();
  if (method_parameters != NULL)
    {
      int i = 0;
      for (Typed_identifier_list::const_iterator p = method_parameters->begin();
	   p != method_parameters->end();
	   ++p, ++i)
	{
	  if (!p->name().empty())
	    parameters->push_back(*p);
	  else
	    {
	      char buf[20];
	      snprintf(buf, sizeof buf, "$param%d", i);
	      parameters->push_back(Typed_identifier(buf, p->type(),
						     p->location()));
	    }
	}
    }

  const Typed_identifier_list* method_results = method_type->results();
  Typed_identifier_list* results;
  if (method_results == NULL)
    results = NULL;
  else
    {
      results = new Typed_identifier_list();
      for (Typed_identifier_list::const_iterator p = method_results->begin();
	   p != method_results->end();
	   ++p)
	results->push_back(*p);
    }
  
  Function_type* fntype = Type::make_function_type(NULL, parameters, results,
						   location);
  if (method_type->is_varargs())
    fntype->set_is_varargs();

  // We generate methods which always takes a pointer to the receiver
  // as their first argument.  If this is for a pointer type, we can
  // simply reuse the existing function.  We use an internal hack to
  // get the right type.

  if (method != NULL && is_pointer)
    {
      Named_object* mno = (method->needs_stub_method()
			   ? method->stub_object()
			   : method->named_object());
      Expression* f = Expression::make_func_reference(mno, NULL, location);
      f = Expression::make_cast(fntype, f, location);
      Type_conversion_expression* tce =
	static_cast<Type_conversion_expression*>(f);
      tce->set_may_convert_function_types();
      return f;
    }

  Named_object* no = gogo->start_function(Gogo::thunk_name(), fntype, false,
					  location);

  Named_object* vno = gogo->lookup(receiver_name, NULL);
  go_assert(vno != NULL);
  Expression* ve = Expression::make_var_reference(vno, location);
  Expression* bm;
  if (method != NULL)
    bm = Type::bind_field_or_method(gogo, nt, ve, name, location);
  else
    bm = Expression::make_interface_field_reference(ve, name, location);

  // Even though we found the method above, if it has an error type we
  // may see an error here.
  if (bm->is_error_expression())
    {
      gogo->finish_function(location);
      return bm;
    }

  Expression_list* args;
  if (parameters->size() <= 1)
    args = NULL;
  else
    {
      args = new Expression_list();
      Typed_identifier_list::const_iterator p = parameters->begin();
      ++p;
      for (; p != parameters->end(); ++p)
	{
	  vno = gogo->lookup(p->name(), NULL);
	  go_assert(vno != NULL);
	  args->push_back(Expression::make_var_reference(vno, location));
	}
    }

  gogo->start_block(location);

  Call_expression* call = Expression::make_call(bm, args,
						method_type->is_varargs(),
						location);

  size_t count = call->result_count();
  Statement* s;
  if (count == 0)
    s = Statement::make_statement(call, true);
  else
    {
      Expression_list* retvals = new Expression_list();
      if (count <= 1)
	retvals->push_back(call);
      else
	{
	  for (size_t i = 0; i < count; ++i)
	    retvals->push_back(Expression::make_call_result(call, i));
	}
      s = Statement::make_return_statement(retvals, location);
    }
  gogo->add_statement(s);

  Block* b = gogo->finish_block(location);

  gogo->add_block(b, location);

  // Lower the call in case there are multiple results.
  gogo->lower_block(no, b);

  gogo->finish_function(location);

  return Expression::make_func_reference(no, NULL, location);
}

// Dump the ast for a selector expression.

void
Selector_expression::do_dump_expression(Ast_dump_context* ast_dump_context) 
    const
{
  ast_dump_context->dump_expression(this->left_);
  ast_dump_context->ostream() << ".";
  ast_dump_context->ostream() << this->name_;
}
                      
// Make a selector expression.

Expression*
Expression::make_selector(Expression* left, const std::string& name,
			  Location location)
{
  return new Selector_expression(left, name, location);
}

// Implement the builtin function new.

class Allocation_expression : public Expression
{
 public:
  Allocation_expression(Type* type, Location location)
    : Expression(EXPRESSION_ALLOCATION, location),
      type_(type)
  { }

 protected:
  int
  do_traverse(Traverse* traverse)
  { return Type::traverse(this->type_, traverse); }

  Type*
  do_type()
  { return Type::make_pointer_type(this->type_); }

  void
  do_determine_type(const Type_context*)
  { }

  Expression*
  do_copy()
  { return new Allocation_expression(this->type_, this->location()); }

  tree
  do_get_tree(Translate_context*);

  void
  do_dump_expression(Ast_dump_context*) const;
  
 private:
  // The type we are allocating.
  Type* type_;
};

// Return a tree for an allocation expression.

tree
Allocation_expression::do_get_tree(Translate_context* context)
{
  tree type_tree = type_to_tree(this->type_->get_backend(context->gogo()));
  if (type_tree == error_mark_node)
    return error_mark_node;
  tree size_tree = TYPE_SIZE_UNIT(type_tree);
  tree space = context->gogo()->allocate_memory(this->type_, size_tree,
						this->location());
  if (space == error_mark_node)
    return error_mark_node;
  return fold_convert(build_pointer_type(type_tree), space);
}

// Dump ast representation for an allocation expression.

void
Allocation_expression::do_dump_expression(Ast_dump_context* ast_dump_context) 
    const
{
  ast_dump_context->ostream() << "new(";
  ast_dump_context->dump_type(this->type_);
  ast_dump_context->ostream() << ")";
}

// Make an allocation expression.

Expression*
Expression::make_allocation(Type* type, Location location)
{
  return new Allocation_expression(type, location);
}

// Construct a struct.

class Struct_construction_expression : public Expression
{
 public:
  Struct_construction_expression(Type* type, Expression_list* vals,
				 Location location)
    : Expression(EXPRESSION_STRUCT_CONSTRUCTION, location),
      type_(type), vals_(vals), traverse_order_(NULL)
  { }

  // Set the traversal order, used to ensure that we implement the
  // order of evaluation rules.  Takes ownership of the argument.
  void
  set_traverse_order(std::vector<int>* traverse_order)
  { this->traverse_order_ = traverse_order; }

  // Return whether this is a constant initializer.
  bool
  is_constant_struct() const;

 protected:
  int
  do_traverse(Traverse* traverse);

  Type*
  do_type()
  { return this->type_; }

  void
  do_determine_type(const Type_context*);

  void
  do_check_types(Gogo*);

  Expression*
  do_copy()
  {
    Struct_construction_expression* ret =
      new Struct_construction_expression(this->type_, this->vals_->copy(),
					 this->location());
    if (this->traverse_order_ != NULL)
      ret->set_traverse_order(this->traverse_order_);
    return ret;
  }

  tree
  do_get_tree(Translate_context*);

  void
  do_export(Export*) const;

  void
  do_dump_expression(Ast_dump_context*) const;

 private:
  // The type of the struct to construct.
  Type* type_;
  // The list of values, in order of the fields in the struct.  A NULL
  // entry means that the field should be zero-initialized.
  Expression_list* vals_;
  // If not NULL, the order in which to traverse vals_.  This is used
  // so that we implement the order of evaluation rules correctly.
  std::vector<int>* traverse_order_;
};

// Traversal.

int
Struct_construction_expression::do_traverse(Traverse* traverse)
{
  if (this->vals_ != NULL)
    {
      if (this->traverse_order_ == NULL)
	{
	  if (this->vals_->traverse(traverse) == TRAVERSE_EXIT)
	    return TRAVERSE_EXIT;
	}
      else
	{
	  for (std::vector<int>::const_iterator p =
		 this->traverse_order_->begin();
	       p != this->traverse_order_->end();
	       ++p)
	    {
	      if (Expression::traverse(&this->vals_->at(*p), traverse)
		  == TRAVERSE_EXIT)
		return TRAVERSE_EXIT;
	    }
	}
    }
  if (Type::traverse(this->type_, traverse) == TRAVERSE_EXIT)
    return TRAVERSE_EXIT;
  return TRAVERSE_CONTINUE;
}

// Return whether this is a constant initializer.

bool
Struct_construction_expression::is_constant_struct() const
{
  if (this->vals_ == NULL)
    return true;
  for (Expression_list::const_iterator pv = this->vals_->begin();
       pv != this->vals_->end();
       ++pv)
    {
      if (*pv != NULL
	  && !(*pv)->is_constant()
	  && (!(*pv)->is_composite_literal()
	      || (*pv)->is_nonconstant_composite_literal()))
	return false;
    }

  const Struct_field_list* fields = this->type_->struct_type()->fields();
  for (Struct_field_list::const_iterator pf = fields->begin();
       pf != fields->end();
       ++pf)
    {
      // There are no constant constructors for interfaces.
      if (pf->type()->interface_type() != NULL)
	return false;
    }

  return true;
}

// Final type determination.

void
Struct_construction_expression::do_determine_type(const Type_context*)
{
  if (this->vals_ == NULL)
    return;
  const Struct_field_list* fields = this->type_->struct_type()->fields();
  Expression_list::const_iterator pv = this->vals_->begin();
  for (Struct_field_list::const_iterator pf = fields->begin();
       pf != fields->end();
       ++pf, ++pv)
    {
      if (pv == this->vals_->end())
	return;
      if (*pv != NULL)
	{
	  Type_context subcontext(pf->type(), false);
	  (*pv)->determine_type(&subcontext);
	}
    }
  // Extra values are an error we will report elsewhere; we still want
  // to determine the type to avoid knockon errors.
  for (; pv != this->vals_->end(); ++pv)
    (*pv)->determine_type_no_context();
}

// Check types.

void
Struct_construction_expression::do_check_types(Gogo*)
{
  if (this->vals_ == NULL)
    return;

  Struct_type* st = this->type_->struct_type();
  if (this->vals_->size() > st->field_count())
    {
      this->report_error(_("too many expressions for struct"));
      return;
    }

  const Struct_field_list* fields = st->fields();
  Expression_list::const_iterator pv = this->vals_->begin();
  int i = 0;
  for (Struct_field_list::const_iterator pf = fields->begin();
       pf != fields->end();
       ++pf, ++pv, ++i)
    {
      if (pv == this->vals_->end())
	{
	  this->report_error(_("too few expressions for struct"));
	  break;
	}

      if (*pv == NULL)
	continue;

      std::string reason;
      if (!Type::are_assignable(pf->type(), (*pv)->type(), &reason))
	{
	  if (reason.empty())
	    error_at((*pv)->location(),
		     "incompatible type for field %d in struct construction",
		     i + 1);
	  else
	    error_at((*pv)->location(),
		     ("incompatible type for field %d in "
		      "struct construction (%s)"),
		     i + 1, reason.c_str());
	  this->set_is_error();
	}
    }
  go_assert(pv == this->vals_->end());
}

// Return a tree for constructing a struct.

tree
Struct_construction_expression::do_get_tree(Translate_context* context)
{
  Gogo* gogo = context->gogo();

  if (this->vals_ == NULL)
    {
      Btype* btype = this->type_->get_backend(gogo);
      return expr_to_tree(gogo->backend()->zero_expression(btype));
    }

  tree type_tree = type_to_tree(this->type_->get_backend(gogo));
  if (type_tree == error_mark_node)
    return error_mark_node;
  go_assert(TREE_CODE(type_tree) == RECORD_TYPE);

  bool is_constant = true;
  const Struct_field_list* fields = this->type_->struct_type()->fields();
  vec<constructor_elt, va_gc> *elts;
  vec_alloc (elts, fields->size());
  Struct_field_list::const_iterator pf = fields->begin();
  Expression_list::const_iterator pv = this->vals_->begin();
  for (tree field = TYPE_FIELDS(type_tree);
       field != NULL_TREE;
       field = DECL_CHAIN(field), ++pf)
    {
      go_assert(pf != fields->end());

      Btype* fbtype = pf->type()->get_backend(gogo);

      tree val;
      if (pv == this->vals_->end())
	val = expr_to_tree(gogo->backend()->zero_expression(fbtype));
      else if (*pv == NULL)
	{
	  val = expr_to_tree(gogo->backend()->zero_expression(fbtype));
	  ++pv;
	}
      else
	{
	  val = Expression::convert_for_assignment(context, pf->type(),
						   (*pv)->type(),
						   (*pv)->get_tree(context),
						   this->location());
	  ++pv;
	}

      if (val == error_mark_node || TREE_TYPE(val) == error_mark_node)
	return error_mark_node;

      constructor_elt empty = {NULL, NULL};
      constructor_elt* elt = elts->quick_push(empty);
      elt->index = field;
      elt->value = val;
      if (!TREE_CONSTANT(val))
	is_constant = false;
    }
  go_assert(pf == fields->end());

  tree ret = build_constructor(type_tree, elts);
  if (is_constant)
    TREE_CONSTANT(ret) = 1;
  return ret;
}

// Export a struct construction.

void
Struct_construction_expression::do_export(Export* exp) const
{
  exp->write_c_string("convert(");
  exp->write_type(this->type_);
  for (Expression_list::const_iterator pv = this->vals_->begin();
       pv != this->vals_->end();
       ++pv)
    {
      exp->write_c_string(", ");
      if (*pv != NULL)
	(*pv)->export_expression(exp);
    }
  exp->write_c_string(")");
}

// Dump ast representation of a struct construction expression.

void
Struct_construction_expression::do_dump_expression(
    Ast_dump_context* ast_dump_context) const
{
  ast_dump_context->dump_type(this->type_);
  ast_dump_context->ostream() << "{";
  ast_dump_context->dump_expression_list(this->vals_);
  ast_dump_context->ostream() << "}";
}

// Make a struct composite literal.  This used by the thunk code.

Expression*
Expression::make_struct_composite_literal(Type* type, Expression_list* vals,
					  Location location)
{
  go_assert(type->struct_type() != NULL);
  return new Struct_construction_expression(type, vals, location);
}

// Construct an array.  This class is not used directly; instead we
// use the child classes, Fixed_array_construction_expression and
// Open_array_construction_expression.

class Array_construction_expression : public Expression
{
 protected:
  Array_construction_expression(Expression_classification classification,
				Type* type,
				const std::vector<unsigned long>* indexes,
				Expression_list* vals, Location location)
    : Expression(classification, location),
      type_(type), indexes_(indexes), vals_(vals)
  { go_assert(indexes == NULL || indexes->size() == vals->size()); }

 public:
  // Return whether this is a constant initializer.
  bool
  is_constant_array() const;

  // Return the number of elements.
  size_t
  element_count() const
  { return this->vals_ == NULL ? 0 : this->vals_->size(); }

protected:
  int
  do_traverse(Traverse* traverse);

  Type*
  do_type()
  { return this->type_; }

  void
  do_determine_type(const Type_context*);

  void
  do_check_types(Gogo*);

  void
  do_export(Export*) const;

  // The indexes.
  const std::vector<unsigned long>*
  indexes()
  { return this->indexes_; }

  // The list of values.
  Expression_list*
  vals()
  { return this->vals_; }

  // Get a constructor tree for the array values.
  tree
  get_constructor_tree(Translate_context* context, tree type_tree);

  void
  do_dump_expression(Ast_dump_context*) const;

 private:
  // The type of the array to construct.
  Type* type_;
  // The list of indexes into the array, one for each value.  This may
  // be NULL, in which case the indexes start at zero and increment.
  const std::vector<unsigned long>* indexes_;
  // The list of values.  This may be NULL if there are no values.
  Expression_list* vals_;
};

// Traversal.

int
Array_construction_expression::do_traverse(Traverse* traverse)
{
  if (this->vals_ != NULL
      && this->vals_->traverse(traverse) == TRAVERSE_EXIT)
    return TRAVERSE_EXIT;
  if (Type::traverse(this->type_, traverse) == TRAVERSE_EXIT)
    return TRAVERSE_EXIT;
  return TRAVERSE_CONTINUE;
}

// Return whether this is a constant initializer.

bool
Array_construction_expression::is_constant_array() const
{
  if (this->vals_ == NULL)
    return true;

  // There are no constant constructors for interfaces.
  if (this->type_->array_type()->element_type()->interface_type() != NULL)
    return false;

  for (Expression_list::const_iterator pv = this->vals_->begin();
       pv != this->vals_->end();
       ++pv)
    {
      if (*pv != NULL
	  && !(*pv)->is_constant()
	  && (!(*pv)->is_composite_literal()
	      || (*pv)->is_nonconstant_composite_literal()))
	return false;
    }
  return true;
}

// Final type determination.

void
Array_construction_expression::do_determine_type(const Type_context*)
{
  if (this->vals_ == NULL)
    return;
  Type_context subcontext(this->type_->array_type()->element_type(), false);
  for (Expression_list::const_iterator pv = this->vals_->begin();
       pv != this->vals_->end();
       ++pv)
    {
      if (*pv != NULL)
	(*pv)->determine_type(&subcontext);
    }
}

// Check types.

void
Array_construction_expression::do_check_types(Gogo*)
{
  if (this->vals_ == NULL)
    return;

  Array_type* at = this->type_->array_type();
  int i = 0;
  Type* element_type = at->element_type();
  for (Expression_list::const_iterator pv = this->vals_->begin();
       pv != this->vals_->end();
       ++pv, ++i)
    {
      if (*pv != NULL
	  && !Type::are_assignable(element_type, (*pv)->type(), NULL))
	{
	  error_at((*pv)->location(),
		   "incompatible type for element %d in composite literal",
		   i + 1);
	  this->set_is_error();
	}
    }
}

// Get a constructor tree for the array values.

tree
Array_construction_expression::get_constructor_tree(Translate_context* context,
						    tree type_tree)
{
  vec<constructor_elt, va_gc> *values;
  vec_alloc (values, (this->vals_ == NULL ? 0 : this->vals_->size()));
  Type* element_type = this->type_->array_type()->element_type();
  bool is_constant = true;
  if (this->vals_ != NULL)
    {
      size_t i = 0;
      std::vector<unsigned long>::const_iterator pi;
      if (this->indexes_ != NULL)
	pi = this->indexes_->begin();
      for (Expression_list::const_iterator pv = this->vals_->begin();
	   pv != this->vals_->end();
	   ++pv, ++i)
	{
	  if (this->indexes_ != NULL)
	    go_assert(pi != this->indexes_->end());
<<<<<<< HEAD
	  constructor_elt* elt = VEC_quick_push(constructor_elt, values, NULL);
=======
	  constructor_elt empty = {NULL, NULL};
	  constructor_elt* elt = values->quick_push(empty);
>>>>>>> e9c762ec

	  if (this->indexes_ == NULL)
	    elt->index = size_int(i);
	  else
	    elt->index = size_int(*pi);

	  if (*pv == NULL)
	    {
	      Gogo* gogo = context->gogo();
	      Btype* ebtype = element_type->get_backend(gogo);
	      Bexpression *zv = gogo->backend()->zero_expression(ebtype);
	      elt->value = expr_to_tree(zv);
	    }
	  else
	    {
	      tree value_tree = (*pv)->get_tree(context);
	      elt->value = Expression::convert_for_assignment(context,
							      element_type,
							      (*pv)->type(),
							      value_tree,
							      this->location());
	    }
	  if (elt->value == error_mark_node)
	    return error_mark_node;
	  if (!TREE_CONSTANT(elt->value))
	    is_constant = false;
	  if (this->indexes_ != NULL)
	    ++pi;
	}
      if (this->indexes_ != NULL)
	go_assert(pi == this->indexes_->end());
    }

  tree ret = build_constructor(type_tree, values);
  if (is_constant)
    TREE_CONSTANT(ret) = 1;
  return ret;
}

// Export an array construction.

void
Array_construction_expression::do_export(Export* exp) const
{
  exp->write_c_string("convert(");
  exp->write_type(this->type_);
  if (this->vals_ != NULL)
    {
      std::vector<unsigned long>::const_iterator pi;
      if (this->indexes_ != NULL)
	pi = this->indexes_->begin();
      for (Expression_list::const_iterator pv = this->vals_->begin();
	   pv != this->vals_->end();
	   ++pv)
	{
	  exp->write_c_string(", ");

	  if (this->indexes_ != NULL)
	    {
	      char buf[100];
	      snprintf(buf, sizeof buf, "%lu", *pi);
	      exp->write_c_string(buf);
	      exp->write_c_string(":");
	    }

	  if (*pv != NULL)
	    (*pv)->export_expression(exp);

	  if (this->indexes_ != NULL)
	    ++pi;
	}
    }
  exp->write_c_string(")");
}

// Dump ast representation of an array construction expressin.

void
Array_construction_expression::do_dump_expression(
    Ast_dump_context* ast_dump_context) const
{
  Expression* length = this->type_->array_type()->length();

  ast_dump_context->ostream() << "[" ;
  if (length != NULL)
    {
      ast_dump_context->dump_expression(length);
    }
  ast_dump_context->ostream() << "]" ;
  ast_dump_context->dump_type(this->type_);
  ast_dump_context->ostream() << "{" ;
  if (this->indexes_ == NULL)
    ast_dump_context->dump_expression_list(this->vals_);
  else
    {
      Expression_list::const_iterator pv = this->vals_->begin();
      for (std::vector<unsigned long>::const_iterator pi =
	     this->indexes_->begin();
	   pi != this->indexes_->end();
	   ++pi, ++pv)
	{
	  if (pi != this->indexes_->begin())
	    ast_dump_context->ostream() << ", ";
	  ast_dump_context->ostream() << *pi << ':';
	  ast_dump_context->dump_expression(*pv);
	}
    }
  ast_dump_context->ostream() << "}" ;

}

// Construct a fixed array.

class Fixed_array_construction_expression :
  public Array_construction_expression
{
 public:
  Fixed_array_construction_expression(Type* type,
				      const std::vector<unsigned long>* indexes,
				      Expression_list* vals, Location location)
    : Array_construction_expression(EXPRESSION_FIXED_ARRAY_CONSTRUCTION,
				    type, indexes, vals, location)
  { go_assert(type->array_type() != NULL && !type->is_slice_type()); }

 protected:
  Expression*
  do_copy()
  {
    return new Fixed_array_construction_expression(this->type(),
						   this->indexes(),
						   (this->vals() == NULL
						    ? NULL
						    : this->vals()->copy()),
						   this->location());
  }

  tree
  do_get_tree(Translate_context*);
};

// Return a tree for constructing a fixed array.

tree
Fixed_array_construction_expression::do_get_tree(Translate_context* context)
{
  Type* type = this->type();
  Btype* btype = type->get_backend(context->gogo());
  return this->get_constructor_tree(context, type_to_tree(btype));
}

// Construct an open array.

class Open_array_construction_expression : public Array_construction_expression
{
 public:
  Open_array_construction_expression(Type* type,
				     const std::vector<unsigned long>* indexes,
				     Expression_list* vals, Location location)
    : Array_construction_expression(EXPRESSION_OPEN_ARRAY_CONSTRUCTION,
				    type, indexes, vals, location)
  { go_assert(type->is_slice_type()); }

 protected:
  // Note that taking the address of an open array literal is invalid.

  Expression*
  do_copy()
  {
    return new Open_array_construction_expression(this->type(),
						  this->indexes(),
						  (this->vals() == NULL
						   ? NULL
						   : this->vals()->copy()),
						  this->location());
  }

  tree
  do_get_tree(Translate_context*);
};

// Return a tree for constructing an open array.

tree
Open_array_construction_expression::do_get_tree(Translate_context* context)
{
  Array_type* array_type = this->type()->array_type();
  if (array_type == NULL)
    {
      go_assert(this->type()->is_error());
      return error_mark_node;
    }

  Type* element_type = array_type->element_type();
  Btype* belement_type = element_type->get_backend(context->gogo());
  tree element_type_tree = type_to_tree(belement_type);
  if (element_type_tree == error_mark_node)
    return error_mark_node;

  tree values;
  tree length_tree;
  if (this->vals() == NULL || this->vals()->empty())
    {
      // We need to create a unique value.
      tree max = size_int(0);
      tree constructor_type = build_array_type(element_type_tree,
					       build_index_type(max));
      if (constructor_type == error_mark_node)
	return error_mark_node;
      vec<constructor_elt, va_gc> *vec;
      vec_alloc(vec, 1);
      constructor_elt empty = {NULL, NULL};
      constructor_elt* elt = vec->quick_push(empty);
      elt->index = size_int(0);
      Gogo* gogo = context->gogo();
      Btype* btype = element_type->get_backend(gogo);
      elt->value = expr_to_tree(gogo->backend()->zero_expression(btype));
      values = build_constructor(constructor_type, vec);
      if (TREE_CONSTANT(elt->value))
	TREE_CONSTANT(values) = 1;
      length_tree = size_int(0);
    }
  else
    {
      unsigned long max_index;
      if (this->indexes() == NULL)
	max_index = this->vals()->size() - 1;
      else
	max_index = this->indexes()->back();
      tree max_tree = size_int(max_index);
      tree constructor_type = build_array_type(element_type_tree,
					       build_index_type(max_tree));
      if (constructor_type == error_mark_node)
	return error_mark_node;
      values = this->get_constructor_tree(context, constructor_type);
      length_tree = size_int(max_index + 1);
    }

  if (values == error_mark_node)
    return error_mark_node;

  bool is_constant_initializer = TREE_CONSTANT(values);

  // We have to copy the initial values into heap memory if we are in
  // a function or if the values are not constants.  We also have to
  // copy them if they may contain pointers in a non-constant context,
  // as otherwise the garbage collector won't see them.
  bool copy_to_heap = (context->function() != NULL
		       || !is_constant_initializer
		       || (element_type->has_pointer()
			   && !context->is_const()));

  if (is_constant_initializer)
    {
      tree tmp = build_decl(this->location().gcc_location(), VAR_DECL,
			    create_tmp_var_name("C"), TREE_TYPE(values));
      DECL_EXTERNAL(tmp) = 0;
      TREE_PUBLIC(tmp) = 0;
      TREE_STATIC(tmp) = 1;
      DECL_ARTIFICIAL(tmp) = 1;
      if (copy_to_heap)
	{
	  // If we are not copying the value to the heap, we will only
	  // initialize the value once, so we can use this directly
	  // rather than copying it.  In that case we can't make it
	  // read-only, because the program is permitted to change it.
	  TREE_READONLY(tmp) = 1;
	  TREE_CONSTANT(tmp) = 1;
	}
      DECL_INITIAL(tmp) = values;
      rest_of_decl_compilation(tmp, 1, 0);
      values = tmp;
    }

  tree space;
  tree set;
  if (!copy_to_heap)
    {
      // the initializer will only run once.
      space = build_fold_addr_expr(values);
      set = NULL_TREE;
    }
  else
    {
      tree memsize = TYPE_SIZE_UNIT(TREE_TYPE(values));
      space = context->gogo()->allocate_memory(element_type, memsize,
					       this->location());
      space = save_expr(space);

      tree s = fold_convert(build_pointer_type(TREE_TYPE(values)), space);
      tree ref = build_fold_indirect_ref_loc(this->location().gcc_location(),
                                             s);
      TREE_THIS_NOTRAP(ref) = 1;
      set = build2(MODIFY_EXPR, void_type_node, ref, values);
    }

  // Build a constructor for the open array.

  tree type_tree = type_to_tree(this->type()->get_backend(context->gogo()));
  if (type_tree == error_mark_node)
    return error_mark_node;
  go_assert(TREE_CODE(type_tree) == RECORD_TYPE);

  vec<constructor_elt, va_gc> *init;
  vec_alloc(init, 3);

  constructor_elt empty = {NULL, NULL};
  constructor_elt* elt = init->quick_push(empty);
  tree field = TYPE_FIELDS(type_tree);
  go_assert(strcmp(IDENTIFIER_POINTER(DECL_NAME(field)), "__values") == 0);
  elt->index = field;
  elt->value = fold_convert(TREE_TYPE(field), space);

  elt = init->quick_push(empty);
  field = DECL_CHAIN(field);
  go_assert(strcmp(IDENTIFIER_POINTER(DECL_NAME(field)), "__count") == 0);
  elt->index = field;
  elt->value = fold_convert(TREE_TYPE(field), length_tree);

  elt = init->quick_push(empty);
  field = DECL_CHAIN(field);
  go_assert(strcmp(IDENTIFIER_POINTER(DECL_NAME(field)),"__capacity") == 0);
  elt->index = field;
  elt->value = fold_convert(TREE_TYPE(field), length_tree);

  tree constructor = build_constructor(type_tree, init);
  if (constructor == error_mark_node)
    return error_mark_node;
  if (!copy_to_heap)
    TREE_CONSTANT(constructor) = 1;

  if (set == NULL_TREE)
    return constructor;
  else
    return build2(COMPOUND_EXPR, type_tree, set, constructor);
}

// Make a slice composite literal.  This is used by the type
// descriptor code.

Expression*
Expression::make_slice_composite_literal(Type* type, Expression_list* vals,
					 Location location)
{
  go_assert(type->is_slice_type());
  return new Open_array_construction_expression(type, NULL, vals, location);
}

// Construct a map.

class Map_construction_expression : public Expression
{
 public:
  Map_construction_expression(Type* type, Expression_list* vals,
			      Location location)
    : Expression(EXPRESSION_MAP_CONSTRUCTION, location),
      type_(type), vals_(vals)
  { go_assert(vals == NULL || vals->size() % 2 == 0); }

 protected:
  int
  do_traverse(Traverse* traverse);

  Type*
  do_type()
  { return this->type_; }

  void
  do_determine_type(const Type_context*);

  void
  do_check_types(Gogo*);

  Expression*
  do_copy()
  {
    return new Map_construction_expression(this->type_, this->vals_->copy(),
					   this->location());
  }

  tree
  do_get_tree(Translate_context*);

  void
  do_export(Export*) const;

  void
  do_dump_expression(Ast_dump_context*) const;
  
 private:
  // The type of the map to construct.
  Type* type_;
  // The list of values.
  Expression_list* vals_;
};

// Traversal.

int
Map_construction_expression::do_traverse(Traverse* traverse)
{
  if (this->vals_ != NULL
      && this->vals_->traverse(traverse) == TRAVERSE_EXIT)
    return TRAVERSE_EXIT;
  if (Type::traverse(this->type_, traverse) == TRAVERSE_EXIT)
    return TRAVERSE_EXIT;
  return TRAVERSE_CONTINUE;
}

// Final type determination.

void
Map_construction_expression::do_determine_type(const Type_context*)
{
  if (this->vals_ == NULL)
    return;

  Map_type* mt = this->type_->map_type();
  Type_context key_context(mt->key_type(), false);
  Type_context val_context(mt->val_type(), false);
  for (Expression_list::const_iterator pv = this->vals_->begin();
       pv != this->vals_->end();
       ++pv)
    {
      (*pv)->determine_type(&key_context);
      ++pv;
      (*pv)->determine_type(&val_context);
    }
}

// Check types.

void
Map_construction_expression::do_check_types(Gogo*)
{
  if (this->vals_ == NULL)
    return;

  Map_type* mt = this->type_->map_type();
  int i = 0;
  Type* key_type = mt->key_type();
  Type* val_type = mt->val_type();
  for (Expression_list::const_iterator pv = this->vals_->begin();
       pv != this->vals_->end();
       ++pv, ++i)
    {
      if (!Type::are_assignable(key_type, (*pv)->type(), NULL))
	{
	  error_at((*pv)->location(),
		   "incompatible type for element %d key in map construction",
		   i + 1);
	  this->set_is_error();
	}
      ++pv;
      if (!Type::are_assignable(val_type, (*pv)->type(), NULL))
	{
	  error_at((*pv)->location(),
		   ("incompatible type for element %d value "
		    "in map construction"),
		   i + 1);
	  this->set_is_error();
	}
    }
}

// Return a tree for constructing a map.

tree
Map_construction_expression::do_get_tree(Translate_context* context)
{
  Gogo* gogo = context->gogo();
  Location loc = this->location();

  Map_type* mt = this->type_->map_type();

  // Build a struct to hold the key and value.
  tree struct_type = make_node(RECORD_TYPE);

  Type* key_type = mt->key_type();
  tree id = get_identifier("__key");
  tree key_type_tree = type_to_tree(key_type->get_backend(gogo));
  if (key_type_tree == error_mark_node)
    return error_mark_node;
  tree key_field = build_decl(loc.gcc_location(), FIELD_DECL, id,
                              key_type_tree);
  DECL_CONTEXT(key_field) = struct_type;
  TYPE_FIELDS(struct_type) = key_field;

  Type* val_type = mt->val_type();
  id = get_identifier("__val");
  tree val_type_tree = type_to_tree(val_type->get_backend(gogo));
  if (val_type_tree == error_mark_node)
    return error_mark_node;
  tree val_field = build_decl(loc.gcc_location(), FIELD_DECL, id,
                              val_type_tree);
  DECL_CONTEXT(val_field) = struct_type;
  DECL_CHAIN(key_field) = val_field;

  layout_type(struct_type);

  bool is_constant = true;
  size_t i = 0;
  tree valaddr;
  tree make_tmp;

  if (this->vals_ == NULL || this->vals_->empty())
    {
      valaddr = null_pointer_node;
      make_tmp = NULL_TREE;
    }
  else
    {
      vec<constructor_elt, va_gc> *values;
      vec_alloc(values, this->vals_->size() / 2);

      for (Expression_list::const_iterator pv = this->vals_->begin();
	   pv != this->vals_->end();
	   ++pv, ++i)
	{
	  bool one_is_constant = true;

	  vec<constructor_elt, va_gc> *one;
	  vec_alloc(one, 2);

	  constructor_elt empty = {NULL, NULL};
	  constructor_elt* elt = one->quick_push(empty);
	  elt->index = key_field;
	  tree val_tree = (*pv)->get_tree(context);
	  elt->value = Expression::convert_for_assignment(context, key_type,
							  (*pv)->type(),
							  val_tree, loc);
	  if (elt->value == error_mark_node)
	    return error_mark_node;
	  if (!TREE_CONSTANT(elt->value))
	    one_is_constant = false;

	  ++pv;

	  elt = one->quick_push(empty);
	  elt->index = val_field;
	  val_tree = (*pv)->get_tree(context);
	  elt->value = Expression::convert_for_assignment(context, val_type,
							  (*pv)->type(),
							  val_tree, loc);
	  if (elt->value == error_mark_node)
	    return error_mark_node;
	  if (!TREE_CONSTANT(elt->value))
	    one_is_constant = false;

	  elt = values->quick_push(empty);
	  elt->index = size_int(i);
	  elt->value = build_constructor(struct_type, one);
	  if (one_is_constant)
	    TREE_CONSTANT(elt->value) = 1;
	  else
	    is_constant = false;
	}

      tree index_type = build_index_type(size_int(i - 1));
      tree array_type = build_array_type(struct_type, index_type);
      tree init = build_constructor(array_type, values);
      if (is_constant)
	TREE_CONSTANT(init) = 1;
      tree tmp;
      if (current_function_decl != NULL)
	{
	  tmp = create_tmp_var(array_type, get_name(array_type));
	  DECL_INITIAL(tmp) = init;
	  make_tmp = fold_build1_loc(loc.gcc_location(), DECL_EXPR,
                                     void_type_node, tmp);
	  TREE_ADDRESSABLE(tmp) = 1;
	}
      else
	{
	  tmp = build_decl(loc.gcc_location(), VAR_DECL,
                           create_tmp_var_name("M"), array_type);
	  DECL_EXTERNAL(tmp) = 0;
	  TREE_PUBLIC(tmp) = 0;
	  TREE_STATIC(tmp) = 1;
	  DECL_ARTIFICIAL(tmp) = 1;
	  if (!TREE_CONSTANT(init))
	    make_tmp = fold_build2_loc(loc.gcc_location(), INIT_EXPR,
                                       void_type_node, tmp, init);
	  else
	    {
	      TREE_READONLY(tmp) = 1;
	      TREE_CONSTANT(tmp) = 1;
	      DECL_INITIAL(tmp) = init;
	      make_tmp = NULL_TREE;
	    }
	  rest_of_decl_compilation(tmp, 1, 0);
	}

      valaddr = build_fold_addr_expr(tmp);
    }

  tree descriptor = mt->map_descriptor_pointer(gogo, loc);

  tree type_tree = type_to_tree(this->type_->get_backend(gogo));
  if (type_tree == error_mark_node)
    return error_mark_node;

  static tree construct_map_fndecl;
  tree call = Gogo::call_builtin(&construct_map_fndecl,
				 loc,
				 "__go_construct_map",
				 6,
				 type_tree,
				 TREE_TYPE(descriptor),
				 descriptor,
				 sizetype,
				 size_int(i),
				 sizetype,
				 TYPE_SIZE_UNIT(struct_type),
				 sizetype,
				 byte_position(val_field),
				 sizetype,
				 TYPE_SIZE_UNIT(TREE_TYPE(val_field)),
				 const_ptr_type_node,
				 fold_convert(const_ptr_type_node, valaddr));
  if (call == error_mark_node)
    return error_mark_node;

  tree ret;
  if (make_tmp == NULL)
    ret = call;
  else
    ret = fold_build2_loc(loc.gcc_location(), COMPOUND_EXPR, type_tree,
                          make_tmp, call);
  return ret;
}

// Export an array construction.

void
Map_construction_expression::do_export(Export* exp) const
{
  exp->write_c_string("convert(");
  exp->write_type(this->type_);
  for (Expression_list::const_iterator pv = this->vals_->begin();
       pv != this->vals_->end();
       ++pv)
    {
      exp->write_c_string(", ");
      (*pv)->export_expression(exp);
    }
  exp->write_c_string(")");
}

// Dump ast representation for a map construction expression.

void
Map_construction_expression::do_dump_expression(
    Ast_dump_context* ast_dump_context) const
{
  ast_dump_context->ostream() << "{" ;
  ast_dump_context->dump_expression_list(this->vals_, true);
  ast_dump_context->ostream() << "}";
}

// A general composite literal.  This is lowered to a type specific
// version.

class Composite_literal_expression : public Parser_expression
{
 public:
  Composite_literal_expression(Type* type, int depth, bool has_keys,
			       Expression_list* vals, Location location)
    : Parser_expression(EXPRESSION_COMPOSITE_LITERAL, location),
      type_(type), depth_(depth), vals_(vals), has_keys_(has_keys)
  { }

 protected:
  int
  do_traverse(Traverse* traverse);

  Expression*
  do_lower(Gogo*, Named_object*, Statement_inserter*, int);

  Expression*
  do_copy()
  {
    return new Composite_literal_expression(this->type_, this->depth_,
					    this->has_keys_,
					    (this->vals_ == NULL
					     ? NULL
					     : this->vals_->copy()),
					    this->location());
  }

  void
  do_dump_expression(Ast_dump_context*) const;
  
 private:
  Expression*
  lower_struct(Gogo*, Type*);

  Expression*
  lower_array(Type*);

  Expression*
  make_array(Type*, const std::vector<unsigned long>*, Expression_list*);

  Expression*
  lower_map(Gogo*, Named_object*, Statement_inserter*, Type*);

  // The type of the composite literal.
  Type* type_;
  // The depth within a list of composite literals within a composite
  // literal, when the type is omitted.
  int depth_;
  // The values to put in the composite literal.
  Expression_list* vals_;
  // If this is true, then VALS_ is a list of pairs: a key and a
  // value.  In an array initializer, a missing key will be NULL.
  bool has_keys_;
};

// Traversal.

int
Composite_literal_expression::do_traverse(Traverse* traverse)
{
  if (this->vals_ != NULL
      && this->vals_->traverse(traverse) == TRAVERSE_EXIT)
    return TRAVERSE_EXIT;
  return Type::traverse(this->type_, traverse);
}

// Lower a generic composite literal into a specific version based on
// the type.

Expression*
Composite_literal_expression::do_lower(Gogo* gogo, Named_object* function,
				       Statement_inserter* inserter, int)
{
  Type* type = this->type_;

  for (int depth = this->depth_; depth > 0; --depth)
    {
      if (type->array_type() != NULL)
	type = type->array_type()->element_type();
      else if (type->map_type() != NULL)
	type = type->map_type()->val_type();
      else
	{
	  if (!type->is_error())
	    error_at(this->location(),
		     ("may only omit types within composite literals "
		      "of slice, array, or map type"));
	  return Expression::make_error(this->location());
	}
    }

  Type *pt = type->points_to();
  bool is_pointer = false;
  if (pt != NULL)
    {
      is_pointer = true;
      type = pt;
    }

  Expression* ret;
  if (type->is_error())
    return Expression::make_error(this->location());
  else if (type->struct_type() != NULL)
    ret = this->lower_struct(gogo, type);
  else if (type->array_type() != NULL)
    ret = this->lower_array(type);
  else if (type->map_type() != NULL)
    ret = this->lower_map(gogo, function, inserter, type);
  else
    {
      error_at(this->location(),
	       ("expected struct, slice, array, or map type "
		"for composite literal"));
      return Expression::make_error(this->location());
    }

  if (is_pointer)
    ret = Expression::make_heap_composite(ret, this->location());

  return ret;
}

// Lower a struct composite literal.

Expression*
Composite_literal_expression::lower_struct(Gogo* gogo, Type* type)
{
  Location location = this->location();
  Struct_type* st = type->struct_type();
  if (this->vals_ == NULL || !this->has_keys_)
    {
      if (this->vals_ != NULL
	  && !this->vals_->empty()
	  && type->named_type() != NULL
	  && type->named_type()->named_object()->package() != NULL)
	{
	  for (Struct_field_list::const_iterator pf = st->fields()->begin();
	       pf != st->fields()->end();
	       ++pf)
	    {
	      if (Gogo::is_hidden_name(pf->field_name()))
		error_at(this->location(),
			 "assignment of unexported field %qs in %qs literal",
			 Gogo::message_name(pf->field_name()).c_str(),
			 type->named_type()->message_name().c_str());
	    }
	}

      return new Struct_construction_expression(type, this->vals_, location);
    }

  size_t field_count = st->field_count();
  std::vector<Expression*> vals(field_count);
  std::vector<int>* traverse_order = new(std::vector<int>);
  Expression_list::const_iterator p = this->vals_->begin();
  while (p != this->vals_->end())
    {
      Expression* name_expr = *p;

      ++p;
      go_assert(p != this->vals_->end());
      Expression* val = *p;

      ++p;

      if (name_expr == NULL)
	{
	  error_at(val->location(), "mixture of field and value initializers");
	  return Expression::make_error(location);
	}

      bool bad_key = false;
      std::string name;
      const Named_object* no = NULL;
      switch (name_expr->classification())
	{
	case EXPRESSION_UNKNOWN_REFERENCE:
	  name = name_expr->unknown_expression()->name();
	  break;

	case EXPRESSION_CONST_REFERENCE:
	  no = static_cast<Const_expression*>(name_expr)->named_object();
	  break;

	case EXPRESSION_TYPE:
	  {
	    Type* t = name_expr->type();
	    Named_type* nt = t->named_type();
	    if (nt == NULL)
	      bad_key = true;
	    else
	      no = nt->named_object();
	  }
	  break;

	case EXPRESSION_VAR_REFERENCE:
	  no = name_expr->var_expression()->named_object();
	  break;

	case EXPRESSION_FUNC_REFERENCE:
	  no = name_expr->func_expression()->named_object();
	  break;

	case EXPRESSION_UNARY:
	  // If there is a local variable around with the same name as
	  // the field, and this occurs in the closure, then the
	  // parser may turn the field reference into an indirection
	  // through the closure.  FIXME: This is a mess.
	  {
	    bad_key = true;
	    Unary_expression* ue = static_cast<Unary_expression*>(name_expr);
	    if (ue->op() == OPERATOR_MULT)
	      {
		Field_reference_expression* fre =
		  ue->operand()->field_reference_expression();
		if (fre != NULL)
		  {
		    Struct_type* st =
		      fre->expr()->type()->deref()->struct_type();
		    if (st != NULL)
		      {
			const Struct_field* sf = st->field(fre->field_index());
			name = sf->field_name();

			// See below.  FIXME.
			if (!Gogo::is_hidden_name(name)
			    && name[0] >= 'a'
			    && name[0] <= 'z')
			  {
			    if (gogo->lookup_global(name.c_str()) != NULL)
			      name = gogo->pack_hidden_name(name, false);
			  }

			char buf[20];
			snprintf(buf, sizeof buf, "%u", fre->field_index());
			size_t buflen = strlen(buf);
			if (name.compare(name.length() - buflen, buflen, buf)
			    == 0)
			  {
			    name = name.substr(0, name.length() - buflen);
			    bad_key = false;
			  }
		      }
		  }
	      }
	  }
	  break;

	default:
	  bad_key = true;
	  break;
	}
      if (bad_key)
	{
	  error_at(name_expr->location(), "expected struct field name");
	  return Expression::make_error(location);
	}

      if (no != NULL)
	{
	  name = no->name();

	  // A predefined name won't be packed.  If it starts with a
	  // lower case letter we need to check for that case, because
	  // the field name will be packed.  FIXME.
	  if (!Gogo::is_hidden_name(name)
	      && name[0] >= 'a'
	      && name[0] <= 'z')
	    {
	      Named_object* gno = gogo->lookup_global(name.c_str());
	      if (gno == no)
		name = gogo->pack_hidden_name(name, false);
	    }
	}

      unsigned int index;
      const Struct_field* sf = st->find_local_field(name, &index);
      if (sf == NULL)
	{
	  error_at(name_expr->location(), "unknown field %qs in %qs",
		   Gogo::message_name(name).c_str(),
		   (type->named_type() != NULL
		    ? type->named_type()->message_name().c_str()
		    : "unnamed struct"));
	  return Expression::make_error(location);
	}
      if (vals[index] != NULL)
	{
	  error_at(name_expr->location(),
		   "duplicate value for field %qs in %qs",
		   Gogo::message_name(name).c_str(),
		   (type->named_type() != NULL
		    ? type->named_type()->message_name().c_str()
		    : "unnamed struct"));
	  return Expression::make_error(location);
	}

      if (type->named_type() != NULL
	  && type->named_type()->named_object()->package() != NULL
	  && Gogo::is_hidden_name(sf->field_name()))
	error_at(name_expr->location(),
		 "assignment of unexported field %qs in %qs literal",
		 Gogo::message_name(sf->field_name()).c_str(),
		 type->named_type()->message_name().c_str());

      vals[index] = val;
      traverse_order->push_back(index);
    }

  Expression_list* list = new Expression_list;
  list->reserve(field_count);
  for (size_t i = 0; i < field_count; ++i)
    list->push_back(vals[i]);

  Struct_construction_expression* ret =
    new Struct_construction_expression(type, list, location);
  ret->set_traverse_order(traverse_order);
  return ret;
}

// Used to sort an index/value array.
<<<<<<< HEAD
=======

class Index_value_compare
{
 public:
  bool
  operator()(const std::pair<unsigned long, Expression*>& a,
	     const std::pair<unsigned long, Expression*>& b)
  { return a.first < b.first; }
};

// Lower an array composite literal.
>>>>>>> e9c762ec

class Index_value_compare
{
<<<<<<< HEAD
 public:
  bool
  operator()(const std::pair<unsigned long, Expression*>& a,
	     const std::pair<unsigned long, Expression*>& b)
  { return a.first < b.first; }
};

// Lower an array composite literal.

Expression*
Composite_literal_expression::lower_array(Type* type)
{
  Location location = this->location();
  if (this->vals_ == NULL || !this->has_keys_)
    return this->make_array(type, NULL, this->vals_);

=======
  Location location = this->location();
  if (this->vals_ == NULL || !this->has_keys_)
    return this->make_array(type, NULL, this->vals_);

>>>>>>> e9c762ec
  std::vector<unsigned long>* indexes = new std::vector<unsigned long>;
  indexes->reserve(this->vals_->size());
  bool indexes_out_of_order = false;
  Expression_list* vals = new Expression_list();
  vals->reserve(this->vals_->size());
  unsigned long index = 0;
  Expression_list::const_iterator p = this->vals_->begin();
  while (p != this->vals_->end())
    {
      Expression* index_expr = *p;

      ++p;
      go_assert(p != this->vals_->end());
      Expression* val = *p;

      ++p;

      if (index_expr == NULL)
	{
	  if (!indexes->empty())
	    indexes->push_back(index);
	}
      else
	{
	  if (indexes->empty() && !vals->empty())
	    {
	      for (size_t i = 0; i < vals->size(); ++i)
		indexes->push_back(i);
	    }

	  Numeric_constant nc;
	  if (!index_expr->numeric_constant_value(&nc))
	    {
	      error_at(index_expr->location(),
		       "index expression is not integer constant");
	      return Expression::make_error(location);
	    }

	  switch (nc.to_unsigned_long(&index))
	    {
	    case Numeric_constant::NC_UL_VALID:
	      break;
	    case Numeric_constant::NC_UL_NOTINT:
	      error_at(index_expr->location(),
		       "index expression is not integer constant");
	      return Expression::make_error(location);
	    case Numeric_constant::NC_UL_NEGATIVE:
	      error_at(index_expr->location(), "index expression is negative");
	      return Expression::make_error(location);
	    case Numeric_constant::NC_UL_BIG:
	      error_at(index_expr->location(), "index value overflow");
	      return Expression::make_error(location);
	    default:
	      go_unreachable();
	    }

	  Named_type* ntype = Type::lookup_integer_type("int");
	  Integer_type* inttype = ntype->integer_type();
	  if (sizeof(index) <= static_cast<size_t>(inttype->bits() * 8)
	      && index >> (inttype->bits() - 1) != 0)
	    {
	      error_at(index_expr->location(), "index value overflow");
	      return Expression::make_error(location);
	    }

	  if (std::find(indexes->begin(), indexes->end(), index)
	      != indexes->end())
	    {
	      error_at(index_expr->location(), "duplicate value for index %lu",
		       index);
	      return Expression::make_error(location);
	    }

	  if (!indexes->empty() && index < indexes->back())
	    indexes_out_of_order = true;

	  indexes->push_back(index);
	}

      vals->push_back(val);

      ++index;
    }

  if (indexes->empty())
    {
      delete indexes;
      indexes = NULL;
    }

  if (indexes_out_of_order)
    {
      typedef std::vector<std::pair<unsigned long, Expression*> > V;

      V v;
      v.reserve(indexes->size());
      std::vector<unsigned long>::const_iterator pi = indexes->begin();
      for (Expression_list::const_iterator pe = vals->begin();
	   pe != vals->end();
	   ++pe, ++pi)
	v.push_back(std::make_pair(*pi, *pe));

      std::sort(v.begin(), v.end(), Index_value_compare());
<<<<<<< HEAD

      delete indexes;
      delete vals;
      indexes = new std::vector<unsigned long>();
      indexes->reserve(v.size());
      vals = new Expression_list();
      vals->reserve(v.size());

=======

      delete indexes;
      delete vals;
      indexes = new std::vector<unsigned long>();
      indexes->reserve(v.size());
      vals = new Expression_list();
      vals->reserve(v.size());

>>>>>>> e9c762ec
      for (V::const_iterator p = v.begin(); p != v.end(); ++p)
	{
	  indexes->push_back(p->first);
	  vals->push_back(p->second);
	}
    }

  return this->make_array(type, indexes, vals);
}

// Actually build the array composite literal. This handles
// [...]{...}.

Expression*
Composite_literal_expression::make_array(
    Type* type,
    const std::vector<unsigned long>* indexes,
    Expression_list* vals)
{
  Location location = this->location();
  Array_type* at = type->array_type();

  if (at->length() != NULL && at->length()->is_nil_expression())
    {
      size_t size;
      if (vals == NULL)
	size = 0;
      else if (indexes != NULL)
	size = indexes->back() + 1;
      else
	{
	  size = vals->size();
	  Integer_type* it = Type::lookup_integer_type("int")->integer_type();
	  if (sizeof(size) <= static_cast<size_t>(it->bits() * 8)
	      && size >> (it->bits() - 1) != 0)
	    {
	      error_at(location, "too many elements in composite literal");
	      return Expression::make_error(location);
	    }
	}

      mpz_t vlen;
      mpz_init_set_ui(vlen, size);
      Expression* elen = Expression::make_integer(&vlen, NULL, location);
      mpz_clear(vlen);
      at = Type::make_array_type(at->element_type(), elen);
      type = at;
    }
  else if (at->length() != NULL
	   && !at->length()->is_error_expression()
	   && this->vals_ != NULL)
    {
      Numeric_constant nc;
      unsigned long val;
      if (at->length()->numeric_constant_value(&nc)
	  && nc.to_unsigned_long(&val) == Numeric_constant::NC_UL_VALID)
	{
	  if (indexes == NULL)
	    {
	      if (this->vals_->size() > val)
		{
		  error_at(location, "too many elements in composite literal");
		  return Expression::make_error(location);
		}
	    }
	  else
	    {
	      unsigned long max = indexes->back();
	      if (max >= val)
		{
		  error_at(location,
			   ("some element keys in composite literal "
			    "are out of range"));
		  return Expression::make_error(location);
		}
	    }
	}
    }

  if (at->length() != NULL)
    return new Fixed_array_construction_expression(type, indexes, vals,
						   location);
  else
    return new Open_array_construction_expression(type, indexes, vals,
						  location);
}

// Lower a map composite literal.

Expression*
Composite_literal_expression::lower_map(Gogo* gogo, Named_object* function,
					Statement_inserter* inserter,
					Type* type)
{
  Location location = this->location();
  if (this->vals_ != NULL)
    {
      if (!this->has_keys_)
	{
	  error_at(location, "map composite literal must have keys");
	  return Expression::make_error(location);
	}

      for (Expression_list::iterator p = this->vals_->begin();
	   p != this->vals_->end();
	   p += 2)
	{
	  if (*p == NULL)
	    {
	      ++p;
	      error_at((*p)->location(),
		       "map composite literal must have keys for every value");
	      return Expression::make_error(location);
	    }
	  // Make sure we have lowered the key; it may not have been
	  // lowered in order to handle keys for struct composite
	  // literals.  Lower it now to get the right error message.
	  if ((*p)->unknown_expression() != NULL)
	    {
	      (*p)->unknown_expression()->clear_is_composite_literal_key();
	      gogo->lower_expression(function, inserter, &*p);
	      go_assert((*p)->is_error_expression());
	      return Expression::make_error(location);
	    }
	}
    }

  return new Map_construction_expression(type, this->vals_, location);
}

// Dump ast representation for a composite literal expression.

void
Composite_literal_expression::do_dump_expression(
                               Ast_dump_context* ast_dump_context) const
{
  ast_dump_context->ostream() << "composite(";
  ast_dump_context->dump_type(this->type_);
  ast_dump_context->ostream() << ", {";
  ast_dump_context->dump_expression_list(this->vals_, this->has_keys_);
  ast_dump_context->ostream() << "})";
}

// Make a composite literal expression.

Expression*
Expression::make_composite_literal(Type* type, int depth, bool has_keys,
				   Expression_list* vals,
				   Location location)
{
  return new Composite_literal_expression(type, depth, has_keys, vals,
					  location);
}

// Return whether this expression is a composite literal.

bool
Expression::is_composite_literal() const
{
  switch (this->classification_)
    {
    case EXPRESSION_COMPOSITE_LITERAL:
    case EXPRESSION_STRUCT_CONSTRUCTION:
    case EXPRESSION_FIXED_ARRAY_CONSTRUCTION:
    case EXPRESSION_OPEN_ARRAY_CONSTRUCTION:
    case EXPRESSION_MAP_CONSTRUCTION:
      return true;
    default:
      return false;
    }
}

// Return whether this expression is a composite literal which is not
// constant.

bool
Expression::is_nonconstant_composite_literal() const
{
  switch (this->classification_)
    {
    case EXPRESSION_STRUCT_CONSTRUCTION:
      {
	const Struct_construction_expression *psce =
	  static_cast<const Struct_construction_expression*>(this);
	return !psce->is_constant_struct();
      }
    case EXPRESSION_FIXED_ARRAY_CONSTRUCTION:
      {
	const Fixed_array_construction_expression *pace =
	  static_cast<const Fixed_array_construction_expression*>(this);
	return !pace->is_constant_array();
      }
    case EXPRESSION_OPEN_ARRAY_CONSTRUCTION:
      {
	const Open_array_construction_expression *pace =
	  static_cast<const Open_array_construction_expression*>(this);
	return !pace->is_constant_array();
      }
    case EXPRESSION_MAP_CONSTRUCTION:
      return true;
    default:
      return false;
    }
}

// Return true if this is a reference to a local variable.

bool
Expression::is_local_variable() const
{
  const Var_expression* ve = this->var_expression();
  if (ve == NULL)
    return false;
  const Named_object* no = ve->named_object();
  return (no->is_result_variable()
	  || (no->is_variable() && !no->var_value()->is_global()));
}

// Class Type_guard_expression.

// Traversal.

int
Type_guard_expression::do_traverse(Traverse* traverse)
{
  if (Expression::traverse(&this->expr_, traverse) == TRAVERSE_EXIT
      || Type::traverse(this->type_, traverse) == TRAVERSE_EXIT)
    return TRAVERSE_EXIT;
  return TRAVERSE_CONTINUE;
}

// Check types of a type guard expression.  The expression must have
// an interface type, but the actual type conversion is checked at run
// time.

void
Type_guard_expression::do_check_types(Gogo*)
{
  Type* expr_type = this->expr_->type();
  if (expr_type->interface_type() == NULL)
    {
      if (!expr_type->is_error() && !this->type_->is_error())
	this->report_error(_("type assertion only valid for interface types"));
      this->set_is_error();
    }
  else if (this->type_->interface_type() == NULL)
    {
      std::string reason;
      if (!expr_type->interface_type()->implements_interface(this->type_,
							     &reason))
	{
	  if (!this->type_->is_error())
	    {
	      if (reason.empty())
		this->report_error(_("impossible type assertion: "
				     "type does not implement interface"));
	      else
		error_at(this->location(),
			 ("impossible type assertion: "
			  "type does not implement interface (%s)"),
			 reason.c_str());
	    }
	  this->set_is_error();
	}
    }
}

// Return a tree for a type guard expression.

tree
Type_guard_expression::do_get_tree(Translate_context* context)
{
  tree expr_tree = this->expr_->get_tree(context);
  if (expr_tree == error_mark_node)
    return error_mark_node;
  if (this->type_->interface_type() != NULL)
    return Expression::convert_interface_to_interface(context, this->type_,
						      this->expr_->type(),
						      expr_tree, true,
						      this->location());
  else
    return Expression::convert_for_assignment(context, this->type_,
					      this->expr_->type(), expr_tree,
					      this->location());
}

// Dump ast representation for a type guard expression.

void
Type_guard_expression::do_dump_expression(Ast_dump_context* ast_dump_context) 
    const
{
  this->expr_->dump_expression(ast_dump_context);
  ast_dump_context->ostream() <<  ".";
  ast_dump_context->dump_type(this->type_);
}

// Make a type guard expression.

Expression*
Expression::make_type_guard(Expression* expr, Type* type,
			    Location location)
{
  return new Type_guard_expression(expr, type, location);
}

// Class Heap_composite_expression.

// When you take the address of a composite literal, it is allocated
// on the heap.  This class implements that.

class Heap_composite_expression : public Expression
{
 public:
  Heap_composite_expression(Expression* expr, Location location)
    : Expression(EXPRESSION_HEAP_COMPOSITE, location),
      expr_(expr)
  { }

 protected:
  int
  do_traverse(Traverse* traverse)
  { return Expression::traverse(&this->expr_, traverse); }

  Type*
  do_type()
  { return Type::make_pointer_type(this->expr_->type()); }

  void
  do_determine_type(const Type_context*)
  { this->expr_->determine_type_no_context(); }

  Expression*
  do_copy()
  {
    return Expression::make_heap_composite(this->expr_->copy(),
					   this->location());
  }

  tree
  do_get_tree(Translate_context*);

  // We only export global objects, and the parser does not generate
  // this in global scope.
  void
  do_export(Export*) const
  { go_unreachable(); }

  void
  do_dump_expression(Ast_dump_context*) const;

 private:
  // The composite literal which is being put on the heap.
  Expression* expr_;
};

// Return a tree which allocates a composite literal on the heap.

tree
Heap_composite_expression::do_get_tree(Translate_context* context)
{
  tree expr_tree = this->expr_->get_tree(context);
  if (expr_tree == error_mark_node || TREE_TYPE(expr_tree) == error_mark_node)
    return error_mark_node;
  tree expr_size = TYPE_SIZE_UNIT(TREE_TYPE(expr_tree));
  go_assert(TREE_CODE(expr_size) == INTEGER_CST);
  tree space = context->gogo()->allocate_memory(this->expr_->type(),
						expr_size, this->location());
  space = fold_convert(build_pointer_type(TREE_TYPE(expr_tree)), space);
  space = save_expr(space);
  tree ref = build_fold_indirect_ref_loc(this->location().gcc_location(),
                                         space);
  TREE_THIS_NOTRAP(ref) = 1;
  tree ret = build2(COMPOUND_EXPR, TREE_TYPE(space),
		    build2(MODIFY_EXPR, void_type_node, ref, expr_tree),
		    space);
  SET_EXPR_LOCATION(ret, this->location().gcc_location());
  return ret;
}

// Dump ast representation for a heap composite expression.

void
Heap_composite_expression::do_dump_expression(
    Ast_dump_context* ast_dump_context) const
{
  ast_dump_context->ostream() << "&(";
  ast_dump_context->dump_expression(this->expr_);
  ast_dump_context->ostream() << ")";
}

// Allocate a composite literal on the heap.

Expression*
Expression::make_heap_composite(Expression* expr, Location location)
{
  return new Heap_composite_expression(expr, location);
}

// Class Receive_expression.

// Return the type of a receive expression.

Type*
Receive_expression::do_type()
{
  Channel_type* channel_type = this->channel_->type()->channel_type();
  if (channel_type == NULL)
    return Type::make_error_type();
  return channel_type->element_type();
}

// Check types for a receive expression.

void
Receive_expression::do_check_types(Gogo*)
{
  Type* type = this->channel_->type();
  if (type->is_error())
    {
      this->set_is_error();
      return;
    }
  if (type->channel_type() == NULL)
    {
      this->report_error(_("expected channel"));
      return;
    }
  if (!type->channel_type()->may_receive())
    {
      this->report_error(_("invalid receive on send-only channel"));
      return;
    }
}

// Get a tree for a receive expression.

tree
Receive_expression::do_get_tree(Translate_context* context)
{
  Location loc = this->location();

  Channel_type* channel_type = this->channel_->type()->channel_type();
  if (channel_type == NULL)
    {
      go_assert(this->channel_->type()->is_error());
      return error_mark_node;
    }

  Expression* td = Expression::make_type_descriptor(channel_type, loc);
  tree td_tree = td->get_tree(context);

  Type* element_type = channel_type->element_type();
  Btype* element_type_btype = element_type->get_backend(context->gogo());
  tree element_type_tree = type_to_tree(element_type_btype);

  tree channel = this->channel_->get_tree(context);
  if (element_type_tree == error_mark_node || channel == error_mark_node)
    return error_mark_node;

  return Gogo::receive_from_channel(element_type_tree, td_tree, channel, loc);
}

// Dump ast representation for a receive expression.

void
Receive_expression::do_dump_expression(Ast_dump_context* ast_dump_context) const
{
  ast_dump_context->ostream() << " <- " ;
  ast_dump_context->dump_expression(channel_);
}

// Make a receive expression.

Receive_expression*
Expression::make_receive(Expression* channel, Location location)
{
  return new Receive_expression(channel, location);
}

// An expression which evaluates to a pointer to the type descriptor
// of a type.

class Type_descriptor_expression : public Expression
{
 public:
  Type_descriptor_expression(Type* type, Location location)
    : Expression(EXPRESSION_TYPE_DESCRIPTOR, location),
      type_(type)
  { }

 protected:
  Type*
  do_type()
  { return Type::make_type_descriptor_ptr_type(); }

  void
  do_determine_type(const Type_context*)
  { }

  Expression*
  do_copy()
  { return this; }

  tree
  do_get_tree(Translate_context* context)
  {
    return this->type_->type_descriptor_pointer(context->gogo(),
						this->location());
  }

  void
  do_dump_expression(Ast_dump_context*) const;

 private:
  // The type for which this is the descriptor.
  Type* type_;
};

// Dump ast representation for a type descriptor expression.

void
Type_descriptor_expression::do_dump_expression(
    Ast_dump_context* ast_dump_context) const
{
  ast_dump_context->dump_type(this->type_);
}

// Make a type descriptor expression.

Expression*
Expression::make_type_descriptor(Type* type, Location location)
{
  return new Type_descriptor_expression(type, location);
}

// An expression which evaluates to some characteristic of a type.
// This is only used to initialize fields of a type descriptor.  Using
// a new expression class is slightly inefficient but gives us a good
// separation between the frontend and the middle-end with regard to
// how types are laid out.

class Type_info_expression : public Expression
{
 public:
  Type_info_expression(Type* type, Type_info type_info)
    : Expression(EXPRESSION_TYPE_INFO, Linemap::predeclared_location()),
      type_(type), type_info_(type_info)
  { }

 protected:
  Type*
  do_type();

  void
  do_determine_type(const Type_context*)
  { }

  Expression*
  do_copy()
  { return this; }

  tree
  do_get_tree(Translate_context* context);

  void
  do_dump_expression(Ast_dump_context*) const;

 private:
  // The type for which we are getting information.
  Type* type_;
  // What information we want.
  Type_info type_info_;
};

// The type is chosen to match what the type descriptor struct
// expects.

Type*
Type_info_expression::do_type()
{
  switch (this->type_info_)
    {
    case TYPE_INFO_SIZE:
      return Type::lookup_integer_type("uintptr");
    case TYPE_INFO_ALIGNMENT:
    case TYPE_INFO_FIELD_ALIGNMENT:
      return Type::lookup_integer_type("uint8");
    default:
      go_unreachable();
    }
}

// Return type information in GENERIC.

tree
Type_info_expression::do_get_tree(Translate_context* context)
{
  Btype* btype = this->type_->get_backend(context->gogo());
  Gogo* gogo = context->gogo();
  size_t val;
  switch (this->type_info_)
    {
    case TYPE_INFO_SIZE:
      val = gogo->backend()->type_size(btype);
      break;
    case TYPE_INFO_ALIGNMENT:
      val = gogo->backend()->type_alignment(btype);
      break;
    case TYPE_INFO_FIELD_ALIGNMENT:
      val = gogo->backend()->type_field_alignment(btype);
      break;
    default:
      go_unreachable();
    }
  tree val_type_tree = type_to_tree(this->type()->get_backend(gogo));
  go_assert(val_type_tree != error_mark_node);
  return build_int_cstu(val_type_tree, val);
}

// Dump ast representation for a type info expression.

void
Type_info_expression::do_dump_expression(
    Ast_dump_context* ast_dump_context) const
{
  ast_dump_context->ostream() << "typeinfo(";
  ast_dump_context->dump_type(this->type_);
  ast_dump_context->ostream() << ",";
  ast_dump_context->ostream() << 
    (this->type_info_ == TYPE_INFO_ALIGNMENT ? "alignment" 
    : this->type_info_ == TYPE_INFO_FIELD_ALIGNMENT ? "field alignment"
    : this->type_info_ == TYPE_INFO_SIZE ? "size "
    : "unknown");
  ast_dump_context->ostream() << ")";
}

// Make a type info expression.

Expression*
Expression::make_type_info(Type* type, Type_info type_info)
{
  return new Type_info_expression(type, type_info);
}

// An expression which evaluates to the offset of a field within a
// struct.  This, like Type_info_expression, q.v., is only used to
// initialize fields of a type descriptor.

class Struct_field_offset_expression : public Expression
{
 public:
  Struct_field_offset_expression(Struct_type* type, const Struct_field* field)
    : Expression(EXPRESSION_STRUCT_FIELD_OFFSET,
		 Linemap::predeclared_location()),
      type_(type), field_(field)
  { }

 protected:
  Type*
  do_type()
  { return Type::lookup_integer_type("uintptr"); }

  void
  do_determine_type(const Type_context*)
  { }

  Expression*
  do_copy()
  { return this; }

  tree
  do_get_tree(Translate_context* context);

  void
  do_dump_expression(Ast_dump_context*) const;
  
 private:
  // The type of the struct.
  Struct_type* type_;
  // The field.
  const Struct_field* field_;
};

// Return a struct field offset in GENERIC.

tree
Struct_field_offset_expression::do_get_tree(Translate_context* context)
{
  tree type_tree = type_to_tree(this->type_->get_backend(context->gogo()));
  if (type_tree == error_mark_node)
    return error_mark_node;

  tree val_type_tree = type_to_tree(this->type()->get_backend(context->gogo()));
  go_assert(val_type_tree != error_mark_node);

  const Struct_field_list* fields = this->type_->fields();
  tree struct_field_tree = TYPE_FIELDS(type_tree);
  Struct_field_list::const_iterator p;
  for (p = fields->begin();
       p != fields->end();
       ++p, struct_field_tree = DECL_CHAIN(struct_field_tree))
    {
      go_assert(struct_field_tree != NULL_TREE);
      if (&*p == this->field_)
	break;
    }
  go_assert(&*p == this->field_);

  return fold_convert_loc(BUILTINS_LOCATION, val_type_tree,
			  byte_position(struct_field_tree));
}

// Dump ast representation for a struct field offset expression.

void
Struct_field_offset_expression::do_dump_expression(
    Ast_dump_context* ast_dump_context) const
{
  ast_dump_context->ostream() <<  "unsafe.Offsetof(";
  ast_dump_context->dump_type(this->type_);
  ast_dump_context->ostream() << '.';
  ast_dump_context->ostream() <<
    Gogo::message_name(this->field_->field_name());
  ast_dump_context->ostream() << ")";
}

// Make an expression for a struct field offset.

Expression*
Expression::make_struct_field_offset(Struct_type* type,
				     const Struct_field* field)
{
  return new Struct_field_offset_expression(type, field);
}

// An expression which evaluates to a pointer to the map descriptor of
// a map type.

class Map_descriptor_expression : public Expression
{
 public:
  Map_descriptor_expression(Map_type* type, Location location)
    : Expression(EXPRESSION_MAP_DESCRIPTOR, location),
      type_(type)
  { }

 protected:
  Type*
  do_type()
  { return Type::make_pointer_type(Map_type::make_map_descriptor_type()); }

  void
  do_determine_type(const Type_context*)
  { }

  Expression*
  do_copy()
  { return this; }

  tree
  do_get_tree(Translate_context* context)
  {
    return this->type_->map_descriptor_pointer(context->gogo(),
					       this->location());
  }

  void
  do_dump_expression(Ast_dump_context*) const;
 
 private:
  // The type for which this is the descriptor.
  Map_type* type_;
};

// Dump ast representation for a map descriptor expression.

void
Map_descriptor_expression::do_dump_expression(
    Ast_dump_context* ast_dump_context) const
{
  ast_dump_context->ostream() << "map_descriptor(";
  ast_dump_context->dump_type(this->type_);
  ast_dump_context->ostream() << ")";
}

// Make a map descriptor expression.

Expression*
Expression::make_map_descriptor(Map_type* type, Location location)
{
  return new Map_descriptor_expression(type, location);
}

// An expression which evaluates to the address of an unnamed label.

class Label_addr_expression : public Expression
{
 public:
  Label_addr_expression(Label* label, Location location)
    : Expression(EXPRESSION_LABEL_ADDR, location),
      label_(label)
  { }

 protected:
  Type*
  do_type()
  { return Type::make_pointer_type(Type::make_void_type()); }

  void
  do_determine_type(const Type_context*)
  { }

  Expression*
  do_copy()
  { return new Label_addr_expression(this->label_, this->location()); }

  tree
  do_get_tree(Translate_context* context)
  {
    return expr_to_tree(this->label_->get_addr(context, this->location()));
  }

  void
  do_dump_expression(Ast_dump_context* ast_dump_context) const
  { ast_dump_context->ostream() << this->label_->name(); }
  
 private:
  // The label whose address we are taking.
  Label* label_;
};

// Make an expression for the address of an unnamed label.

Expression*
Expression::make_label_addr(Label* label, Location location)
{
  return new Label_addr_expression(label, location);
}

// Import an expression.  This comes at the end in order to see the
// various class definitions.

Expression*
Expression::import_expression(Import* imp)
{
  int c = imp->peek_char();
  if (imp->match_c_string("- ")
      || imp->match_c_string("! ")
      || imp->match_c_string("^ "))
    return Unary_expression::do_import(imp);
  else if (c == '(')
    return Binary_expression::do_import(imp);
  else if (imp->match_c_string("true")
	   || imp->match_c_string("false"))
    return Boolean_expression::do_import(imp);
  else if (c == '"')
    return String_expression::do_import(imp);
  else if (c == '-' || (c >= '0' && c <= '9'))
    {
      // This handles integers, floats and complex constants.
      return Integer_expression::do_import(imp);
    }
  else if (imp->match_c_string("nil"))
    return Nil_expression::do_import(imp);
  else if (imp->match_c_string("convert"))
    return Type_conversion_expression::do_import(imp);
  else
    {
      error_at(imp->location(), "import error: expected expression");
      return Expression::make_error(imp->location());
    }
}

// Class Expression_list.

// Traverse the list.

int
Expression_list::traverse(Traverse* traverse)
{
  for (Expression_list::iterator p = this->begin();
       p != this->end();
       ++p)
    {
      if (*p != NULL)
	{
	  if (Expression::traverse(&*p, traverse) == TRAVERSE_EXIT)
	    return TRAVERSE_EXIT;
	}
    }
  return TRAVERSE_CONTINUE;
}

// Copy the list.

Expression_list*
Expression_list::copy()
{
  Expression_list* ret = new Expression_list();
  for (Expression_list::iterator p = this->begin();
       p != this->end();
       ++p)
    {
      if (*p == NULL)
	ret->push_back(NULL);
      else
	ret->push_back((*p)->copy());
    }
  return ret;
}

// Return whether an expression list has an error expression.

bool
Expression_list::contains_error() const
{
  for (Expression_list::const_iterator p = this->begin();
       p != this->end();
       ++p)
    if (*p != NULL && (*p)->is_error_expression())
      return true;
  return false;
}

// Class Numeric_constant.

// Destructor.

Numeric_constant::~Numeric_constant()
{
  this->clear();
}

// Copy constructor.

Numeric_constant::Numeric_constant(const Numeric_constant& a)
  : classification_(a.classification_), type_(a.type_)
{
  switch (a.classification_)
    {
    case NC_INVALID:
      break;
    case NC_INT:
    case NC_RUNE:
      mpz_init_set(this->u_.int_val, a.u_.int_val);
      break;
    case NC_FLOAT:
      mpfr_init_set(this->u_.float_val, a.u_.float_val, GMP_RNDN);
      break;
    case NC_COMPLEX:
      mpfr_init_set(this->u_.complex_val.real, a.u_.complex_val.real,
		    GMP_RNDN);
      mpfr_init_set(this->u_.complex_val.imag, a.u_.complex_val.imag,
		    GMP_RNDN);
      break;
    default:
      go_unreachable();
    }
}

// Assignment operator.

Numeric_constant&
Numeric_constant::operator=(const Numeric_constant& a)
{
  this->clear();
  this->classification_ = a.classification_;
  this->type_ = a.type_;
  switch (a.classification_)
    {
    case NC_INVALID:
      break;
    case NC_INT:
    case NC_RUNE:
      mpz_init_set(this->u_.int_val, a.u_.int_val);
      break;
    case NC_FLOAT:
      mpfr_init_set(this->u_.float_val, a.u_.float_val, GMP_RNDN);
      break;
    case NC_COMPLEX:
      mpfr_init_set(this->u_.complex_val.real, a.u_.complex_val.real,
		    GMP_RNDN);
      mpfr_init_set(this->u_.complex_val.imag, a.u_.complex_val.imag,
		    GMP_RNDN);
      break;
    default:
      go_unreachable();
    }
  return *this;
}

// Clear the contents.

void
Numeric_constant::clear()
{
  switch (this->classification_)
    {
    case NC_INVALID:
      break;
    case NC_INT:
    case NC_RUNE:
      mpz_clear(this->u_.int_val);
      break;
    case NC_FLOAT:
      mpfr_clear(this->u_.float_val);
      break;
    case NC_COMPLEX:
      mpfr_clear(this->u_.complex_val.real);
      mpfr_clear(this->u_.complex_val.imag);
      break;
    default:
      go_unreachable();
    }
  this->classification_ = NC_INVALID;
}

// Set to an unsigned long value.

void
Numeric_constant::set_unsigned_long(Type* type, unsigned long val)
{
  this->clear();
  this->classification_ = NC_INT;
  this->type_ = type;
  mpz_init_set_ui(this->u_.int_val, val);
}

// Set to an integer value.

void
Numeric_constant::set_int(Type* type, const mpz_t val)
{
  this->clear();
  this->classification_ = NC_INT;
  this->type_ = type;
  mpz_init_set(this->u_.int_val, val);
}

// Set to a rune value.

void
Numeric_constant::set_rune(Type* type, const mpz_t val)
{
  this->clear();
  this->classification_ = NC_RUNE;
  this->type_ = type;
  mpz_init_set(this->u_.int_val, val);
}

// Set to a floating point value.

void
Numeric_constant::set_float(Type* type, const mpfr_t val)
{
  this->clear();
  this->classification_ = NC_FLOAT;
  this->type_ = type;
  // Numeric constants do not have negative zero values, so remove
  // them here.  They also don't have infinity or NaN values, but we
  // should never see them here.
  if (mpfr_zero_p(val))
    mpfr_init_set_ui(this->u_.float_val, 0, GMP_RNDN);
  else
    mpfr_init_set(this->u_.float_val, val, GMP_RNDN);
}

// Set to a complex value.

void
Numeric_constant::set_complex(Type* type, const mpfr_t real, const mpfr_t imag)
{
  this->clear();
  this->classification_ = NC_COMPLEX;
  this->type_ = type;
  mpfr_init_set(this->u_.complex_val.real, real, GMP_RNDN);
  mpfr_init_set(this->u_.complex_val.imag, imag, GMP_RNDN);
}

// Get an int value.

void
Numeric_constant::get_int(mpz_t* val) const
{
  go_assert(this->is_int());
  mpz_init_set(*val, this->u_.int_val);
}

// Get a rune value.

void
Numeric_constant::get_rune(mpz_t* val) const
{
  go_assert(this->is_rune());
  mpz_init_set(*val, this->u_.int_val);
}

// Get a floating point value.

void
Numeric_constant::get_float(mpfr_t* val) const
{
  go_assert(this->is_float());
  mpfr_init_set(*val, this->u_.float_val, GMP_RNDN);
}

// Get a complex value.

void
Numeric_constant::get_complex(mpfr_t* real, mpfr_t* imag) const
{
  go_assert(this->is_complex());
  mpfr_init_set(*real, this->u_.complex_val.real, GMP_RNDN);
  mpfr_init_set(*imag, this->u_.complex_val.imag, GMP_RNDN);
}

// Express value as unsigned long if possible.

Numeric_constant::To_unsigned_long
Numeric_constant::to_unsigned_long(unsigned long* val) const
{
  switch (this->classification_)
    {
    case NC_INT:
    case NC_RUNE:
      return this->mpz_to_unsigned_long(this->u_.int_val, val);
    case NC_FLOAT:
      return this->mpfr_to_unsigned_long(this->u_.float_val, val);
    case NC_COMPLEX:
      if (!mpfr_zero_p(this->u_.complex_val.imag))
	return NC_UL_NOTINT;
      return this->mpfr_to_unsigned_long(this->u_.complex_val.real, val);
    default:
      go_unreachable();
    }
}

// Express integer value as unsigned long if possible.

Numeric_constant::To_unsigned_long
Numeric_constant::mpz_to_unsigned_long(const mpz_t ival,
				       unsigned long *val) const
{
  if (mpz_sgn(ival) < 0)
    return NC_UL_NEGATIVE;
  unsigned long ui = mpz_get_ui(ival);
  if (mpz_cmp_ui(ival, ui) != 0)
    return NC_UL_BIG;
  *val = ui;
  return NC_UL_VALID;
}

// Express floating point value as unsigned long if possible.

Numeric_constant::To_unsigned_long
Numeric_constant::mpfr_to_unsigned_long(const mpfr_t fval,
					unsigned long *val) const
{
  if (!mpfr_integer_p(fval))
    return NC_UL_NOTINT;
  mpz_t ival;
  mpz_init(ival);
  mpfr_get_z(ival, fval, GMP_RNDN);
  To_unsigned_long ret = this->mpz_to_unsigned_long(ival, val);
  mpz_clear(ival);
  return ret;
}

// Convert value to integer if possible.

bool
Numeric_constant::to_int(mpz_t* val) const
{
  switch (this->classification_)
    {
    case NC_INT:
    case NC_RUNE:
      mpz_init_set(*val, this->u_.int_val);
      return true;
    case NC_FLOAT:
      if (!mpfr_integer_p(this->u_.float_val))
	return false;
      mpz_init(*val);
      mpfr_get_z(*val, this->u_.float_val, GMP_RNDN);
      return true;
    case NC_COMPLEX:
      if (!mpfr_zero_p(this->u_.complex_val.imag)
	  || !mpfr_integer_p(this->u_.complex_val.real))
	return false;
      mpz_init(*val);
      mpfr_get_z(*val, this->u_.complex_val.real, GMP_RNDN);
      return true;
    default:
      go_unreachable();
    }
}

// Convert value to floating point if possible.

bool
Numeric_constant::to_float(mpfr_t* val) const
{
  switch (this->classification_)
    {
    case NC_INT:
    case NC_RUNE:
      mpfr_init_set_z(*val, this->u_.int_val, GMP_RNDN);
      return true;
    case NC_FLOAT:
      mpfr_init_set(*val, this->u_.float_val, GMP_RNDN);
      return true;
    case NC_COMPLEX:
      if (!mpfr_zero_p(this->u_.complex_val.imag))
	return false;
      mpfr_init_set(*val, this->u_.complex_val.real, GMP_RNDN);
      return true;
    default:
      go_unreachable();
    }
}

// Convert value to complex.

bool
Numeric_constant::to_complex(mpfr_t* vr, mpfr_t* vi) const
{
  switch (this->classification_)
    {
    case NC_INT:
    case NC_RUNE:
      mpfr_init_set_z(*vr, this->u_.int_val, GMP_RNDN);
      mpfr_init_set_ui(*vi, 0, GMP_RNDN);
      return true;
    case NC_FLOAT:
      mpfr_init_set(*vr, this->u_.float_val, GMP_RNDN);
      mpfr_init_set_ui(*vi, 0, GMP_RNDN);
      return true;
    case NC_COMPLEX:
      mpfr_init_set(*vr, this->u_.complex_val.real, GMP_RNDN);
      mpfr_init_set(*vi, this->u_.complex_val.imag, GMP_RNDN);
      return true;
    default:
      go_unreachable();
    }
}

// Get the type.

Type*
Numeric_constant::type() const
{
  if (this->type_ != NULL)
    return this->type_;
  switch (this->classification_)
    {
    case NC_INT:
      return Type::make_abstract_integer_type();
    case NC_RUNE:
      return Type::make_abstract_character_type();
    case NC_FLOAT:
      return Type::make_abstract_float_type();
    case NC_COMPLEX:
      return Type::make_abstract_complex_type();
    default:
      go_unreachable();
    }
}

// If the constant can be expressed in TYPE, then set the type of the
// constant to TYPE and return true.  Otherwise return false, and, if
// ISSUE_ERROR is true, report an appropriate error message.

bool
Numeric_constant::set_type(Type* type, bool issue_error, Location loc)
{
  bool ret;
  if (type == NULL)
    ret = true;
  else if (type->integer_type() != NULL)
    ret = this->check_int_type(type->integer_type(), issue_error, loc);
  else if (type->float_type() != NULL)
    ret = this->check_float_type(type->float_type(), issue_error, loc);
  else if (type->complex_type() != NULL)
    ret = this->check_complex_type(type->complex_type(), issue_error, loc);
  else
    go_unreachable();
  if (ret)
    this->type_ = type;
  return ret;
}

// Check whether the constant can be expressed in an integer type.

bool
Numeric_constant::check_int_type(Integer_type* type, bool issue_error,
				 Location location) const
{
  mpz_t val;
  switch (this->classification_)
    {
    case NC_INT:
    case NC_RUNE:
      mpz_init_set(val, this->u_.int_val);
      break;

    case NC_FLOAT:
      if (!mpfr_integer_p(this->u_.float_val))
	{
	  if (issue_error)
	    error_at(location, "floating point constant truncated to integer");
	  return false;
	}
      mpz_init(val);
      mpfr_get_z(val, this->u_.float_val, GMP_RNDN);
      break;

    case NC_COMPLEX:
      if (!mpfr_integer_p(this->u_.complex_val.real)
	  || !mpfr_zero_p(this->u_.complex_val.imag))
	{
	  if (issue_error)
	    error_at(location, "complex constant truncated to integer");
	  return false;
	}
      mpz_init(val);
      mpfr_get_z(val, this->u_.complex_val.real, GMP_RNDN);
      break;

    default:
      go_unreachable();
    }

  bool ret;
  if (type->is_abstract())
    ret = true;
  else
    {
      int bits = mpz_sizeinbase(val, 2);
      if (type->is_unsigned())
	{
	  // For an unsigned type we can only accept a nonnegative
	  // number, and we must be able to represents at least BITS.
	  ret = mpz_sgn(val) >= 0 && bits <= type->bits();
	}
      else
	{
	  // For a signed type we need an extra bit to indicate the
	  // sign.  We have to handle the most negative integer
	  // specially.
	  ret = (bits + 1 <= type->bits()
		 || (bits <= type->bits()
		     && mpz_sgn(val) < 0
		     && (mpz_scan1(val, 0)
			 == static_cast<unsigned long>(type->bits() - 1))
		     && mpz_scan0(val, type->bits()) == ULONG_MAX));
	}
    }

  if (!ret && issue_error)
    error_at(location, "integer constant overflow");

  return ret;
}

// Check whether the constant can be expressed in a floating point
// type.

bool
Numeric_constant::check_float_type(Float_type* type, bool issue_error,
				   Location location)
{
  mpfr_t val;
  switch (this->classification_)
    {
    case NC_INT:
    case NC_RUNE:
      mpfr_init_set_z(val, this->u_.int_val, GMP_RNDN);
      break;

    case NC_FLOAT:
      mpfr_init_set(val, this->u_.float_val, GMP_RNDN);
      break;

    case NC_COMPLEX:
      if (!mpfr_zero_p(this->u_.complex_val.imag))
	{
	  if (issue_error)
	    error_at(location, "complex constant truncated to float");
	  return false;
	}
      mpfr_init_set(val, this->u_.complex_val.real, GMP_RNDN);
      break;

    default:
      go_unreachable();
    }

  bool ret;
  if (type->is_abstract())
    ret = true;
  else if (mpfr_nan_p(val) || mpfr_inf_p(val) || mpfr_zero_p(val))
    {
      // A NaN or Infinity always fits in the range of the type.
      ret = true;
    }
  else
    {
      mp_exp_t exp = mpfr_get_exp(val);
      mp_exp_t max_exp;
      switch (type->bits())
	{
	case 32:
	  max_exp = 128;
	  break;
	case 64:
	  max_exp = 1024;
	  break;
	default:
	  go_unreachable();
	}

      ret = exp <= max_exp;

      if (ret)
	{
	  // Round the constant to the desired type.
	  mpfr_t t;
	  mpfr_init(t);
	  switch (type->bits())
	    {
	    case 32:
	      mpfr_set_prec(t, 24);
	      break;
	    case 64:
	      mpfr_set_prec(t, 53);
	      break;
	    default:
	      go_unreachable();
	    }
	  mpfr_set(t, val, GMP_RNDN);
	  mpfr_set(val, t, GMP_RNDN);
	  mpfr_clear(t);

	  this->set_float(type, val);
	}
    }

  mpfr_clear(val);

  if (!ret && issue_error)
    error_at(location, "floating point constant overflow");

  return ret;
} 

// Check whether the constant can be expressed in a complex type.

bool
Numeric_constant::check_complex_type(Complex_type* type, bool issue_error,
				     Location location)
{
  if (type->is_abstract())
    return true;

  mp_exp_t max_exp;
  switch (type->bits())
    {
    case 64:
      max_exp = 128;
      break;
    case 128:
      max_exp = 1024;
      break;
    default:
      go_unreachable();
    }

  mpfr_t real;
  mpfr_t imag;
  switch (this->classification_)
    {
    case NC_INT:
    case NC_RUNE:
      mpfr_init_set_z(real, this->u_.int_val, GMP_RNDN);
      mpfr_init_set_ui(imag, 0, GMP_RNDN);
      break;

    case NC_FLOAT:
      mpfr_init_set(real, this->u_.float_val, GMP_RNDN);
      mpfr_init_set_ui(imag, 0, GMP_RNDN);
      break;

    case NC_COMPLEX:
      mpfr_init_set(real, this->u_.complex_val.real, GMP_RNDN);
      mpfr_init_set(imag, this->u_.complex_val.imag, GMP_RNDN);
      break;

    default:
      go_unreachable();
    }

  bool ret = true;
  if (!mpfr_nan_p(real)
      && !mpfr_inf_p(real)
      && !mpfr_zero_p(real)
      && mpfr_get_exp(real) > max_exp)
    {
      if (issue_error)
	error_at(location, "complex real part overflow");
      ret = false;
    }

  if (!mpfr_nan_p(imag)
      && !mpfr_inf_p(imag)
      && !mpfr_zero_p(imag)
      && mpfr_get_exp(imag) > max_exp)
    {
      if (issue_error)
	error_at(location, "complex imaginary part overflow");
      ret = false;
    }

  if (ret)
    {
      // Round the constant to the desired type.
      mpfr_t t;
      mpfr_init(t);
      switch (type->bits())
	{
	case 64:
	  mpfr_set_prec(t, 24);
	  break;
	case 128:
	  mpfr_set_prec(t, 53);
	  break;
	default:
	  go_unreachable();
	}
      mpfr_set(t, real, GMP_RNDN);
      mpfr_set(real, t, GMP_RNDN);
      mpfr_set(t, imag, GMP_RNDN);
      mpfr_set(imag, t, GMP_RNDN);
      mpfr_clear(t);

      this->set_complex(type, real, imag);
    }

  mpfr_clear(real);
  mpfr_clear(imag);

  return ret;
}

// Return an Expression for this value.

Expression*
Numeric_constant::expression(Location loc) const
{
  switch (this->classification_)
    {
    case NC_INT:
      return Expression::make_integer(&this->u_.int_val, this->type_, loc);
    case NC_RUNE:
      return Expression::make_character(&this->u_.int_val, this->type_, loc);
    case NC_FLOAT:
      return Expression::make_float(&this->u_.float_val, this->type_, loc);
    case NC_COMPLEX:
      return Expression::make_complex(&this->u_.complex_val.real,
				      &this->u_.complex_val.imag,
				      this->type_, loc);
    default:
      go_unreachable();
    }
}<|MERGE_RESOLUTION|>--- conflicted
+++ resolved
@@ -7,16 +7,6 @@
 #include "go-system.h"
 
 #include <algorithm>
-<<<<<<< HEAD
-
-#include <gmp.h>
-
-#ifndef ENABLE_BUILD_WITH_CXX
-extern "C"
-{
-#endif
-=======
->>>>>>> e9c762ec
 
 #include "toplev.h"
 #include "intl.h"
@@ -3669,71 +3659,6 @@
       *nc = *unc;
       return true;
 
-<<<<<<< HEAD
-    case OPERATOR_MINUS:
-      if (unc->is_int() || unc->is_rune())
-	break;
-      else if (unc->is_float())
-	{
-	  mpfr_t uval;
-	  unc->get_float(&uval);
-	  mpfr_t val;
-	  mpfr_init(val);
-	  mpfr_neg(val, uval, GMP_RNDN);
-	  nc->set_float(unc->type(), val);
-	  mpfr_clear(uval);
-	  mpfr_clear(val);
-	  return true;
-	}
-      else if (unc->is_complex())
-	{
-	  mpfr_t ureal, uimag;
-	  unc->get_complex(&ureal, &uimag);
-	  mpfr_t real, imag;
-	  mpfr_init(real);
-	  mpfr_init(imag);
-	  mpfr_neg(real, ureal, GMP_RNDN);
-	  mpfr_neg(imag, uimag, GMP_RNDN);
-	  nc->set_complex(unc->type(), real, imag);
-	  mpfr_clear(ureal);
-	  mpfr_clear(uimag);
-	  mpfr_clear(real);
-	  mpfr_clear(imag);
-	  return true;
-	}
-      else
-	go_unreachable();
-
-    case OPERATOR_XOR:
-      break;
-
-    case OPERATOR_NOT:
-    case OPERATOR_AND:
-    case OPERATOR_MULT:
-      return false;
-
-    default:
-      go_unreachable();
-    }
-
-  if (!unc->is_int() && !unc->is_rune())
-    return false;
-
-  mpz_t uval;
-  if (unc->is_rune())
-    unc->get_rune(&uval);
-  else
-    unc->get_int(&uval);
-  mpz_t val;
-  mpz_init(val);
-
-  switch (op)
-    {
-    case OPERATOR_MINUS:
-      mpz_neg(val, uval);
-      break;
-
-=======
     case OPERATOR_MINUS:
       if (unc->is_int() || unc->is_rune())
 	break;
@@ -3900,111 +3825,6 @@
     {
     case OPERATOR_PLUS:
     case OPERATOR_MINUS:
->>>>>>> e9c762ec
-    case OPERATOR_NOT:
-      mpz_set_ui(val, mpz_cmp_si(uval, 0) == 0 ? 1 : 0);
-      break;
-
-    case OPERATOR_XOR:
-<<<<<<< HEAD
-      {
-	Type* utype = unc->type();
-	if (utype->integer_type() == NULL
-	    || utype->integer_type()->is_abstract())
-	  mpz_com(val, uval);
-	else
-	  {
-	    // The number of HOST_WIDE_INTs that it takes to represent
-	    // UVAL.
-	    size_t count = ((mpz_sizeinbase(uval, 2)
-			     + HOST_BITS_PER_WIDE_INT
-			     - 1)
-			    / HOST_BITS_PER_WIDE_INT);
-
-	    unsigned HOST_WIDE_INT* phwi = new unsigned HOST_WIDE_INT[count];
-	    memset(phwi, 0, count * sizeof(HOST_WIDE_INT));
-
-	    size_t obits = utype->integer_type()->bits();
-
-	    if (!utype->integer_type()->is_unsigned() && mpz_sgn(uval) < 0)
-	      {
-		mpz_t adj;
-		mpz_init_set_ui(adj, 1);
-		mpz_mul_2exp(adj, adj, obits);
-		mpz_add(uval, uval, adj);
-		mpz_clear(adj);
-	      }
-
-	    size_t ecount;
-	    mpz_export(phwi, &ecount, -1, sizeof(HOST_WIDE_INT), 0, 0, uval);
-	    go_assert(ecount <= count);
-
-	    // Trim down to the number of words required by the type.
-	    size_t ocount = ((obits + HOST_BITS_PER_WIDE_INT - 1)
-			     / HOST_BITS_PER_WIDE_INT);
-	    go_assert(ocount <= count);
-
-	    for (size_t i = 0; i < ocount; ++i)
-	      phwi[i] = ~phwi[i];
-
-	    size_t clearbits = ocount * HOST_BITS_PER_WIDE_INT - obits;
-	    if (clearbits != 0)
-	      phwi[ocount - 1] &= (((unsigned HOST_WIDE_INT) (HOST_WIDE_INT) -1)
-				   >> clearbits);
-
-	    mpz_import(val, ocount, -1, sizeof(HOST_WIDE_INT), 0, 0, phwi);
-
-	    if (!utype->integer_type()->is_unsigned()
-		&& mpz_tstbit(val, obits - 1))
-	      {
-		mpz_t adj;
-		mpz_init_set_ui(adj, 1);
-		mpz_mul_2exp(adj, adj, obits);
-		mpz_sub(val, val, adj);
-		mpz_clear(adj);
-	      }
-
-	    delete[] phwi;
-	  }
-      }
-      break;
-
-    default:
-      go_unreachable();
-    }
-
-  if (unc->is_rune())
-    nc->set_rune(NULL, val);
-  else
-    nc->set_int(NULL, val);
-
-  mpz_clear(uval);
-  mpz_clear(val);
-
-  return nc->set_type(unc->type(), true, location);
-}
-
-// Return the integral constant value of a unary expression, if it has one.
-
-bool
-Unary_expression::do_numeric_constant_value(Numeric_constant* nc) const
-{
-  Numeric_constant unc;
-  if (!this->expr_->numeric_constant_value(&unc))
-    return false;
-  return Unary_expression::eval_constant(this->op_, &unc, this->location(),
-					 nc);
-}
-
-// Return the type of a unary expression.
-
-Type*
-Unary_expression::do_type()
-{
-  switch (this->op_)
-    {
-    case OPERATOR_PLUS:
-    case OPERATOR_MINUS:
     case OPERATOR_NOT:
     case OPERATOR_XOR:
       return this->expr_->type();
@@ -4028,29 +3848,6 @@
 
 // Determine abstract types for a unary expression.
 
-=======
-      return this->expr_->type();
-
-    case OPERATOR_AND:
-      return Type::make_pointer_type(this->expr_->type());
-
-    case OPERATOR_MULT:
-      {
-	Type* subtype = this->expr_->type();
-	Type* points_to = subtype->points_to();
-	if (points_to == NULL)
-	  return Type::make_error_type();
-	return points_to;
-      }
-
-    default:
-      go_unreachable();
-    }
-}
-
-// Determine abstract types for a unary expression.
-
->>>>>>> e9c762ec
 void
 Unary_expression::do_determine_type(const Type_context* context)
 {
@@ -4607,7 +4404,6 @@
     {
       mpfr_clear(left_val);
       return false;
-<<<<<<< HEAD
     }
 
   // We already coerced both operands to the same type.  If that type
@@ -4620,20 +4416,6 @@
       mpfr_prec_round(right_val, bits, GMP_RNDN);
     }
 
-=======
-    }
-
-  // We already coerced both operands to the same type.  If that type
-  // is not an abstract type, we need to round the values accordingly.
-  Type* type = left_nc->type();
-  if (!type->is_abstract() && type->float_type() != NULL)
-    {
-      int bits = type->float_type()->bits();
-      mpfr_prec_round(left_val, bits, GMP_RNDN);
-      mpfr_prec_round(right_val, bits, GMP_RNDN);
-    }
-
->>>>>>> e9c762ec
   *cmp = mpfr_cmp(left_val, right_val);
 
   mpfr_clear(left_val);
@@ -4704,7 +4486,6 @@
     case OPERATOR_GT:
     case OPERATOR_GE:
       // These return boolean values, not numeric.
-<<<<<<< HEAD
       return false;
     default:
       break;
@@ -4758,61 +4539,6 @@
     {
       mpz_clear(left_val);
       return false;
-=======
-      return false;
-    default:
-      break;
-    }
-
-  Type* left_type = left_nc->type();
-  Type* right_type = right_nc->type();
-
-  Type* type;
-  if (!Binary_expression::operation_type(op, left_type, right_type, &type))
-    return false;
-
-  bool is_shift = op == OPERATOR_LSHIFT || op == OPERATOR_RSHIFT;
-
-  // When combining an untyped operand with a typed operand, we are
-  // effectively coercing the untyped operand to the other operand's
-  // type, so make sure that is valid.
-  if (!left_nc->set_type(type, true, location))
-    return false;
-  if (!is_shift && !right_nc->set_type(type, true, location))
-    return false;
-
-  bool r;
-  if (type->complex_type() != NULL)
-    r = Binary_expression::eval_complex(op, left_nc, right_nc, location, nc);
-  else if (type->float_type() != NULL)
-    r = Binary_expression::eval_float(op, left_nc, right_nc, location, nc);
-  else
-    r = Binary_expression::eval_integer(op, left_nc, right_nc, location, nc);
-
-  if (r)
-    r = nc->set_type(type, true, location);
-
-  return r;
-}
-
-// Apply binary opcode OP to LEFT_NC and RIGHT_NC, setting NC, using
-// integer operations.  Return true if this could be done, false if
-// not.
-
-bool
-Binary_expression::eval_integer(Operator op, const Numeric_constant* left_nc,
-				const Numeric_constant* right_nc,
-				Location location, Numeric_constant* nc)
-{
-  mpz_t left_val;
-  if (!left_nc->to_int(&left_val))
-    return false;
-  mpz_t right_val;
-  if (!right_nc->to_int(&right_val))
-    {
-      mpz_clear(left_val);
-      return false;
->>>>>>> e9c762ec
     }
 
   mpz_t val;
@@ -5324,19 +5050,11 @@
   mpfr_clear(left_imag);
   mpfr_clear(right_real);
   mpfr_clear(right_imag);
-<<<<<<< HEAD
 
   nc->set_complex(NULL, real, imag);
   mpfr_clear(real);
   mpfr_clear(imag);
 
-=======
-
-  nc->set_complex(NULL, real, imag);
-  mpfr_clear(real);
-  mpfr_clear(imag);
-
->>>>>>> e9c762ec
   return ret;
 }
 
@@ -5611,14 +5329,7 @@
 Binary_expression::do_discarding_value()
 {
   if (this->op_ == OPERATOR_OROR || this->op_ == OPERATOR_ANDAND)
-<<<<<<< HEAD
-    {
-      this->right_->discarding_value();
-      return true;
-    }
-=======
     return this->right_->discarding_value();
->>>>>>> e9c762ec
   else
     {
       this->unused_value_error();
@@ -5750,16 +5461,8 @@
       // Give a useful error if that happened.
       if (tleft->is_abstract()
 	  && subcontext.type != NULL
-<<<<<<< HEAD
-	  && (this->left_->type()->integer_type() == NULL
-	      || (subcontext.type->integer_type() == NULL
-		  && subcontext.type->float_type() == NULL
-		  && subcontext.type->complex_type() == NULL
-		  && subcontext.type->interface_type() == NULL)))
-=======
 	  && !subcontext.may_be_abstract
 	  && subcontext.type->integer_type() == NULL)
->>>>>>> e9c762ec
 	this->report_error(("invalid context-determined non-integer type "
 			    "for left operand of shift"));
 
@@ -6171,11 +5874,7 @@
 	  // __go_runtime_error(RUNTIME_ERROR_DIVISION_BY_ZERO), 0
 	  int errcode = RUNTIME_ERROR_DIVISION_BY_ZERO;
 	  tree panic = fold_build2_loc(gccloc, COMPOUND_EXPR, TREE_TYPE(ret),
-<<<<<<< HEAD
-				       Gogo::runtime_error(errcode,
-=======
 				       gogo->runtime_error(errcode,
->>>>>>> e9c762ec
 							   this->location()),
 				       fold_convert_loc(gccloc, TREE_TYPE(ret),
 							integer_zero_node));
@@ -7280,20 +6979,6 @@
 bool
 Builtin_call_expression::check_int_value(Expression* e, bool is_length)
 {
-<<<<<<< HEAD
-  if (e->type()->integer_type() != NULL)
-    return true;
-
-  // Check for a floating point constant with integer value.
-  Numeric_constant nc;
-  mpz_t ival;
-  if (e->numeric_constant_value(&nc) && nc.to_int(&ival))
-    {
-      mpz_clear(ival);
-      return true;
-    }
-
-=======
   Numeric_constant nc;
   if (e->numeric_constant_value(&nc))
     {
@@ -7322,7 +7007,6 @@
 
   error_at(e->location(), "non-integer %s argument to make",
 	   is_length ? "len" : "cap");
->>>>>>> e9c762ec
   return false;
 }
 
@@ -10116,10 +9800,7 @@
 		     && lvalnc.to_int(&lval));
   Numeric_constant inc;
   mpz_t ival;
-<<<<<<< HEAD
-=======
   bool ival_valid = false;
->>>>>>> e9c762ec
   if (this->start_->numeric_constant_value(&inc) && inc.to_int(&ival))
     {
       ival_valid = true;
@@ -10133,7 +9814,6 @@
 	  error_at(this->start_->location(), "array index out of bounds");
 	  this->set_is_error();
 	}
-      mpz_clear(ival);
     }
   if (this->end_ != NULL && !this->end_->is_nil_expression())
     {
@@ -10148,11 +9828,6 @@
 	      error_at(this->end_->location(), "array index out of bounds");
 	      this->set_is_error();
 	    }
-<<<<<<< HEAD
-	  mpz_clear(eval);
-	}
-    }
-=======
 	  else if (ival_valid && mpz_cmp(ival, eval) > 0)
 	    this->report_error(_("inverted slice range"));
 	  mpz_clear(eval);
@@ -10160,7 +9835,6 @@
     }
   if (ival_valid)
     mpz_clear(ival);
->>>>>>> e9c762ec
   if (lval_valid)
     mpz_clear(lval);
 
@@ -10541,10 +10215,7 @@
 
   Numeric_constant inc;
   mpz_t ival;
-<<<<<<< HEAD
-=======
   bool ival_valid = false;
->>>>>>> e9c762ec
   if (this->start_->numeric_constant_value(&inc) && inc.to_int(&ival))
     {
       ival_valid = true;
@@ -10554,7 +10225,6 @@
 	  error_at(this->start_->location(), "string index out of bounds");
 	  this->set_is_error();
 	}
-      mpz_clear(ival);
     }
   if (this->end_ != NULL && !this->end_->is_nil_expression())
     {
@@ -10568,11 +10238,6 @@
 	      error_at(this->end_->location(), "string index out of bounds");
 	      this->set_is_error();
 	    }
-<<<<<<< HEAD
-	  mpz_clear(eval);
-	}
-    }
-=======
 	  else if (ival_valid && mpz_cmp(ival, eval) > 0)
 	    this->report_error(_("inverted slice range"));
 	  mpz_clear(eval);
@@ -10580,7 +10245,6 @@
     }
   if (ival_valid)
     mpz_clear(ival);
->>>>>>> e9c762ec
 }
 
 // Get a tree for a string index.
@@ -12111,12 +11775,8 @@
 	{
 	  if (this->indexes_ != NULL)
 	    go_assert(pi != this->indexes_->end());
-<<<<<<< HEAD
-	  constructor_elt* elt = VEC_quick_push(constructor_elt, values, NULL);
-=======
 	  constructor_elt empty = {NULL, NULL};
 	  constructor_elt* elt = values->quick_push(empty);
->>>>>>> e9c762ec
 
 	  if (this->indexes_ == NULL)
 	    elt->index = size_int(i);
@@ -13100,8 +12760,6 @@
 }
 
 // Used to sort an index/value array.
-<<<<<<< HEAD
-=======
 
 class Index_value_compare
 {
@@ -13113,19 +12771,6 @@
 };
 
 // Lower an array composite literal.
->>>>>>> e9c762ec
-
-class Index_value_compare
-{
-<<<<<<< HEAD
- public:
-  bool
-  operator()(const std::pair<unsigned long, Expression*>& a,
-	     const std::pair<unsigned long, Expression*>& b)
-  { return a.first < b.first; }
-};
-
-// Lower an array composite literal.
 
 Expression*
 Composite_literal_expression::lower_array(Type* type)
@@ -13134,12 +12779,6 @@
   if (this->vals_ == NULL || !this->has_keys_)
     return this->make_array(type, NULL, this->vals_);
 
-=======
-  Location location = this->location();
-  if (this->vals_ == NULL || !this->has_keys_)
-    return this->make_array(type, NULL, this->vals_);
-
->>>>>>> e9c762ec
   std::vector<unsigned long>* indexes = new std::vector<unsigned long>;
   indexes->reserve(this->vals_->size());
   bool indexes_out_of_order = false;
@@ -13243,7 +12882,6 @@
 	v.push_back(std::make_pair(*pi, *pe));
 
       std::sort(v.begin(), v.end(), Index_value_compare());
-<<<<<<< HEAD
 
       delete indexes;
       delete vals;
@@ -13252,16 +12890,6 @@
       vals = new Expression_list();
       vals->reserve(v.size());
 
-=======
-
-      delete indexes;
-      delete vals;
-      indexes = new std::vector<unsigned long>();
-      indexes->reserve(v.size());
-      vals = new Expression_list();
-      vals->reserve(v.size());
-
->>>>>>> e9c762ec
       for (V::const_iterator p = v.begin(); p != v.end(); ++p)
 	{
 	  indexes->push_back(p->first);
