--- conflicted
+++ resolved
@@ -3129,14 +3129,9 @@
   : type_(type), enclosing_(enclosing), results_(NULL),
     closure_var_(NULL), block_(block), location_(location), labels_(),
     local_type_count_(0), fndecl_(NULL), defer_stack_(NULL),
-<<<<<<< HEAD
-    results_are_named_(false), calls_recover_(false), is_recover_thunk_(false),
-    has_recover_thunk_(false)
-=======
     results_are_named_(false), nointerface_(false), calls_recover_(false),
     is_recover_thunk_(false), has_recover_thunk_(false),
     in_unique_section_(false)
->>>>>>> e9c762ec
 {
 }
 
