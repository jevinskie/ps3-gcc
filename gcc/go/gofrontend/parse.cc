--- conflicted
+++ resolved
@@ -141,11 +141,7 @@
   while (true)
     {
       ret->push_back(this->expression(PRECEDENCE_NORMAL, may_be_sink,
-<<<<<<< HEAD
-				      may_be_composite_lit, NULL));
-=======
 				      may_be_composite_lit, NULL, NULL));
->>>>>>> e9c762ec
 
       const Token* token = this->peek_token();
       if (!token->is_op(OPERATOR_COMMA))
@@ -2141,11 +2137,7 @@
       bool is_type_switch = false;
       Expression* expr = this->expression(PRECEDENCE_NORMAL, false,
 					  may_be_composite_lit,
-<<<<<<< HEAD
-					  &is_type_switch);
-=======
 					  &is_type_switch, NULL);
->>>>>>> e9c762ec
       if (is_type_switch)
 	{
 	  p_type_switch->found = true;
@@ -2980,27 +2972,17 @@
     {
       if (this->peek_token()->is_op(OPERATOR_LCURLY))
 	{
-<<<<<<< HEAD
-=======
 	  whole_is_parenthesized = false;
->>>>>>> e9c762ec
 	  if (!may_be_composite_lit)
 	    {
 	      Type* t = ret->type();
 	      if (t->named_type() != NULL
 		  || t->forward_declaration_type() != NULL)
 		error_at(start_loc,
-<<<<<<< HEAD
-			 _("parentheses required around this composite literal"
-			   "to avoid parsing ambiguity"));
-	    }
-	  else if (is_parenthesized)
-=======
 			 _("parentheses required around this composite literal "
 			   "to avoid parsing ambiguity"));
 	    }
 	  else if (operand_is_parenthesized)
->>>>>>> e9c762ec
 	    error_at(start_loc,
 		     "cannot parenthesize type in composite literal");
 	  ret = this->composite_lit(ret->type(), 0, ret->location());
@@ -3011,11 +2993,7 @@
 	  Location loc = this->location();
 	  this->advance_token();
 	  Expression* expr = this->expression(PRECEDENCE_NORMAL, false, true,
-<<<<<<< HEAD
-					      NULL);
-=======
 					      NULL, NULL);
->>>>>>> e9c762ec
 	  if (this->peek_token()->is_op(OPERATOR_COMMA))
 	    this->advance_token();
 	  if (this->peek_token()->is_op(OPERATOR_ELLIPSIS))
@@ -3452,11 +3430,7 @@
       if (this->advance_token()->is_keyword(KEYWORD_CHAN))
 	{
 	  Expression* expr = this->primary_expr(false, may_be_composite_lit,
-<<<<<<< HEAD
-						NULL);
-=======
 						NULL, NULL);
->>>>>>> e9c762ec
 	  if (expr->is_error_expression())
 	    return expr;
 	  else if (!expr->is_type_expression())
@@ -3509,12 +3483,8 @@
       Operator op = token->op();
       this->advance_token();
 
-<<<<<<< HEAD
-      Expression* expr = this->unary_expr(false, may_be_composite_lit, NULL);
-=======
       Expression* expr = this->unary_expr(false, may_be_composite_lit, NULL,
 					  NULL);
->>>>>>> e9c762ec
       if (expr->is_error_expression())
 	;
       else if (op == OPERATOR_MULT && expr->is_type_expression())
@@ -3531,32 +3501,6 @@
   else
     return this->primary_expr(may_be_sink, may_be_composite_lit,
 			      is_type_switch, is_parenthesized);
-}
-
-// This is called for the obscure case of
-//   (<- chan <- chan int)(x)
-// In unary_expr we remove the leading <- and parse the remainder,
-// which gives us
-//   chan <- (chan int)
-// When we add the leading <- back in, we really want
-//   <- chan (<- chan int)
-// This means that we need to reassociate.
-
-Type*
-Parse::reassociate_chan_direction(Channel_type *ct, Location location)
-{
-  Channel_type* ele = ct->element_type()->channel_type();
-  if (ele == NULL)
-    {
-      error_at(location, "parse error");
-      return Type::make_error_type();
-    }
-  Type* sub = ele;
-  if (ele->may_send())
-    sub = Type::make_channel_type(false, true, ele->element_type());
-  else
-    sub = this->reassociate_chan_direction(ele, location);
-  return Type::make_channel_type(false, true, sub);
 }
 
 // This is called for the obscure case of
