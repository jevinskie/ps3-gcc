/* go-c.h -- Header file for go frontend gcc C interface.
   Copyright (C) 2009-2013 Free Software Foundation, Inc.

This file is part of GCC.

GCC is free software; you can redistribute it and/or modify it under
the terms of the GNU General Public License as published by the Free
Software Foundation; either version 3, or (at your option) any later
version.

GCC is distributed in the hope that it will be useful, but WITHOUT ANY
WARRANTY; without even the implied warranty of MERCHANTABILITY or
FITNESS FOR A PARTICULAR PURPOSE.  See the GNU General Public License
for more details.

You should have received a copy of the GNU General Public License
along with GCC; see the file COPYING3.  If not see
<http://www.gnu.org/licenses/>.  */

#ifndef GO_GO_C_H
#define GO_GO_C_H

#define GO_EXTERN_C

#include "machmode.h"

/* Functions defined in the Go frontend proper called by the GCC
   interface.  */

extern int go_enable_dump (const char*);
extern int go_enable_optimize (const char*);

extern void go_add_search_path (const char*);

extern void go_create_gogo (int int_type_size, int pointer_size,
			    const char* pkgpath, const char *prefix,
			    const char *relative_import_path);

extern void go_parse_input_files (const char**, unsigned int,
				  bool only_check_syntax,
				  bool require_return_statement);
extern void go_write_globals (void);

extern tree go_type_for_size (unsigned int bits, int unsignedp);
extern tree go_type_for_mode (enum machine_mode, int unsignedp);

/* Functions defined in the GCC interface called by the Go frontend
   proper.  */

extern void go_preserve_from_gc (tree);

extern const char *go_localize_identifier (const char*);

extern unsigned int go_field_alignment (tree);

extern void go_trampoline_info (unsigned int *size, unsigned int *alignment);

extern void go_imported_unsafe (void);

extern void go_write_export_data (const char *, unsigned int);

extern const char *go_read_export_data (int, off_t, char **, size_t *, int *);

extern GTY(()) tree go_non_zero_struct;
<<<<<<< HEAD

#if defined(__cplusplus) && !defined(ENABLE_BUILD_WITH_CXX)
} /* End extern "C".  */
#endif
=======
>>>>>>> e9c762ec

#endif /* !defined(GO_GO_C_H) */<|MERGE_RESOLUTION|>--- conflicted
+++ resolved
@@ -62,12 +62,5 @@
 extern const char *go_read_export_data (int, off_t, char **, size_t *, int *);
 
 extern GTY(()) tree go_non_zero_struct;
-<<<<<<< HEAD
-
-#if defined(__cplusplus) && !defined(ENABLE_BUILD_WITH_CXX)
-} /* End extern "C".  */
-#endif
-=======
->>>>>>> e9c762ec
 
 #endif /* !defined(GO_GO_C_H) */