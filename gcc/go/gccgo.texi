--- conflicted
+++ resolved
@@ -12,11 +12,7 @@
 @include gcc-common.texi
 
 @c Copyright years for this manual.
-<<<<<<< HEAD
-@set copyrights-go 2010, 2011, 2012
-=======
 @set copyrights-go 2010-2013
->>>>>>> e9c762ec
 
 @copying
 @c man begin COPYRIGHT
