<<<<<<< HEAD
2014-06-12  Release Manager

	* GCC 4.7.4 released.

2013-04-11  Release Manager

	* GCC 4.7.3 released.
=======
2013-03-22  Release Manager

	* GCC 4.8.0 released.

2013-01-16  Shenghou Ma  <minux.ma@gmail.com>

	* gospec.c: pass -u pthread_create to linker when static linking.

2012-12-21  Ian Lance Taylor  <iant@google.com>

	PR bootstrap/54659
	* go-system.h: Don't include <cstdio>.

2012-12-18  Ian Lance Taylor  <iant@google.com>

	PR go/55201
	* gospec.c: Revert last patch.

2012-12-18  Andreas Schwab  <schwab@linux-m68k.org>

	PR go/55201
	* gospec.c (LIBATOMIC): Define.
	(LIBATOMIC_PROFILE): Define.
	(lang_specific_driver): Add LIBATOMIC[_PROFILE] option.

2012-11-29  Ian Lance Taylor  <iant@google.com>

	* go-gcc.cc: Include "output.h".
	(global_variable): Add is_unique_section parameter.
	(global_variable_set_init): Adjust unique section if necessary.
	* Make-lang.in (go/go-gcc.o): Add dependency on output.h.

2012-11-17  Diego Novillo  <dnovillo@google.com>

	Adjust for new vec API (http://gcc.gnu.org/wiki/cxx-conversion/cxx-vec)

	* go-lang.c: Use new vec API in vec.h.

2012-11-16  Ian Lance Taylor  <iant@google.com>

	* Make-lang.in (gccgo$(exeext)): Add + at start of command.
	(go1$(exeext)): Likewise.
>>>>>>> e9c762ec

2012-10-30  Ian Lance Taylor  <iant@google.com>

	* lang.opt (-fgo-relative-import-path): New option.
	* go-lang.c (go_relative_import_path): New static variable.
	(go_langhook_init): Pass go_relative_import_path to
	go_create_gogo.
	(go_langhook_handle_option): Handle -fgo-relative-import-path.
	* go-c.h (go_create_gogo): Update declaration.
	* gccgo.texi (Invoking gccgo): Document
	-fgo-relative-import-path.

<<<<<<< HEAD
2012-09-20  Ian Lance Taylor  <iant@google.com>

	* Make-lang.in (go/gogo.o): Depend on filenames.h.

2012-09-20  Release Manager

	* GCC 4.7.2 released.

2012-06-14  Release Manager

	* GCC 4.7.1 released.
=======
2012-09-17  Ian Lance Taylor  <iant@google.com>

	* config-lang.in (target_libs): Add target-libbacktrace.

2012-09-16  Ian Lance Taylor  <iant@google.com>

	* Make-lang.in (go/gogo.o): Depend on filenames.h.

2012-08-14   Diego Novillo  <dnovillo@google.com>

	Merge from cxx-conversion branch.  Configury.

	* go-c.h: Remove all handlers of ENABLE_BUILD_WITH_CXX.
	* go-gcc.cc: Likewise.
	* go-system.h: Likewise.

2012-07-24  Uros Bizjak  <ubizjak@gmail.com>

	* go-lang.c (lang_decl): Add variable_size GTY option.
>>>>>>> e9c762ec

2012-05-09  Ian Lance Taylor  <iant@google.com>

	* lang.opt: Add -fgo-pkgpath.
	* go-lang.c (go_pkgpath): New static variable.
	(go_prefix): New static variable.
	(go_langhook_init): Pass go_pkgpath and go_prefix to
	go_create_gogo.
	(go_langhook_handle_option): Handle -fgo-pkgpath.  Change
	-fgo-prefix handling to just set go_prefix.
	* go-c.h (go_set_prefix): Don't declare.
	(go_create_gogo): Add pkgpath and prefix to declaration.
	* go-gcc.cc (Gcc_backend::global_variable): Change unique_prefix
	to pkgpath.  Don't include the package name in the asm name.
	* gccgo.texi (Invoking gccgo): Document -fgo-pkgpath.  Update the
	docs for -fgo-prefix.

2012-04-23  Ian Lance Taylor  <iant@google.com>

	* go-lang.c (go_langhook_init): Set MPFR precision to 256.

2012-04-20  Ian Lance Taylor  <iant@google.com>

	* lang.opt: Add -fgo-check-divide-zero and
	-fgo-check-divide-overflow.
	* gccgo.texi (Invoking gccgo): Document new options.

<<<<<<< HEAD
2012-03-22  Release Manager

	* GCC 4.7.0 released.
=======
2012-04-18  Steven Bosscher  <steven@gcc.gnu.org>

	* go-gcc.cc (Gcc_backend::switch_statement): Build SWITCH_EXPR
	with NULL_TREE type instead of void_type_node.
>>>>>>> e9c762ec

2012-03-09  Ian Lance Taylor  <iant@google.com>

	* go-gcc.cc (Gcc_backend::assignment_statement): Convert the rhs
	to the lhs type if necessary.

2012-03-08  Ian Lance Taylor  <iant@google.com>

	* go-gcc.cc (Gcc_backend::init_statement): Don't initialize a
	zero-sized variable.
	(go_non_zero_struct): New global variable.
	(Gcc_backend::non_zero_size_type): New function.
	(Gcc_backend::global_variable): Don't build an assignment for a
	zero-sized value.
	* go-c.h (go_non_zero_struct): Declare.
	* config-lang.in (gtfiles): Add go-c.h.

2012-02-29  Ian Lance Taylor  <iant@google.com>

	* go-gcc.cc (class Gcc_tree): Add set_tree method.
	(set_placeholder_pointer_type): When setting to a pointer to
	error, set to error_mark_node.

2012-02-23  Richard Guenther  <rguenther@suse.de>

	* go-gcc.cc (Gcc_backend::placeholder_pointer_type): Use
	build_distinct_type_copy.

2012-02-17  Ian Lance Taylor  <iant@google.com>

	* Make-lang.in (go/import.o): Add dependency on $(GO_LEX_H).

2012-02-17  Ian Lance Taylor  <iant@google.com>

	* gospec.c (lang_specific_driver): If linking, and no -o option
	was used, add one.

2012-02-14  Ian Lance Taylor  <iant@google.com>

	PR go/48411
	* Make-lang.in (gccgo-cross$(exeext)): New target.
	(go.all.cross): Depend on gccgo-cross$(exeext) instead of
	gccgo$(exeext).
	(go.install-common): Only install GCCGO_TARGET_INSTALL_NAME if
	gccgo-cross$(exeext) does not exist.

2012-02-07  Ian Lance Taylor  <iant@google.com>

	* gccgo.texi (Function Names): Document //extern instead of
	__asm__.

2012-02-01  Jakub Jelinek  <jakub@redhat.com>

	PR target/52079
	* go-lang.c (go_langhook_type_for_mode): For TImode and 64-bit HWI
	return build_nonstandard_integer_type result if possible.

2012-01-21  Ian Lance Taylor  <iant@google.com>

	* go-gcc.cc (Gcc_backend::type_size): Check for error_mark_node.
	(Gcc_backend::type_alignment): Likewise.
	(Gcc_backend::type_field_alignment): Likewise.
	(Gcc_backend::type_field_offset): Likewise.

2012-01-20  Ian Lance Taylor  <iant@google.com>

	* go-gcc.cc (Gcc_backend::placeholder_struct_type): Permit name to
	be empty.
	(Gcc_backend::set_placeholder_struct_type): Likewise.

2012-01-17  Ian Lance Taylor  <iant@google.com>

	* gospec.c (lang_specific_driver): If we see -S without -o, add -o
	BASE.s rather than -o BASE.o.

2012-01-11  Ian Lance Taylor  <iant@google.com>

	* go-lang.c (go_langhook_init): Initialize void_list_node before
	calling go_create_gogo.

2012-01-10  Ian Lance Taylor  <iant@google.com>

	* go-gcc.cc (Gcc_backend::type_size): New function.
	(Gcc_backend::type_alignment): New function.
	(Gcc_backend::type_field_alignment): New function.
	(Gcc_backend::type_field_offset): New function.
	* go-backend.c (go_type_alignment): Remove.
	* go-c.h (go_type_alignment): Don't declare.

2011-12-27  Ian Lance Taylor  <iant@google.com>

	* go-gcc.cc (Gcc_backend::set_placeholder_struct_type): Use
	build_distinct_type_copy rather than build_variant_type_copy.
	(Gcc_backend::set_placeholder_array_type): Likewise.
	(Gcc_backend::named_type): Add special handling for builtin
	basic types.

2011-12-22  Ian Lance Taylor  <iant@google.com>

	* go-gcc.cc (Gcc_backend::set_placeholder_pointer_type): Arrange
	for the type name to have a DECL_ORIGINAL_TYPE as gcc expects.
	(Gcc_backend::set_placeholder_struct_type): Likewise.
	(Gcc_backend::set_placeholder_array_type): Likewise.
	(Gcc_backend::named_type): Set DECL_ORIGINAL_TYPE.

2011-12-13  Ian Lance Taylor  <iant@google.com>

	* go-backend.c: #include "simple-object.h" and "intl.h".
	(GO_EXPORT_SEGMENT_NAME): Define if not defined.
	(GO_EXPORT_SECTION_NAME): Likewise.
	(go_write_export_data): Use GO_EXPORT_SECTION_NAME.
	(go_read_export_data): New function.
	* go-c.h (go_read_export_data): Declare.

2011-11-29  Sanjoy Das  <thedigitalangel@gmail.com>
	    Ian Lance Taylor  <iant@google.com>

	* go-location.h: New file.
	* go-linemap.cc: New file.
	* go-gcc.cc: Change all uses of source_location to Location.
	* Make-lang.in (GO_OBJS): Add go/go-linemap.o.
	(GO_LINEMAP_H): New variable.
	(GO_LEX_H): Use $(GO_LINEMAP_H).
	(GO_GOGO_H, GO_TYPES_H, GO_IMPORT_H): Likewise.
	(go/go-linemap.o): New target.

2011-11-02  Rainer Orth  <ro@CeBiTec.Uni-Bielefeld.DE>

	* Make-lang.in (gospec.o): Pass SHLIB instead of SHLIB_LINK.

2011-08-24  Roberto Lublinerman  <rluble@gmail.com>

	* lang.opt: Add fgo-optimize-.
	* go-lang.c (go_langhook_handle_option): Handle OPT_fgo_optimize.
	* go-c.h (go_enable_optimize): Declare.
	* Make-lang.in (GO_OBJS): Add go/go-optimize.o.
	(GO_EXPORT_H): Define.
	(GO_IMPORT_H): Add $(GO_EXPORT_H).
	(GO_AST_DUMP_H): Define.
	(go/ast-dump.o, go/statements.o): Use GO_AST_DUMP_H.
	(go/export.o, go/gogo.o, go/import.o): Use GO_EXPORT_H.
	(go/types.o): Likewise.
	(go/expressions.o): Use GO_AST_DUMP_H and GO_EXPORT_H.
	(go/go-optimize.o): New target.

2011-08-24  Joseph Myers  <joseph@codesourcery.com>

	* Make-lang.in (CFLAGS-go/go-lang.o): New.
	(go/go-lang.o): Remove explicit compilation rule.

2011-08-08  Rainer Orth  <ro@CeBiTec.Uni-Bielefeld.DE>

	* Make-lang.in (gccgo$(exeext)): Add $(EXTRA_GCC_LIBS).

2011-08-02  Roberto Lublinerman  <rluble@gmail.com>

	* Make-lang.in (GO_OBJS): Add go/ast-dump.o.
	(go/ast-dump.o): New target.
	(go/expressions.o): Depend on go/gofrontend/ast-dump.h.
	(go/statements.o): Likewise.

2011-07-06  Richard Guenther  <rguenther@suse.de>

	* go-lang.c (go_langhook_init):
	Merge calls to build_common_tree_nodes and build_common_tree_nodes_2.

2011-06-14  Joseph Myers  <joseph@codesourcery.com>

	* Make-lang.in (go/go-lang.o, go/go-backend.o): Update
	dependencies.
	* go-backend.c: Include common/common-target.h.
	(go_write_export_data): Use targetm_common.have_named_sections.
	* go-lang.c: Include common/common-target.h.
	(go_langhook_init_options_struct): Use
	targetm_common.supports_split_stack.

2011-06-13  Ian Lance Taylor  <iant@google.com>

	* Make-lang.in (go/expressions.o): Depend on $(GO_RUNTIME_H).

2011-06-10  Ian Lance Taylor  <iant@google.com>

	* go-gcc.cc: Include "toplev.h".
	(Gcc_backend::immutable_struct): New function.
	(Gcc_backend::immutable_struct_set_init): New function.
	(Gcc_backend::immutable_struct_reference): New function.
	* Make-lang.in (go/go-gcc.o): Depend on toplev.h.

2011-06-09  Ian Lance Taylor  <iant@google.com>

	* go-gcc.cc (Gcc_backend::zero_expression): New function.

2011-06-07  Richard Guenther  <rguenther@suse.de>

	* go-lang.c (go_langhook_init): Do not set
	size_type_node or call set_sizetype.

2011-05-27  Ian Lance Taylor  <iant@google.com>

	* go-backend.c: Include "output.h".
	(go_write_export_data): New function.
	* go-c.h (go_write_export_data): Declare.
	* Make-lang.in (go/go-backend.o): Depend on output.h.
	(go/export.o): Depend on $(GO_C_H).  Do not depend on
	$(MACHMODE_H), output.h, or $(TARGET_H).

2011-05-24  Joseph Myers  <joseph@codesourcery.com>

	* Make-lang.in (GCCGO_OBJS): Remove prefix.o.
	(gccgo$(exeext)): Use libcommon-target.a.

2011-05-20  Joseph Myers  <joseph@codesourcery.com>

	* Make-lang.in (GCCGO_OBJS): Remove intl.o and version.o.

2011-05-13  Ian Lance Taylor  <iant@google.com>

	* go-gcc.cc (Gcc_backend::function_type): When building a struct
	for multiple results, check that all fields types have a size.
	(Gcc_backend::placeholder_pointer_type): Permit name to be empty.

2011-05-12  Ian Lance Taylor  <iant@google.com>

	* go-gcc.cc (Gcc_backend::local_variable): Add is_address_taken
	parameter.
	(Gcc_backend::parameter_variable): Likewise.

2011-05-07  Eric Botcazou  <ebotcazou@adacore.com>

	* go-lang.c (global_bindings_p): Return bool and simplify.

2011-05-05  Nathan Froyd  <froydnj@codesourcery.com>

	* go-gcc.cc (Gcc_backend::switch_statement): Call build_case_label.

2011-05-04  Ian Lance Taylor  <iant@google.com>

	* go-gcc.cc (Gcc_backend::struct_type): Call fill_in_struct.
	(Gcc_backend::fill_in_struct): New function.
	(Gcc_backend::array_type): Implement.
	(Gcc_backend::fill_in_array): New function.
	(Gcc_backend::placeholder_pointer_type): New function.
	(Gcc_backend::set_placeholder_pointer_type): New function.
	(Gcc_backend::set_placeholder_function_type): New function.
	(Gcc_backend::placeholder_struct_type): New function.
	(Gcc_backend::set_placeholder_struct_type): New function.
	(Gcc_backend::placeholder_array_type): New function.
	(Gcc_backend::set_placeholder_array_type): New function.
	(Gcc_backend::named_type): New function.
	(Gcc_backend::circular_pointer_type): New function.
	(Gcc_backend::is_circular_pointer_type): New function.

2011-04-26  Ian Lance Taylor  <iant@google.com>

	* go-gcc.cc (Gcc_backend::struct_type): Implement.

2011-04-25  Ian Lance Taylor  <iant@google.com>

	* go-gcc.cc (Gcc_backend::error_type): Implement.
	(Gcc_backend::string_type): Remove.
	(Gcc_backend::function_type): Change signature and implement.
	(Gcc_backend::struct_type): Change signature.
	(Gcc_backend::slice_type, Gcc_backend::map_type): Remove.
	(Gcc_backend::channel_type, Gcc_backend::interface_type): Remove.
	(Gcc_backend::pointer_type): Check for error.
	* Make-lang.in (go/types.o): Depend on go/gofrontend/backend.h.

2011-04-25  Evan Shaw  <edsrzf@gmail.com>

	* go-gcc.c (class Gcc_tree): Make get_tree const.
	(Gcc_backend::void_type): Implement.
	(Gcc_backend::bool_type): Implement.
	(Gcc_backend::integer_type): Implement.
	(Gcc_backend::float_type): Implement.
	(Gcc_backend::complex_type): New function.
	(Gcc_backend::pointer_type): New function.
	(Gcc_backend::make_type): New function.
	(type_to_tree): New function.

2011-04-21  Ian Lance Taylor  <iant@google.com>

	* go-system.h (go_assert, go_unreachable): Define.

2011-04-19  Ian Lance Taylor  <iant@google.com>

	* go-system.h: Include "intl.h".
	* Make-lang.in (GO_SYSTEM_H): Add intl.h.
	(go/statements.o): Remove dependencies on intl.h $(TREE_H)
	$(GIMPLE_H) convert.h tree-iterator.h $(TREE_FLOW_H) $(REAL_H).

2011-04-19  Ian Lance Taylor  <iant@google.com>

	* go-gcc.cc (Gcc_backend::temporary_variable): New function.

2011-04-19  Ian Lance Taylor  <iant@google.com>

	* go-gcc.cc (class Bblock): Define.
	(Gcc_backend::if_statement): Change then_block and else_block to
	Bblock*.
	(Gcc_backend::block): New function.
	(Gcc_backend::block_add_statements): New function.
	(Gcc_backend::block_statement): New function.
	(tree_to_block, block_to_tree): New functions.

2011-04-18  Ian Lance Taylor  <iant@google.com>

	* go-gcc.cc: Include "go-c.h".
	(class Bvariable): Define.
	(Gcc_backend::init_statement): New function.
	(Gcc_backend::global_variable): New function.
	(Gcc_backend::global_variable_set_init): New function.
	(Gcc_backend::local_variable): New function.
	(Gcc_backend::parameter_variable): New function.
	(tree_to_type, var_to_tree): New functions.
	* Make-lang.in (go/go-gcc.o): Depend on $(GO_C_H).
	* (go/gogo-tree.o): Depend on go/gofrontend/backend.h.

2011-04-15  Ian Lance Taylor  <iant@google.com>

	* go-gcc.cc (Gcc_backend::compound_statement): New function.
	(Gcc_backend::assignment_statement): Use error_statement.
	(Gcc_backend::return_statement): Likewise.
	(Gcc_backend::if_statement): Likewise.
	(Gcc_backend::switch_statement): Likewise.
	(Gcc_backend::statement_list): Likewise.

2011-04-14  Ian Lance Taylor  <iant@google.com>

	* go-gcc.cc (Backend::error_statement): New function.

2011-04-13  Ian Lance Taylor  <iant@google.com>

	* Make-lang.in (go/gogo-tree.o): depend on $(GO_RUNTIME_H).

2011-04-13  Ian Lance Taylor  <iant@google.com>

	* Make-lang.in (GO_OBJS): Add go/runtime.o.
	(GO_RUNTIME_H): New variable.
	(go/runtime.o): New target.
	(go/gogo.o): Depend on $(GO_RUNTIME_H).
	(go/statements.o): Likewise.

2011-04-12  Nathan Froyd  <froydnj@codesourcery.com>

	* go-lang.c (union lang_tree_node): Check for TS_COMMON before
	calling TREE_CHAIN.

2011-04-06  Ian Lance Taylor  <iant@google.com>

	* go-gcc.cc (if_statement): Use build3_loc.
	(Gcc_backend::switch_statement): New function.
	(Gcc_backend::statement_list): New function.

2011-04-06  Ian Lance Taylor  <iant@google.com>

	* go-gcc.cc (Gcc_backend::if_statement): New function.
	(tree_to_stat): New function.
	(expr_to_tree): Renamed from expression_to_tree.
	(stat_to_tree): Renamed from statement_to_tree.

2011-04-06  Ian Lance Taylor  <iant@google.com>

	* go-gcc.cc (Gcc_backend::expression_statement): New function.

2011-04-04  Ian Lance Taylor  <iant@google.com>

	* go-gcc.c (class Blabel): Define.
	(Gcc_backend::make_expression): New function.
	(get_identifier_from_string): New function.
	(Gcc_backend::label): New function.
	(Gcc_backend::label_definition_statement): New function.
	(Gcc_backend::goto_statement): New function.
	(Gcc_backend::label_address): New function.
	(expression_to_tree): New function.
	* Make-lang.in (go/expressions.o): Depend on
	go/gofrontend/backend.h.
	(go/gogo.o): Likewise.

2011-04-04  Ian Lance Taylor  <iant@google.com>

	* go-gcc.cc: #include "tree-iterator.h", "gimple.h", and "gogo.h".
	(class Bfunction): Define.
	(Gcc_backend::assignment_statement): Rename from assignment.
	Check for errors.
	(Gcc_backend::return_statement): New function.
	(tree_to_function): New function.
	* Make-lang.in (go/go-gcc.o): Depend on tree-iterator.h,
	$(GIMPLE_H), and $(GO_GOGO_H).

2011-04-03  Ian Lance Taylor  <iant@google.com>

	* go-gcc.cc: New file.
	* Make-lang.in (GO_OBJS): Add go/go-gcc.o.
	(go/go-gcc.o): New target.
	(go/go.o): Depend on go/gofrontend/backend.h.
	(go/statements.o): Likewise.

2011-02-14  Ralf Wildenhues  <Ralf.Wildenhues@gmx.de>

	* gccgo.texi (Top, Import and Export): Fix a typo and a markup nit.

2011-02-08  Ian Lance Taylor  <iant@google.com>

	* go-lang.c (go_langhook_init_options_struct): Set
	frontend_set_flag_errno_math.  Don't set x_flag_trapping_math.

2011-01-31  Rainer Orth  <ro@CeBiTec.Uni-Bielefeld.DE>

	* gospec.c (lang_specific_driver) [HAVE_LD_STATIC_DYNAMIC] Use
	LD_STATIC_OPTION, LD_DYNAMIC_OPTION.

2011-01-21  Ian Lance Taylor  <iant@google.com>

	* go-lang.c (go_langhook_init): Omit float_type_size when calling
	go_create_gogo.
	* go-c.h: Update declaration of go_create_gogo.

2011-01-13  Ian Lance Taylor  <iant@google.com>

	* go-backend.c: Include "rtl.h" and "target.h".
	(go_imported_unsafe): New function.
	* go-c.h (go_imported_unsafe): Declare.
	* Make-lang.in (go/go-backend.o): Depend on $(RTL_H).
	(go/gogo-tree.o): Remove dependency on $(RTL_H).
	(go/unsafe.o): Depend on $(GO_C_H).

2010-12-31  Joern Rennecke  <amylaar@spamcop.net>

	PR go/47113
	* go-backend.c: (go_field_alignment): Add ATTRIBUTE_UNUSED to
	variable ‘field’ .

2010-12-21  Ian Lance Taylor  <iant@google.com>

	* Make-lang.in (check-go): Remove.
	(lang_checks_parallelized): Add check-go.
	(check_go_parallelize): Set.

2010-12-13  Ian Lance Taylor  <iant@google.com>

	* gospec.c (lang_specific_driver): Add a -o option if not linking
	and there is no -o option already.

2010-12-07  Ian Lance Taylor  <iant@google.com>

	PR tree-optimization/46805
	PR tree-optimization/46833
	* go-lang.c (go_langhook_type_for_mode): Handle vector modes.

2010-12-06  Ian Lance Taylor  <iant@google.com>

	PR other/46789
	PR bootstrap/46812
	* go-lang.c (go_char_p): Define type and vectors.
	(go_search_dirs): New static variable.
	(go_langhook_handle_option): Use version and version/machine
	directories for -L.
	(go_langhook_post_options): Add non-specific -L paths.
	* Make-lang.in (go/go-lang.o): Define DEFAULT_TARGET_VERSION and
	DEFAULT_TARGET_MACHINE when compiling.
	* gccgo.texi (Invoking gccgo): Only document -L for linking.
	(Import and Export): Don't mention -L for finding import files.

2010-12-03  Ian Lance Taylor  <iant@google.com>

	PR bootstrap/46776
	* go-backend.c: New file.
	* go-c.h (go_type_alignment): Declare.
	(go_field_alignment, go_trampoline_info): Declare.
	* Make-lang.in (GO_OBJS): Add go/go-backend.o.
	(go/go-backend.o): New target.
	(go/go-lang.o): Make dependencies match source file.
	(go/expressions.o): Don't depend on $(TM_H) $(TM_P_H).
	(go/gogo-tree.o): Don't depend on $(TM_H).

2010-12-03  Ian Lance Taylor  <iant@google.com>

	* config-lang.in (build_by_default): Set to no.

2010-12-02  Ian Lance Taylor  <iant@google.com>

	Go frontend added to gcc repository.<|MERGE_RESOLUTION|>--- conflicted
+++ resolved
@@ -1,12 +1,3 @@
-<<<<<<< HEAD
-2014-06-12  Release Manager
-
-	* GCC 4.7.4 released.
-
-2013-04-11  Release Manager
-
-	* GCC 4.7.3 released.
-=======
 2013-03-22  Release Manager
 
 	* GCC 4.8.0 released.
@@ -49,7 +40,6 @@
 
 	* Make-lang.in (gccgo$(exeext)): Add + at start of command.
 	(go1$(exeext)): Likewise.
->>>>>>> e9c762ec
 
 2012-10-30  Ian Lance Taylor  <iant@google.com>
 
@@ -62,19 +52,6 @@
 	* gccgo.texi (Invoking gccgo): Document
 	-fgo-relative-import-path.
 
-<<<<<<< HEAD
-2012-09-20  Ian Lance Taylor  <iant@google.com>
-
-	* Make-lang.in (go/gogo.o): Depend on filenames.h.
-
-2012-09-20  Release Manager
-
-	* GCC 4.7.2 released.
-
-2012-06-14  Release Manager
-
-	* GCC 4.7.1 released.
-=======
 2012-09-17  Ian Lance Taylor  <iant@google.com>
 
 	* config-lang.in (target_libs): Add target-libbacktrace.
@@ -94,7 +71,6 @@
 2012-07-24  Uros Bizjak  <ubizjak@gmail.com>
 
 	* go-lang.c (lang_decl): Add variable_size GTY option.
->>>>>>> e9c762ec
 
 2012-05-09  Ian Lance Taylor  <iant@google.com>
 
@@ -122,16 +98,10 @@
 	-fgo-check-divide-overflow.
 	* gccgo.texi (Invoking gccgo): Document new options.
 
-<<<<<<< HEAD
-2012-03-22  Release Manager
-
-	* GCC 4.7.0 released.
-=======
 2012-04-18  Steven Bosscher  <steven@gcc.gnu.org>
 
 	* go-gcc.cc (Gcc_backend::switch_statement): Build SWITCH_EXPR
 	with NULL_TREE type instead of void_type_node.
->>>>>>> e9c762ec
 
 2012-03-09  Ian Lance Taylor  <iant@google.com>
 
