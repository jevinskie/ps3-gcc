--- conflicted
+++ resolved
@@ -240,8 +240,6 @@
   Bexpression*
   function_code_expression(Bfunction*, Location);
 
-<<<<<<< HEAD
-=======
   Bexpression*
   address_expression(Bexpression*, Location);
 
@@ -261,7 +259,6 @@
   Bexpression*
   binary_expression(Operator, Bexpression*, Bexpression*, Location);
 
->>>>>>> a7aa3838
   // Statements.
 
   Bstatement*
@@ -1004,8 +1001,6 @@
   return this->make_expression(ret);
 }
 
-<<<<<<< HEAD
-=======
 // Get the address of an expression.
 
 Bexpression*
@@ -1248,7 +1243,6 @@
   return this->make_expression(ret);
 }
 
->>>>>>> a7aa3838
 // An expression as a statement.
 
 Bstatement*
@@ -1877,11 +1871,7 @@
 
 Bvariable*
 Gcc_backend::immutable_struct(const std::string& name, bool is_hidden,
-<<<<<<< HEAD
-			      bool, Btype* btype, Location location)
-=======
 			      bool is_common, Btype* btype, Location location)
->>>>>>> a7aa3838
 {
   tree type_tree = btype->get_tree();
   if (type_tree == error_mark_node)
@@ -1897,8 +1887,6 @@
   DECL_ARTIFICIAL(decl) = 1;
   if (!is_hidden)
     TREE_PUBLIC(decl) = 1;
-<<<<<<< HEAD
-=======
 
   // When the initializer for one immutable_struct refers to another,
   // it needs to know the visibility of the referenced struct so that
@@ -1914,7 +1902,6 @@
   // immutable_struct_set_init before calling mark_decl_one_only.
   if (is_common)
     DECL_WEAK(decl) = 1;
->>>>>>> a7aa3838
 
   // We don't call rest_of_decl_compilation until we have the
   // initializer.
@@ -1938,17 +1925,6 @@
 
   DECL_INITIAL(decl) = init_tree;
 
-<<<<<<< HEAD
-  // We can't call make_decl_one_only until we set DECL_INITIAL.
-  if (is_common)
-    make_decl_one_only(decl, DECL_ASSEMBLER_NAME(decl));
-
-  // These variables are often unneeded in the final program, so put
-  // them in their own section so that linker GC can discard them.
-  resolve_unique_section(decl,
-			 compute_reloc_for_constant (init_tree),
-			 1);
-=======
   // Now that DECL_INITIAL is set, we can't call make_decl_one_only.
   // See the comment where DECL_WEAK is set in immutable_struct.
   if (is_common)
@@ -1956,7 +1932,6 @@
       DECL_WEAK(decl) = 0;
       make_decl_one_only(decl, DECL_ASSEMBLER_NAME(decl));
     }
->>>>>>> a7aa3838
 
   // These variables are often unneeded in the final program, so put
   // them in their own section so that linker GC can discard them.
