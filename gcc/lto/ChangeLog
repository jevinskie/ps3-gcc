<<<<<<< HEAD
2014-10-30  Release Manager

	* GCC 4.9.2 released.

2014-08-15  Bin Cheng  <bin.cheng@arm.com>

	Backport from mainline
	2014-08-08  Bin Cheng  <bin.cheng@arm.com>
=======
2015-04-22  Release Manager

	* GCC 5.1.0 released.

2015-03-27  Jan Hubicka  <hubicka@ucw.cz>

	* lto.c (lto_read_decls): Move code registering odr types out
	of TYPE_CANONICAL conditional and also register polymorphic types.

2015-03-26  Jan Hubicka  <hubicka@ucw.cz>

	* lto-symtab.c (lto_symtab_merge_decls_2): Silence warning on
	DECL_ARTIFICAL symbols.

2015-03-26  Jan Hubicka  <hubicka@ucw.cz>

	PR lto/65536
	* lto.c (unify_scc): Revert location cache when unification
	suceeded.
	(lto_read_decls): Accept location cache after sucess;
	apply location cache before calling debug hooks.

2015-03-10  Jan Hubicka  <hubicka@ucw.cz>

	* lto.c (read_cgraph_and_symbols): Do not do merging
	at ltrans stage.

2015-02-26  Jakub Jelinek  <jakub@redhat.com>

	* lto.c (lto_mode_identity_table): New variable.
	(lto_read_decls): Add mode_table argument to the lto_input_block
	constructor.
	(lto_file_finalize): Initialize mode_table.
	(lto_init): Initialize lto_mode_identity_table.

2015-02-24  Thomas Schwinge  <thomas@codesourcery.com>

	PR libgomp/64625
	* lto-lang.c (DEF_FUNCTION_TYPE_VAR_8, DEF_FUNCTION_TYPE_VAR_12):
	Remove macros.
	(DEF_FUNCTION_TYPE_VAR_7, DEF_FUNCTION_TYPE_VAR_11): New macros.

2015-02-03  Jan Hubicka  <hubicka@ucw.cz>

	* lto-symtab.c (lto_cgraph_replace_node): Maintain merged flag.

2015-01-30  Joseph Myers  <joseph@codesourcery.com>

	* lto-object.c, lto-symtab.c, lto.c: All callers of fatal_error
	changed to pass input_location as first argument.

2014-12-11  Jan Hubicka  <hubicka@ucw.cz>

	* lto-symtab.c (lto_varpool_replace_node): Merge TLS models.

2014-12-11  Jan Hubicka  <hubicka@ucw.cz>

	* lto.c (compare_tree_sccs_1): Add comparsion of
	DECL_FUNCTION_SPECIFIC_TARGET

2015-01-15  Thomas Schwinge  <thomas@codesourcery.com>
	    James Norris  <jnorris@codesourcery.com>

	* lto-lang.c (DEF_FUNCTION_TYPE_VAR_8, DEF_FUNCTION_TYPE_VAR_12):
	New macros.
	* lto.c: Include "gomp-constants.h".

2015-01-14  Ilya Verbin  <ilya.verbin@intel.com>

	* lto-partition.c (lto_promote_cross_file_statics): Remove argument
	from select_what_to_stream.

2015-01-09  Bernd Schmidt  <bernds@codesourcery.com>
	    Jakub Jelinek  <jakub@redhat.com>

	PR middle-end/64412
	* lto.c (read_cgraph_and_symbols): Set lto_stream_offload_p
	if ACCEL_COMPILER.

2015-01-09  Michael Collison  <michael.collison@linaro.org>

	* lto.c: Include hash-set.h, machmode.h, vec.h, double-int.h,
	input.h, alias.h, symtab.h, options, fold-const.h,
	wide-int.h, and inchash.h due to flattening of tree.h.
	* lto-lang.c: Include hash-set.h, machmode.h, vec.h, double-int.h,
	input.h, alias.h, symtab.h, fold-const.h,
	wide-int.h, and inchash.h due to flattening of tree.h.
	* lto-object.c: Include hash-set.h, machmode.h, vec.h, double-int.h,
	input.h, alias.h, symtab.h, options, fold-const.h,
	wide-int.h, and inchash.h due to flattening of tree.h.
	* lto-partition.c: Ditto.
	* lto-symtab.c: Ditto.

2015-01-05  Jakub Jelinek  <jakub@redhat.com>

	Update copyright years.

2014-12-22  Martin Liska  <mliska@suse.cz>

	* lto-partition.c (add_symbol_to_partition_1): New inline_summaries
	is used.
	(undo_partition): Likewise.
	(lto_balanced_map): Likewise.

2014-12-22  Martin Liska  <mliska@suse.cz>

	* lto-partition.c: Include of symbol-summary.h is added.
	* lto-symtab.c: Likewise.
	* lto.c: Likewise.

2014-12-11  Jan Hubicka  <hubicka@ucw.cz>

	PR ipa/61324
	* lto.c (read_cgraph_and_symbols): Update call of
	remove_unreachable_nodes.
	(do_whole_program_analysis): Remove call of
	symtab->remove_unreachable_nodes

2014-12-08  Trevor Saunders  <tsaunders@mozilla.com>

	* lto.c (read_cgraph_and_symbols): allocate gimple_canonical_types
	htab with malloc instead of ggc.

2014-11-20  Trevor Saunders  <tsaunders@mozilla.com>

	* lto.c: Replace htab with hash_table.

2014-11-20  Trevor Saunders  <tsaunders@mozilla.com>

	* lto.c (lto_read_in_decl_state): Adjust.
	(lto_fixup_state): Likewise.

2014-11-17  Jan Hubicka  <hubicka@ucw.cz>

	* lto.c (lto_read_decls): Do not rebuild DECL_FUNCTION_SPECIFIC_TARGET.

2014-11-14  Jan Hubicka  <hubicka@ucw.cz>

	* lto.c (compare_tree_sccs_1): Compare cl_target_option_eq.

2014-11-13  Ilya Verbin  <ilya.verbin@intel.com>
	    Bernd Schmidt  <bernds@codesourcery.com>
	    Andrey Turetskiy  <andrey.turetskiy@intel.com>
	    Michael Zolotukhin  <michael.v.zolotukhin@intel.com>

	* lto/lto.c (read_cgraph_and_symbols): Call input_offload_tables.

2014-11-13  Ilya Verbin  <ilya.verbin@intel.com>
	    Ilya Tocar  <ilya.tocar@intel.com>
	    Andrey Turetskiy  <andrey.turetskiy@intel.com>
	    Bernd Schmidt  <bernds@codesourcery.com>

	* lto-object.c (lto_obj_add_section): Use section_name_prefix instead of
	LTO_SECTION_NAME_PREFIX.
	* lto-partition.c (lto_promote_cross_file_statics): Call
	select_what_to_stream.
	* lto.c (lto_section_with_id): Use section_name_prefix instead of
	LTO_SECTION_NAME_PREFIX.
	(read_cgraph_and_symbols): Read OFFLOAD_SECTION_NAME_PREFIX sections, if
	being built as an offload compiler.

2014-10-29  Richard Sandiford  <richard.sandiford@arm.com>

	* lto-lang.c: Remove redundant enum from machine_mode.

2014-10-28  Andrew MacLeod  <amacleod@redhat.com>

	* lto.c: Adjust include files.
	* lto-lang.c: Ditto.
	* lto-object.c: Ditto.
	* lto-partition.c: Ditto.
	* lto-symtab.c: Ditto.

2014-10-27  Andrew MacLeod  <amacleod@redhat.com>

	* lto-lang.c: Adjust include files.
	* lto-object.c: Ditto.
	* lto-partition.c: Ditto.
	* lto-symtab.c: Ditto.
	* lto.c: Ditto.

2014-10-16  DJ Delorie  <dj@redhat.com>

	* lto-object.c (lto_obj_begin_section): In the event that pointer
	sizes aren't powers of two, choose a more suitable alignment
	than (unsigned)(-1).

2014-10-14  DJ Delorie  <dj@redhat.com>

	* lto-lang.c (lto_build_c_type_nodes): Check intN types for
	size-type as well.
	(lto_init): Initialize all intN types, not just int128.

2014-10-06  Martin Liska  <mliska@suse.cz>

	* lto.c (stream_out): ARG_UNUSED added for last argument.

2014-09-24  Aldy Hernandez  <aldyh@redhat.com>

	* lto-symtab.c, lto.c: Rename all instances of DECL_ABSTRACT to
	DECL_ABSTRACT_P.

2014-09-23  Andi Kleen  <ak@linux.intel.com>

	* lto-partition.c (node_cmp): Update comment.
	(varpool_node_cmp): Use symtab_node for comparison.
	(add_sorted_nodes): New function.
	(lto_balanced_map): Change to keep ordered queue
	of ordered node. Handle no_reorder attribute.

2014-09-11  Jan Hubicka  <hubicka@ucw.cz>

	* lto.c (lto_read_decls): Register ODR types.

2014-08-20  Jan Hubicka  <hubicka@ucw.cz>

	* lto.c (read_cgraph_and_symbols): Fix symtab_remove_unreachable_nodes
	call.
	(do_whole_program_analysis): Only sanity check that IPA passes cleans up.

2014-08-14  Jan Hubicka  <hubicka@ucw.cz>

	* lto-symtab.c (lto_varpool_replace_node): Call compare_virtual_tables.

2014-08-14  Richard Biener  <rguenther@suse.de>

	PR lto/62067
	* lto-lang.c (def_fn_type): Fix error handling wrt va_end.

2014-08-08  Richard Biener  <rguenther@suse.de>

	* lto.c (lto_read_decls): Adjust for lto_input_block changes.

2014-08-08  Bin Cheng  <bin.cheng@arm.com>
>>>>>>> d5ad84b3

	PR lto/62032
	* lto-lang.c (lto_init): Switch mis-matched arguments.

<<<<<<< HEAD
2014-07-16  Release Manager

	* GCC 4.9.1 released.

2014-04-22  Jan Hubicka  <hubicka@ucw.cz>

	PR lto/61012
	* lto-symtab.c (lto_symtab_merge_decls_1):

2014-04-22  Release Manager

	* GCC 4.9.0 released.
=======
2014-08-07  Trevor Saunders  <tsaunders@mozilla.com>

	* lto-partition.c, lto.c: Use hash_map instead of pointer_map.

2014-08-02  Trevor Saunders  <tsaunders@mozilla.com>

	* lto-partition.c, lto-partition.h: Use hash_set instead of
	pointer_set.

2014-07-31  Andi Kleen  <ak@linux.intel.com>

	* lto.c (hash_canonical_type): Use inchash::hash
	and use inchash::add_expr.
	(iterative_hash_canonical_type): Dito.

2014-07-30  Richard Biener  <rguenther@suse.de>

	* lto-streamer.h (lto_write_data): New function.
	* langhooks.c (lhd_append_data): Do not free block.
	* lto-section-out.c (lto_write_data): New function writing
	raw data to the current section.
	(lto_write_stream): Adjust for langhook semantic change.
	(lto_destroy_simple_output_block): Write header directly.
	* lto-opts.c (lto_write_options): Write options directly.
	* lto-streamer-out.c (produce_asm): Write heaeder directly.
	(lto_output_toplevel_asms): Likewise.
	(copy_function_or_variable): Copy data directly.
	(write_global_references): Output index table directly.
	(lto_output_decl_state_refs): Likewise.
	(write_symbol): Write data directly.
	(produce_symtab): Adjust.
	(produce_asm_for_decls): Output header and refs directly.

2014-07-25  Andi Kleen  <ak@linux.intel.com>

	* lto.c (hash_canonical_type): Call iterative_hstate_expr.

2014-07-25  Andi Kleen  <ak@linux.intel.com>

	* lto.c (hash_canonical_type): Convert to inchash.
	(iterative_hash_canonical_type): Dito.

2014-07-25  Andi Kleen  <ak@linux.intel.com>

	* lto.c: Include inchash.h

2014-07-14  Jan Hubicka  <hubicka@ucw.cz>

	* lto.c (mentions_vars_p_decl_non_common): Skip
	DECL_ARGUMENT_FLD.
	mentions_vars_p_function): Do DECL_ARGUMENTS.
	(lto_fixup_prevailing_decls): Update.

2014-07-12  Jan Hubicka  <hubicka@ucw.cz>

	* lto.c (read_cgraph_and_symbols): Do not push DECL_INIT_IO
	timevar
	(materialize_cgraph): Do not push GIMPLE_IN timevar.

2014-07-11  Jan Hubicka  <hubicka@ucw.cz>

	* lto-partition.c (add_references_to_partition): Use 
	varpool_ctor_useable_for_folding_p.
	* lto.c (lto_read_in_decl_state): Update sanity check.

2014-07-01  Martin Liska  <mliska@suse.cz>

	IPA REF alias refactoring
	* lto-partition.c (add_symbol_to_partition_1): Usage of
	FOR_EACH_ALIAS added.

2014-06-28  Jan Hubicka  <hubicka@ucw.cz>

	Revert:
	* lto.c (lto_copy_fields_not_streamed): New function.
	(compare_tree_sccs_1): Do not compare fields shared in between type
	and variant.
	(lto_read_decls): Fixup types first before inserting into hash.

2014-06-28  Andrew Pinski  <apinski@cavium.com>

	* lto.c (lto_read_decls): Fix comment in comment.

2014-06-28  Jan Hubicka  <hubicka@ucw.cz>

	* lto.c (lto_copy_fields_not_streamed): New function.
	(compare_tree_sccs_1): Do not compare fields shared in between type
	and variant.
	(lto_read_decls): Fixup types first before inserting into hash.

2014-06-25  Martin Liska  <mliska@suse.cz>

	* lto/lto-partition.c (add_references_to_partition): New IPA REF function
	used.
	(add_symbol_to_partition_1): Likewise.
	(lto_balanced_map): Likewise.
	* lto/lto-symtab.c (lto_cgraph_replace_node): Likewise.

2014-06-24  Jan Hubicka  <hubicka@ucw.cz>

	* lto.c (mentions_vars_p_decl_non_common): Move DECL_VINDEX check to ..
	(mentions_vars_p_function): ... here.
	(compare_tree_sccs_1): Update VINDEX checks.
	(lto_fixup_prevailing_decls): Likewise.

2014-06-24  Trevor Saunders  <tsaunders@mozilla.com>

	* lto.c (canonical_type_hash_cache): Use hash_map instead of
	pointer_map.

2014-06-24  Trevor Saunders  <tsaunders@mozilla.com>

	* lto.c: Adjust.

2014-06-20  Jan Hubicka  <hubicka@ucw.cz>

	* lto-symtab.c (lto_varpool_replace_node): Report TLS model conflicts.

2014-06-20  Jan Hubicka  <hubicka@ucw.cz>

	* lto.c (compare_tree_sccs_1): Do not compare priorities.

2014-06-15  Jan Hubicka  <hubicka@ucw.cz>

	* lto.c (compare_tree_sccs_1): Do not compare DECL_TLS_MODEL.

2014-06-10  Jan Hubicka  <hubicka@ucw.cz>

	* lto.c (read_cgraph_and_symbols): Remove unreachable symbols.
	(do_whole_program_analysis): Use verify_symtab.

2014-06-07  Jan Hubicka  <hubicka@ucw.cz>

	* lto.c (mentions_vars_p_decl_with_vis, compare_tree_sccs_1,
	lto_fixup_prevailing_decls): Skip section names.

2014-06-02  Andrew MacLeod  <amacleod@redhat.com>

	* lto-symtab.c: Include builtins.h.

2014-05-26  Richard Biener  <rguenther@suse.de>

	* lto.c (lto_parse_hex): Use int64_t.
	(lto_resolution_read): Likewise.

2014-05-23  Jan Hubicka  <hubicka@ucw.cz>

	* lto.c (read_cgraph_and_symbols): Grow ggc memory after streaming.

2014-05-23  Jan Hubicka  <hubicka@ucw.cz>

	* lto-symtab.c (lto_symtab_merge_symbols): Update code setting
	symtab pointer.
	* lto.c (compare_tree_sccs_1): Do not compare comdat groups.

2014-05-22  Thomas Schwinge  <thomas@codesourcery.com>

	* lto-lang.c (DEF_FUNCTION_TYPE_0, DEF_FUNCTION_TYPE_6)
	(DEF_FUNCTION_TYPE_7, DEF_FUNCTION_TYPE_8)
	(DEF_FUNCTION_TYPE_VAR_5): Cosmetic fixes.

2012-05-22  Bernd Schmidt  <bernds@codesourcery.com>

	* lto-object.c: Include "lto-section-names.h".
	(LTO_SEGMENT_NAME): Don't define.
	* lto.c: Include "lto-section-names.h".

2014-05-17  Jan Hubicka  <hubicka@ucw.cz>

	PR lto/61012
	* lto-symtab.c (lto_symtab_merge_decls_1): Do not ICE on undefined externals
	mixed with variables.

2014-05-17  Trevor Saunders  <tsaunders@mozilla.com>

	* lto-tree.h: Don't use variable_size gty attribute.
	* lto.c (lto_read_in_decl_state): Adjust.
	(create_subid_section_table): Likewise.
	(lto_flatten_files): Likewise.
	(read_cgraph_and_symbols): Likewise.

2014-05-06  Kenneth Zadeck  <zadeck@naturalbridge.com>
	    Mike Stump  <mikestump@comcast.net>
	    Richard Sandiford  <rdsandiford@googlemail.com>

	* lto.c (compare_tree_sccs_1): Use wide-int interfaces.
	* lto-lang.c (get_nonnull_operand): Likewise.

2014-04-28  Richard Biener  <rguenther@suse.de>

	PR middle-end/60092
	* lto-lang.c: Define flag_isoc11.

2014-04-23  David Malcolm  <dmalcolm@redhat.com>

	* lto-partition.c (add_references_to_partition): Update for
	removal of implicit pointer from the is-a.h API.
	(add_symbol_to_partition_1): Likewise.
	(contained_in_symbol): Likewise.
	(undo_partition): Likewise.
	(lto_balanced_map): Likewise.
	(promote_symbol): Likewise.
	* lto-symtab.c (lto_symtab_merge_symbols_1): Likewise.
	(lto_symtab_merge_symbols): Likewise.
	* lto.c (lto_wpa_write_files): Likewise.

2014-04-15  Richard Biener  <rguenther@suse.de>

	* lto.c: Include params.h.
	(do_whole_program_analysis): Switch on flag_lto_partition value,
	add support for LTO_PARTITION_ONE.
	* lto-partition.h (lto_balanced_map): Adjust.
	* lto-partition.c (lto_balanced_map): Get number of desired
	partitions as argument to support -flto-partition=one.

2014-04-14  Jan Hubicka  <hubicka@ucw.cz>

	* lto/lto-symtab.c (lto_cgraph_replace_node): Don't re-merge
	tp_first_run.

2014-03-19  Jan Hubicka  <hubicka@ucw.cz>

	* lto.c: Include ipa-inline.h
	(do_whole_program_analysis): Free inline summary after partitioning.
>>>>>>> d5ad84b3

2014-03-19  Richard Biener  <rguenther@suse.de>

	PR middle-end/60553
	* lto-tree.h (lang_tree_node): For types use TYPE_NEXT_VARIANT 
	instead of TREE_CHAIN as chain_next.

2014-03-19  Richard Biener  <rguenther@suse.de>

	* lto.c (lto_wpa_write_files): Move call to
	lto_promote_cross_file_statics ...
	(do_whole_program_analysis): ... here, into the partitioning
	block.  Do not ggc_collect after lto_wpa_write_files but
	for a last time before it.

2014-03-19  Jakub Jelinek  <jakub@redhat.com>

	PR lto/60571
	* lto.c (wait_for_child): Define WCONTINUED if not defined to 0.
	Fix formatting.

2014-03-18  Jakub Jelinek  <jakub@redhat.com>

	PR sanitizer/60535
	* lto-lang.c (lto_init): Add NAME_TYPE for int128_integer_type_node
	and complex_{float,{,long_}double}_type_node.

2014-03-08  Paulo Matos  <paulo@matos-sorge.com>

	* lto-lang.c (lto_init): Pass flag_short_double to
	build_common_tree_nodes.

2014-02-14  Jan Hubicka  <hubicka@ucw.cz>

	PR lto/60295
	* lto.c (stream_out): Avoid parallel streaming with
	-flto=jobserver until we are able to throttle it down
	resonably.

2014-02-14  Jan Hubicka  <hubicka@ucw.cz>

	* lto-partition.c (add_symbol_to_partition_1,
	undo_partition, lto_balanced_map): Aliases have no
	defined size.
	(lto_balanced_map): Do not follow refering variables
	if they can be optimized out.

2014-02-14  Richard Biener  <rguenther@suse.de>

	PR lto/60179
	* lto.c (compare_tree_sccs_1): Do not compare
	DECL_FUNCTION_SPECIFIC_TARGET.
	(lto_read_decls): Re-build DECL_FUNCTION_SPECIFIC_TARGET.

2014-02-12  Richard Biener  <rguenther@suse.de>

	PR lto/60060
	* lto-lang.c (lto_write_globals): Do not call
	wrapup_global_declarations or emit_debug_global_declarations
	but emit debug info for non-function scope variables
	directly.

2014-02-06  Jan Hubicka  <hubicka@ucw.cz>

	* lto.c (unify_scc): Free CONSTRUCTOR_ELTS.

2014-02-06  Jan Hubicka  <hubicka@ucw.cz>

	PR ipa/59469
	* lto-partition.c (symbol_class): Move to cgraph.h
	(get_symbol_class): Move to symtab.c
	(add_references_to_partition, add_symbol_to_partition_1,
	lto_max_map, lto_1_to_1_map, lto_balanced_map,
	lto_promote_cross_file_statics): Update.

2014-02-05  Jan Hubicka  <hubicka@ucw.cz>

	* lto.c (lto_parallelism): New static var.
	(do_stream_out, wait_for_child, stream_out): New static functions.
	(lto_wpa_write_files): Add support for parallel streaming.
	(do_whole_program_analysis): Set parallelism.
	* lang.opt (fwpa): Add parameter.
	* lto-lang.c (lto_handle_option): Handle flag_wpa.
	(lto_init): Update use of flag_wpa.
	* lto-streamer.h (asm_nodes_output): Declare.

2014-02-05  Richard Biener  <rguenther@suse.de>

	* lto.h (lto_global_var_decls): Remove.
	* lto-lang.c (lto_init): Do not allocate lto_global_var_decls.
	(lto_write_globals): Do nothing in WPA stage, gather globals from
	the varpool here ...
	* lto.c (lto_main): ... not here.
	(materialize_cgraph): Do not call rest_of_decl_compilation
	on the empty lto_global_var_decls vector.
	(lto_global_var_decls): Remove.

2014-02-04  Jan Hubicka  <hubicka@ucw.cz>

	* lto-partition.c (get_symbol_class): Only unforced DECL_ONE_ONLY 
	needs duplicating, not generic COMDAT.

2014-02-04  Richard Biener  <rguenther@suse.de>

	PR lto/59723
	* lto.c (mentions_vars_p): Handle NAMELIST_DECL.
	(lto_fixup_prevailing_decls): Handle fixing up CONSTRUCTOR values.

2014-02-04  Jan Hubicka  <hubicka@ucw.cz>
	    Markus Trippelsdorf

	PR ipa/59469
	* lto-symtab.c (lto_cgraph_replace_node, lto_varpool_replace_node):
	merge force_output and forced_by_abi flags.

2014-01-24  Balaji V. Iyer  <balaji.v.iyer@intel.com>

	* lto-lang.c (lto_init): Replaced flag_enable_cilkplus with
	flag_cilkplus.

2014-01-09  Richard Biener  <rguenther@suse.de>

	* lto.c (gimple_canonical_types_compatible_p): Fix comment.

2014-01-09  Richard Biener  <rguenther@suse.de>

	PR lto/45586
	* lto.c (hash_canonical_type): Do not hash TREE_ADDRESSABLE,
	TYPE_ALIGN, TYPE_RESTRICT or TYPE_REF_CAN_ALIAS_ALL.
	(gimple_canonical_types_compatible_p): Do not compare them either.

2014-01-02  Richard Sandiford  <rdsandiford@googlemail.com>

	Update copyright years

2013-12-06  Oleg Endo  <olegendo@gcc.gnu.org>

	* lto.c: Remove struct tags when referring to class varpool_node.
	* lto-partition.c: Likewise.
	* lto-symtab.c: Likewise.

2013-11-29  Jakub Jelinek  <jakub@redhat.com>
	    Richard Biener  <rguenther@suse.de>

	PR lto/59326
	* lto.c (compare_tree_sccs_1): Handle OMP_CLAUSE.

2013-11-29  Jakub Jelinek  <jakub@redhat.com>

	PR lto/59326
	* lto.c (mentions_vars_p_omp_clause): New function.
	(mentions_vars_p): Call it for OMP_CLAUSE.  Remove break;
	after return stmts.

2013-11-22  Andrew MacLeod  <amacleod@redhat.com>

	* lto.c: Add required include files from gimple.h.
	* lto-lang.c: Likewise
	* lto-object.c: Likewise
	* lto-partition.c: Likewise
	* lto-symtab.c: Likewise

2013-11-18  Trevor Saunders  <tsaunders@mozilla.com>

	* lto-partition.c lto-symtab.c lto.c Adjust.

2013-11-14  Diego Novillo  <dnovillo@google.com>

	* lto-lang.c: Include stringpool.h.
	Include stor-layout.h.
	* lto-partition.c: Include gcc-symtab.h.
	* lto.c: Include stor-layout.h.

2013-10-31  David Malcolm  <dmalcolm@redhat.com>

	Automated part of renaming of symtab_node_base to symtab_node.

	Patch autogenerated by rename_symtab.py from
	https://github.com/davidmalcolm/gcc-refactoring-scripts
	revision 58bb219cc090b2f4516a9297d868c245495ee622

	* lto-partition.c (add_symbol_to_partition): Rename
	symtab_node_base to symtab_node.
	(get_symbol_class): Likewise.
	(symbol_partitioned_p): Likewise.
	(add_references_to_partition): Likewise.
	(add_symbol_to_partition_1): Likewise.
	(contained_in_symbol): Likewise.
	(add_symbol_to_partition): Likewise.
	(lto_1_to_1_map): Likewise.
	(lto_max_map): Likewise.
	(lto_balanced_map): Likewise.
	(privatize_symbol_name): Likewise.
	(promote_symbol): Likewise.
	(may_need_named_section_p): Likewise.
	(rename_statics): Likewise.
	(lto_promote_statics_nonwpa): Likewise.
	* lto-symtab.c (lto_symtab_merge): Likewise.
	(lto_symtab_resolve_replaceable_p): Likewise.
	(lto_symtab_symbol_p): Likewise.
	(lto_symtab_resolve_can_prevail_p): Likewise.
	(lto_symtab_resolve_symbols): Likewise.
	(lto_symtab_merge_decls_2): Likewise.
	(lto_symtab_merge_decls_1): Likewise.
	(lto_symtab_merge_decls): Likewise.
	(lto_symtab_merge_symbols_1): Likewise.
	(lto_symtab_merge_symbols): Likewise.
	(lto_symtab_prevailing_decl): Likewise.
	* lto.c (lto_wpa_write_files): Likewise.
	(read_cgraph_and_symbols): Likewise.
	(do_whole_program_analysis): Likewise.

2013-10-30  David Malcolm  <dmalcolm@redhat.com>

	* lto-symtab.c (lto_symtab_merge_decls_2): Split symtab_node
	declarations onto multiple lines to make things easier for
	rename_symtab.py.
	(lto_symtab_merge_decls_1): Likewise.
	(lto_symtab_merge_symbols_1): Likewise.

2013-10-29  Balaji V. Iyer  <balaji.v.iyer@intel.com>

	* Make-lang.in (lto/lto-lang.o): Added cilk.h in dependency list.
	* lto-lang.c (lto_init): Added a call to cilk_init_builtins if Cilk
	Plus is enabled.

2013-10-29  David Malcolm  <dmalcolm@redhat.com>

	Patch autogenerated by refactor_symtab.py from
	https://github.com/davidmalcolm/gcc-refactoring-scripts
	revision 58bb219cc090b2f4516a9297d868c245495ee622

	* lto-partition.c (lto_promote_cross_file_statics): Update for
	conversion of symtab types to a true class hierarchy.
	(rename_statics): Likewise.
	(promote_symbol): Likewise.
	(privatize_symbol_name): Likewise.
	(lto_balanced_map): Likewise.
	(varpool_node_cmp): Likewise.
	(node_cmp): Likewise.
	(lto_1_to_1_map): Likewise.
	(undo_partition): Likewise.
	(add_symbol_to_partition): Likewise.
	(contained_in_symbol): Likewise.
	(add_symbol_to_partition_1): Likewise.
	(add_references_to_partition): Likewise.
	(symbol_partitioned_p): Likewise.
	(get_symbol_class): Likewise.
	(lto_max_map): Likewise.
	* lto-symtab.c (lto_symtab_prevailing_decl): Likewise.
	(lto_symtab_merge_symbols): Likewise.
	(lto_symtab_merge_symbols_1): Likewise.
	(lto_symtab_merge_decls): Likewise.
	(lto_symtab_merge_decls_1): Likewise.
	(lto_symtab_merge_decls_2): Likewise.
	(lto_symtab_resolve_symbols): Likewise.
	(lto_symtab_resolve_can_prevail_p): Likewise.
	(lto_symtab_symbol_p): Likewise.
	(lto_symtab_resolve_replaceable_p): Likewise.
	(lto_symtab_merge): Likewise.
	(lto_varpool_replace_node): Likewise.
	(lto_cgraph_replace_node): Likewise.
	* lto.c (lto_main): Likewise.
	(do_whole_program_analysis): Likewise.
	(materialize_cgraph): Likewise.
	(read_cgraph_and_symbols): Likewise.
	(cmp_partitions_order): Likewise.
	(lto_materialize_function): Likewise.
	(has_analyzed_clone_p): Likewise.

2013-10-29  Andrew MacLeod  <amacleod@redhat.com>

	* lto/lto-object.c: Add gimple.h to include list.
	* lto/lto-partition.c: Likewise.

2013-10-18  Andrew MacLeod  <amacleod@redhat.com>

	* lto.c: Remove tree-flow.h from include list.

2013-10-15  Richard Biener  <rguenther@suse.de>

	* lto.c (hash_canonical_type): Split out from ...
	(iterative_hash_canonical_type): ... here.  Register types
	we recurse to.
	(gimple_canonical_type_hash): Adjust.
	(gimple_register_canonical_type_1): Split out from ...
	(gimple_register_canonical_type): ... here.  Cache computed
	hash value.
	(lto_register_canonical_types): Split into two modes,
	clearing and computing TYPE_CANONICAL.
	(lto_read_decls): Adjust.
	(read_cgraph_and_symbols): Do two passes over global trees,
	first clearing then computing TYPE_CANONICAL.

2013-10-14  Richard Biener  <rguenther@suse.de>

	* lto.c (gimple_canonical_types): Move out-of GC space.
	(canonical_type_hash_cache): Make a pointer-map.
	(num_canonical_type_hash_entries, num_canonical_type_hash_queries):
	New counters.
	(iterative_hash_canonical_type): Adjust.
	(read_cgraph_and_symbols): Likewise.
	(print_lto_report_1): Likewise.

2013-10-14  Richard Biener  <rguenther@suse.de>

	* lto.c (gimple_types, type_hash_cache, struct type_pair_d,
	type_pair_cache, lookup_type_pair, struct sccs, next_dfs_num,
	gtc_next_dfs_num, compare_type_names_p, gtc_visit,
	gimple_types_compatible_p_1, gimple_types_compatible_p,
	visit, iterative_hash_name, struct type_hash_pair,
	type_hash_pair_compare, iterative_hash_gimple_type, gimple_type_hash,
	gimple_type_eq, gimple_register_type, num_not_merged_types,
	num_not_merged_types_in_same_scc, num_not_merged_types_trees,
	num_not_merged_types_in_same_scc_trees): Remove old merging code
	and statistics.
	(lto_read_decls): Do not run old merging code in parallel.
	(read_cgraph_and_symbols): Do not init/free old merging
	data structures.
	(print_lto_report_1): Do not report differences of old vs. new
	merging code.

2013-10-14  Richard Biener  <rguenther@suse.de>

	* lto-lang.c (lto_init): Do not re-init canonical types here.
	(lto_register_canonical_types): Move to ...
	* lto.c (lto_register_canonical_types): ... here.
	(gimple_canonical_types, canonical_type_hash_cache,
	iterative_hash_canonical_type, gimple_canonical_type_hash,
	gimple_canonical_types_compatible_p, gimple_canonical_type_eq,
	gimple_register_canonical_type): Add canonical type merging machinery
	moved from gimple.c.
	(read_cgraph_and_symbols): Init and free canonical type tables
	here.
	(print_lto_report_1): Report canonical type table stats here.

2013-10-11  Jakub Jelinek  <jakub@redhat.com>

	* lto-lang.c (DEF_FUNCTION_TYPE_8): Define.

2013-09-25  Tom Tromey  <tromey@redhat.com>

	* Make-lang.in (LTO_H, LINKER_PLUGIN_API_H, LTO_TREE_H)
	(lto/lto-lang.o, lto/lto.o, lto/lto-partition.o)
	(lto/lto-object.o): Remove.

2013-09-06  Richard Biener  <rguenther@suse.de>

	* lto-symtab.c: Move from gcc/
	* lto.h: Include vec.h.
	(lto_global_var_decls): Declare.
	* lto.c (lto_global_var_decls): Move definition here.
	* Make-lang.in (LTO_OBJS): Add lto-symtab.o.
	(lto-symtab.o): Add.
	* config-lang.in (gtfiles): Add lto.h.

2013-08-31  Jan Hubicka  <jh@suse.cz>

	* lto.c (mentions_vars_p_field_decl, lto_fixup_prevailing_decls): 
	DECL_FIELD_OFFSET can contain an reference to variable.

2013-08-31  Jan Hubicka  <jh@suse.cz>

	* lto.c (tree_with_vars): Turn into vector.
	(MAYBE_REMEMBER_WITH_VARS): Change to...
	(CHECK_VAR): ... this one.
	(CHECK_NO_VAR): New macro.
	(maybe_remember_with_vars_typed): Turn to ...
	(mentions_vars_p_typed): ... this one.
	(maybe_remember_with_vars_common): Turn to ...
	(mentions_vars_p_comon): ... this one.
	(maybe_remember_with_vars_decl_minimal): Turn to ...
	(mentions_vars_p_decl_minmal): ... this one.
	(maybe_remember_with_vars_decl_common): Turn to ...
	(mentions_vars_p_decl_common): ... this one.
	(maybe_remember_with_vars_decl_with_vis): Turn to ...
	(mentions_vars_p_decl_with_vis): ... this one.
	(maybe_remember_with_vars_decl_non_common): Turn to ...
	(mentions_vars_p_decl_non_common): ... this one.
	(maybe_remember_with_vars_function): Turn to ...
	(mentions_vars_p_function): ... this one.
	(maybe_remember_with_vars_field_decl): Turn to ...
	(mentions_vars_p_field_decl): ... this one.
	(maybe_remember_with_vars_type): Turn to ...
	(mentions_vars_p_type): ... this one.
	(maybe_remember_with_vars_binfo): Turn to ...
	(mentions_vars_p_binfo): ... this one.
	(maybe_remember_with_vars_constructor): Turn to ...
	(mentions_vars_p_constructor): ... this one.
	(maybe_remember_with_vars_expr): Turn to ...
	(mentions_vars_p_expr): ... this one.
	(maybe_remember_with_vars): Turn to ...
	(mentions_vars_p): ... this one.
	(lto_read_decls): Update.
	(LTO_SET_PREVAIL): Do not call function for internal decls.
	(lto_fixup_prevailing_decls): Update to match mentions_vars_p;
	check that something was updated.
	(lto_fixup_state): Do not care about internal decls.
	(lto_fixup_decls): Update.
	(read_cgraph_and_symbols): Update.

2013-08-29  Jan Hubicka  <jh@suse.cz>

	* lto.c (read_cgraph_and_symbols): Free decl states.

2013-08-29  Jan Hubicka  <jh@suse.cz>

	* lto.c (compare_tree_sccs_1): Compare  DECL_FINAL_P,
	DECL_CXX_CONSTRUCTOR_P, DECL_CXX_DESTRUCTOR_P and
	TYPE_FINAL_P.

2013-08-28  Jan Hubicka  <jh@suse.cz>

	* lto.c (compare_tree_sccs_1): Drop DECL_ERROR_ISSUED,
	DECL_DEFER_OUTPUT and DECL_IN_TEXT_SECTION.
	(unify_scc): Do checking assert.

2013-08-06  Jan Hubicka  <jh@suse.cz>
	    Martin Liska  <marxin.liska@gmail.com>

	* lto-partition.c (lto_balanced_map): Always base order on 
	source file order.

2013-08-06  Jan Hubicka  <jh@suse.cz>

	* lto.c (lto_materialize_function): Do not read body anymore.

2013-08-02  Jan Hubicka  <jh@suse.cz>

	* lto.c (lto_materialize_function): Do not push struct function.
	* lto-partition.c (get_symbol_class): Handle abstracts correctly.
	(may_need_named_section_p): Even abstract origins may need
	named section.

2013-07-30  David Malcolm  <dmalcolm@redhat.com>

	* Make-lang.in (lto/lto.o:): Depend on CONTEXT_H and
	PASS_MANAGER_H.

	* lto.c (do_whole_program_analysis): Update for move of
	all_regular_ipa_passes from a global to a field of class
	pass_manager.

2013-07-21   OndÅej BÃ­lka  <neleai@seznam.cz>

	* lto-partition.c: Fix typos.

2013-06-20  Jan Hubicka  <jh@suse.cz>

	* lto-partition.c (lto_balanced_map): Fix -fno-toplevel-reorder
	partitioning of variables.

2013-06-20  Jan Hubicka  <jh@suse.cz>

	* lto.c (read_cgraph_and_symbols): Set cgraph state.

2013-06-19  Jan Hubicka  <jh@suse.cz>

	* lto-partition.c (add_references_to_partition): Use
	ctor_for_folding.

2013-06-18  Richard Biener  <rguenther@suse.de>

	* lto.c (lto_register_var_decl_in_symtab): Pass in cache index
	and use it.
	(lto_register_function_decl_in_symtab): Likewise.
	(cmp_tree): New function.
	(unify_scc): Instead of using the streamer cache map from entry
	to cache index match up the two maps we have by sorting them.
	Adjust calls to lto_register_var_decl_in_symtab and
	lto_register_function_decl_in_symtab.

2013-06-17  Richard Biener  <rguenther@suse.de>

	* Make-lang.in (lto.o): Add $(DATA_STREAMER_H) dependency.
	* lto.c: Include data-streamer.h.
	(lto_read_in_decl_state): Use streamer_tree_cache_get_tree.
	(gimple_type_leader_entry_s, gimple_type_leader,
	gimple_lookup_type_leader): Remove.
	(gtc_visit): Simplify.
	(gimple_types_compatible_p): Likewise.
	(gimple_register_type_1): Likewise.  Merge into ...
	(gimple_register_type): ... this.  Keep it as legacy for
	statistics purposes for now.
	(fixup_integer_cst): Remove.
	(LTO_FIXUP_TREE, lto_fixup_types, lto_ft_*): Simplify and
	rename to ...
	(MAYBE_REMEMBER_WITH_VARS, maybe_remember_with_vars,
	maybe_remember_with_vars_*): ... these.
	(uniquify_nodes): Remove.
	(lto_fixup_prevailing_type): New function.
	(struct tree_scc, struct tree_scc_hasher): New type and hasher.
	(tree_scc_hash, tree_scc_hash_obstack): New globals.
	(num_merged_types, num_prevailing_types, num_not_merged_types,
	num_not_merged_types_in_same_scc, total_scc_size, num_sccs_read,
	total_scc_size_merged, num_sccs_merged, num_scc_compares,
	num_scc_compare_collisions): New global counters.
	(compare_tree_sccs_1): New function.
	(compare_tree_sccs): Likewise.
	(unify_scc): Likewise.
	(lto_read_decls): Stream in tree SCCs and unify them on the
	way in.  Finalize prevailing SCC tree members.
	(read_cgraph_and_symbols): Do not initialize or free gimple_type_leader.
	Allocate and free tree_scc_hash_obstack and tree_scc_hash, do not bother
	to ggc-collect during merging.
	(print_lto_report_1): Adjust for new merging code.

2013-06-12  Jan Hubicka  <jh@suse.cz>

	* lto.c (read_cgraph_and_symbols): Set cgraph into streaming state.

2013-06-12  Jan Hubicka  <jh@suse.cz>

	* lto.c (register_resolution): Take lto_file_data argument.
	(lto_register_var_decl_in_symtab,
	lto_register_function_decl_in_symtab): Update.
	(read_cgraph_and_symbols): Update resolution_map handling.

2013-06-11  Jan Hubicka  <jh@suse.cz>

	* lto-partition.c (get_symbol_class): Simplify weakref handling.
	(add_symbol_to_partition_1): Likewise.
	(contained_in_symbol): Likewise.
	(lto_balanced_map): Likewise.
	(rename_statics): Drop weakref.

2013-06-05  Richard Biener  <rguenther@suse.de>

	* lto.c (num_merged_types): New global variable.
	(uniquify_nodes): Increase num_merged_types when merging a type.
	(print_lto_report_1): Output the number of merged types.

2013-06-01  Jan Hubicka  <jh@suse.cz>

	* lto.c (read_cgraph_and_symbols): Simplify dumping; Replace
	lto_symtab_merge_cgraph_nodes by lto_symtab_merge_symbols.
	(do_whole_program_analysis): Update dumping.

2013-05-29  Jan Hubicka  <jh@suse.cz>

	* lto.c (has_analyzed_clone_p, lto_materialize_function): Update for new symtab
	flags.
	* lto-partition.c (get_symbol_class, lto_balanced_map): Likewise.

2013-05-15  Jan Hubicka  <jh@suse.cz>

	* lto-partition.c (privatize_symbol_name): Return true when
	privatizing happened.
	(rename_statics): Do not go into infinite loop when privatizing
	is not needed.

2013-05-16  Jason Merrill  <jason@redhat.com>

	* Make-lang.in ($(LTO_EXE)): Use link mutex.

2013-05-15  Martin Jambor  <mjambor@suse.cz>

	* lto-partition.c (lto_balanced_map): Print symbol order instead
	of node uids.

2013-05-15  Jan Hubicka  <jh@suse.cz>

	PR lto/57038
	PR lto/47375
	* lto-partition.c (get_symbol_class): Fix weakrefs.
	(lto_balanced_map): Fix weakrefs.
	(privatize_symbol_name): Remove unnecesary label.
	(rename_statics): Handle weakrefs as statics.

2013-05-09  Jan Hubicka  <jh@suse.cz>
	    Richard Biener  <rguenther@suse.de>

	* lto.c (lto_register_var_decl_in_symtab): Don't do renaming.
	(lto_register_var_decl_in_symtab): Likewise.
	(lto_main): Promote statics.
	* lto-partition.c (privatize_symbol_name): New function.
	(promote_symbol): Use it.
	(may_need_named_section_p): New predicate.
	(rename_statics): New functions.
	(lto_promote_cross_file_statics): Simplify; do renaming.
	(lto_promote_statics_nonwpa): New function.
	* lto-partition.h (lto_promote_statics_nonwpa): New function.

2013-02-08  Richard Biener  <rguenther@suse.de>

	PR lto/56231
	* lto-lang.c (lto_init): Do not enter a dummy file.

2013-02-07  Uros Bizjak  <ubizjak@gmail.com>

	PR bootstrap/56227
	* lto.c (lto_resolution_ready): Use %wx instead of
	HOST_WIDE_INT_PRINT_HEX_PURE in the argument to internal_error.

2013-02-04  Richard Guenther  <rguenther@suse.de>

	PR lto/56168
	* lto.c (read_cgraph_and_symbols): Do not call lto_symtab_merge_decls
	or lto_fixup_decls at LTRANS time.

2013-01-09  Jan Hubicka  <jh@suse.cz>

	PR lto/45375
	* lto.c (do_whole_program_analysis): Remove unreachable nodes after IPA.

2012-12-10  H.J. Lu  <hongjiu.lu@intel.com>

	PR lto/55466
	* lto.c (lto_register_var_decl_in_symtab): Don't record static
	variables.
	(lto_main): Record the global variables if WPA isn't enabled.

2012-11-20  Diego Novillo  <dnovillo@google.com>
	    Jakub Jelinek  <jakub@redhat.com>

	* lto.c: Replace all vec<T, A>() initializers with vNULL.

2012-11-16  Diego Novillo  <dnovillo@google.com>

	Adjust for new vec API (http://gcc.gnu.org/wiki/cxx-conversion/cxx-vec)

	* lto-lang.c: Use new vec API in vec.h.
	* lto-partition.c: Likewise.
	* lto-partition.h: Likewise.
	* lto.c: Likewise.

2012-10-31  Lawrence Crowl  <crowl@google.com>

	* lto.c (lto_wpa_write_files): Change symtab checking to a checked
	down-cast via dyn_cast.
	* lto-partition.c (add_symbol_to_partition_1): Likewise.
	(undo_partition): Likewise.
	(lto_balanced_map): Likewise.
	(get_symbol_class): Likewise and via is_a.
	(lto_balanced_map): Change symtab checking to is_a.

2012-10-12  Richard Biener  <rguenther@suse.de>

	PR lto/54898
	* lto.c (gimple_types_compatible_p_1): Also compare
	TYPE_MAIN_VARIANT.
	(iterative_hash_gimple_type): Also hash TYPE_MAIN_VARIANT.

2012-10-09  Tobias Burnus  <burnus@net-b.de>

	* lto-lang.c (lto_register_builtin_type): Avoid useless
	decl creation.
	* lto-object.c (lto_obj_file_open, lto_obj_file_open): Free memory.

2012-10-08  Tobias Burnus  <burnus@net-b.de>

	* lto.c (lto_wpa_write_files, read_cgraph_and_symbols):
	Free lto_file struct after closing the file.

2012-10-08  Jan Hubicka  <jh@suse.cz>

	* lto/lto.c (remember_with_vars): Also fixup INTEGER_CST.
	(fixup_integer_cst): New functoin.
	(lto_ft_type): Fixup BASETYPE of methods and offsets.

2012-10-07  Jan Hubicka  <jh@suse.cz>

	* lto.c (read_cgraph_and_symbols): Release type merging hash early;
	release input encoders.
	* lto-partition.c (new_partition): Update for new lto_symtab_encoder_new.

2012-10-06  Jan Hubicka  <jh@suse.cz>

	PR lto/54790 
	* lto.c (resolution_map): New static var.
	(register_resolution): New function.
	(lto_register_var_decl_in_symtab): Use it.
	(read_cgraph_and_symbols): Copy resolutions into the symtab.

2012-09-20  Martin Jambor  <mjambor@suse.cz>

	* lto.c (lto_materialize_function): Call push_struct_function and
	pop_cfun.

2012-09-19  Dehao Chen  <dehao@google.com>

	* lto/lto.c (lto_fixup_prevailing_decls): Remove tree.exp.block field.

2012-09-19  Jan Hubicka  <jh@suse.cz>

	* lto.c (lto_materialize_function): Update confused comment.
	(read_cgraph_and_symbols): Do not free symtab.

2012-09-12  Jan Hubicka  <jh@suse.cz>

	* lto.c (do_whole_program_analysis): Care timevars, statistics and
	AUX pointer cleaning. Add max partitioning.
	* lto-partition.c (enum symbol_class): New.
	(get_symbol_class): New function.
	(symbol_partitioned_p): New function.
	(add_references_to_partition): Remove.
	(add_aliases_to_partition): Remove.
	(add_cgraph_node_to_partition_1): Remove.
	(add_cgraph_node_to_partition): Remove.
	(add_symbol_to_partition): New function.
	(add_symbol_to_partition_1): New function.
	(contained_in_symbol): New function.
	(partition_cgraph_node_p): Remove.
	(partition_varpool_node_p): Remove.
	(partition_symbol_p): Remove.
	(lto_1_to_1_map): Cleanup.
	(lto_max_map): New.
	(lto_balanced_map): Update.
	(lto_promote_cross_file_statics): Update.
	* lto-partition.h (lto_max_map): Declare.
	* timevar.def (TV_WHOPR_PARTITIONING): New timevar.

2012-09-11  Jan Hubicka  <jh@suse.cz>

	PR lto/54312
	* lto.c (uniquify_nodes): Remove quadratic loop checking if the
	type is variant leader.

2012-09-11  Richard Guenther  <rguenther@suse.de>

	* lto.c (enum gtc_mode): Remove.
	(struct type_pair_d): Adjust.
	(lookup_type_pair): Likewise.
	(gimple_type_leader): Do not mark as deletable.
	(gimple_lookup_type_leader): Adjust.
	(gtc_visit): Likewise.
	(gimple_types_compatible_p_1): Likewise.
	(gimple_types_compatible_p): Likewise.
	(gimple_type_hash): Likewise.
	(gimple_register_type): Likewise.
	(read_cgraph_and_symbols): Manage lifetime of tables
	here.

2012-09-11  Richard Guenther  <rguenther@suse.de>

	* lto.c (gimple_types, type_hash_cache, enum gtc_mode,
	struct type_pair_d, lookup_type_pair, struct sccs,
	next_dfs_num, gtc_next_dfs_num, struct gimple_type_leader_entry_s,
	gimple_type_leader, gimple_lookup_type_leader, compare_type_names_p,
	gtc_visit, gimple_types_compatible_p_1, gimple_types_compatible_p,
	visit, iterative_hash_name, struct type_hash_pair,
	type_hash_pair_compare, iterative_hash_gimple_type, gimple_type_hash,
	gimple_type_eq, gimple_register_type_1, gimple_register_type):
	Move here from gimple.c
	(read_cgraph_and_symbols): Free hash tables here.
	(print_lto_report_1): New function wrapping print_lto_report.
	(do_whole_program_analysis): Call it.
	(lto_main): Likewise.

2012-09-10  Jan Hubicka  <jh@suse.cz>

	* lto-partition.c (partition_symbol_p): Forward declare.
	(add_references_to_partition): Reimplement using partition_symbol_p.
	(add_aliases_to_partition): Break out from add_references_to_partition;
	reimplement using partition_symbol_p.
	(add_cgraph_node_to_partition_1): Handle callees using partition_symbol_p;
	add sanity checks.
	(add_varpool_node_to_partition): Use add_aliases_to_partition.
	(partition_varpool_node_p): Do not special case aliases.

2012-08-12  Jan Hubicka  <jh@suse.cz>

	* lto.c (lto_wpa_write_files): Do not delete partition encoder;
	it is deleted after streaming.
	* lto-partition.c (partition_symbol_p): New function.
	(promote_var, promote_fn): Remove.
	(promote_symbol): New function.
	(lto_promote_cross_file_statics): First compute boundaries; rewrite
	to lookup the actual boundaries instead of computing them ad-hoc.

2012-08-12  Jan Hubicka  <jh@suse.cz>

	Replace cgraph_node_set and varpool_node_set by symtab_node_encoder
	in partitioning.
	* lto-partition.h (ltrans_partition_def): Replace cgraph_set and varpool_set
	by encoder.
	* lto-partition.c (new_partition): Update.
	* lto.c (cmp_partitions_order): Update.
	(lto_wpa_write_files): Update.
	(free_ltrans_partitions): Update.
	(add_references_to_partition): Update.
	(add_cgraph_node_to_partition_1): Update.
	(add_cgraph_node_to_partition): Update.
	(add_varpool_node_to_partition): Update.
	(undo_partition): Update.
	(lto_balanced_map): Update.
	(set_referenced_from_other_partition_p, set_reachable_from_other_partition_p,
	set_referenced_from_this_partition_p): Update.
	(lto_promote_cross_file_statics): Update.

2012-08-12  Jan Hubicka  <jh@suse.cz>

	* lto-partition.c (set_referenced_from_other_partition_p,
	set_reachable_from_other_partition_p, set_referenced_from_this_partition_p):
	New functions.
	(lto_promote_cross_file_statics): Use them.

2012-07-24  Jan Hubicka  <jh@suse.cz>

	* lto.c (read_cgraph_and_symbols): Use input_symtab.

2012-07-24  Uros Bizjak  <ubizjak@gmail.com>

	* lto-tree.h (lang_decl): Add variable_size GTY option.

2012-07-16  Steven Bosscher  <steven@gcc.gnu.org>

	* lto.c: Do not include timevar.h.
	* Make-lang.in: Fix dependencies.

2012-06-18  Lawrence Crowl  <crowl@google.com>

        * lto.c (do_whole_program_analysis):  Rename use of TV_PHASE_CGRAPH to
	TV_PHASE_OPT_GEN.  Use new timevar TV_PHASE_STREAM_OUT around the call
	to lto_wpa_write_files.
	(lto_main):  Rename use of TV_PHASE_CGRAPH to TV_PHASE_OPT_GEN.  Move
	start of TV_PHASE_OPT_GEN to include call to materialize_cgraph.  Use
	TV_PHASE_SETUP for the call to lto_init.  Use new timevar
	TV_PHASE_STREAM_IN around the call to read_cgraph_and_symbols.
	Turn TV_PHASE_PARSING off then back on again, because LTO is pretending
	to be a front end, but is not one.

2012-05-18  Jan Hubicka  <jh@suse.cz>

	* lto.c (lto_materialize_constructors_and_inits): Remove.
	(read_cgraph_and_symbols): Remove handling of alias pairs.

2012-05-17  Jan Hubicka  <jh@suse.cz>

	* lto-partition.c (add_references_to_partition): Handle external vars.
	(partition_varpool_node_p): Likewise.
	(lto_promote_cross_file_statics): Do not promote externals.

2012-05-14  Bernd Schmidt  <bernds@codesourcery.com>

	* lto-lang.c (handle_fnspec_attribute): New static function.
	(lto_attribute_table): Add "fn spec".
	(DEF_ATTR_STRING): Define and undefine along with the other macros.

2012-05-04  Jan Hubicka  <jh@suse.cz>

	* lto.c (do_whole_program_analysis): Set timevars correctly.
	(lto_main): Likewise.

2012-05-04  Richard Guenther  <rguenther@suse.de>

	* lang.opt (fwpa): Do not mark as Optimization.
	(fltrans): Likewise.

2012-04-30  Jan Hubicka  <jh@suse.cz>

	* lto.c (lto_main): Use compile ().
	* lto-partition.c (partition_cgraph_node_p): Use
	symtab_used_from_object_file_p.
	(partition_varpool_node_p): Likewise.

2012-04-20  Jan Hubicka  <jh@suse.cz>

	* lto-partition.c (partition_cgraph_node_p): Use force_output.

2012-04-18  Jan Hubicka  <jh@suse.cz>

	* lto-partition.c (add_references_to_partition, lto_balanced_map):
	Update for new ipa-ref API.

2012-04-16  Jan Hubicka  <jh@suse.cz>

	* lto.c (read_cgraph_and_symbols): Use FOR_EACH
        walkers to walk cgraph and varpool.
	(materialize_cgraph): Likewise.
	* lto-partition.c (lto_1_to_1_map): Likewise.
	(lto_balanced_map): Likewise.
	(lto_promote_cross_file_statics): Likewise.

2012-04-14  Jan Hubicka  <jh@suse.cz>

	* lto.c: Update field referenced for new cgraph/varpool layout.
	* lto-partition.c: Likewise.

2012-04-11  Jan Hubicka  <jh@suse.cz>

	* lto.c: Update copyright; remove params.h, ipa-inline.h
	and ipa-utils.h inlines; inline lto-partition.h
	(ltrans_partition_def, ltrans_partition, add_cgraph_node_to_partition,
	add_varpool_node_to_partition, new_partition, free_ltrans_partitions,
	add_references_to_partition, add_cgraph_node_to_partition_1,
	add_cgraph_node_to_partition, add_varpool_node_to_partition,
	undo_partition, partition_cgraph_node_p, partition_varpool_node_p,
	lto_1_to_1_map, node_cmp, varpool_node_cmp, lto_balanced_map,
	promote_var, promote_fn, lto_promote_cross_file_statics): move to...
	* lto-partition.c: ... here; new file.
	* lto-partition.h: New file.
	* Make-lang.in (lto.o): Update dependencies.
	(lto-partition.o): New.

2012-04-05  Richard Guenther  <rguenther@suse.de>

	* lto-lang.c (LANG_HOOKS_CALLGRAPH_EXPAND_FUNCTION): Remove
	definition.

2012-03-12  Richard Guenther  <rguenther@suse.de>

	* lto-lang.c (builtin_type_for_size): Use lto_type_for_size.

2012-03-06  Richard Guenther  <rguenther@suse.de>

	PR lto/52097
	* lto.c (uniquify_nodes): Merge TYPE_FIELDS of variant types.

2012-02-28  Richard Guenther  <rguenther@suse.de>

	PR lto/52400
	* lto.c (lto_register_function_decl_in_symtab): Do not register
	a reverse renamed decl mapping.

2012-01-06  Jakub Jelinek  <jakub@redhat.com>

	PR lto/51774
	* lto-lang.c (handle_returns_twice_attribute): New function.
	(lto_attribute_table): Add returns_twice attribute.

2011-12-21  Richard Guenther  <rguenther@suse.de>

	* lto.c (GIMPLE_REGISTER_TYPE): New define.
	(LTO_FIXUP_TREE): Use it.
	(uniquify_nodes): Mark new non-prevailing types and avoid
	calling gimple_register_type on others.
	(lto_read_decls): Add comment.

2011-12-13  Eric Botcazou  <ebotcazou@adacore.com>

	* lto.h (lto_parse_hex): Delete.
	* lto.c (lto_read_decls): Use 'int' for offsets.
	(lto_parse_hex): Make static and return proper 64-bit host type.
	(lto_resolution_read): Use proper 64-bit host type.

2011-12-13  Richard Guenther  <rguenther@suse.de>

	PR lto/48354
	* lto.c (lto_ft_decl_non_common): When we merged DECL_ORIGINAL_TYPE
	with the type of the TYPE_DECL clear DECL_ORIGINAL_TYPE.

2011-12-01  Uros Bizjak  <ubizjak@gmail.com>

	* lto-lang.c (lto_attribute_table): Handle *tm regparm.
	(ignore_attribute): New.

2011-11-21  Aldy Hernandez  <aldyh@redhat.com>

	* lto-lang.c (lto_attribute_table): Handle transaction_pure.
	(handle_transaction_pure_attribute): New.

2011-11-03  Richard Guenther  <rguenther@suse.de>

	PR lto/44965
	* lto-lang.c (lto_post_options): Do not read file options.
	* lto.c (lto_read_all_file_options): Remove.
	(lto_init): Call lto_set_in_hooks here.

2011-10-09  Jan Hubicka  <jh@suse.cz>

	* lto.c (node_cmp, varpool_node_cmp): New functions.
	(lto_balanced_map): Honnor -fno-toplevel-reorder of vars&functions.
	(cmp_partitions): Rename to ...
	(cmp_partitions_size): ... this one.
	(cmp_partitions_order): New function.
	(lto_wpa_write_files): Sort partitions by order when
	-fno-toplevel-reorder is used.

2011-10-09  Andi Kleen  <ak@linux.intel.com>

	* lto.c (lto_section_read): Call fatal_error on IO or mmap errors.

2011-10-11  Michael Meissner  <meissner@linux.vnet.ibm.com>

	* lto-lang.c (def_builtin_1): Delete old interface with two
	parallel arrays to hold standard builtin declarations, and replace
	it with a function based interface that can support creating
	builtins on the fly in the future.  Change all uses, and poison
	the old names.  Make sure 0 is not a legitimate builtin index.

2011-10-02   Andi Kleen  <ak@linux.intel.com>

	* lto-object.c (lto_obj_add_section_data): Add list.
	(lto_obj_add_section): Fill in list.
	(ltoobj_build_section_table): Pass through list.
	* lto.c (file_data_list): Declare.
	(create_subid_section_table): Pass arguments directly.
	Fill in list of file_datas.
	(lwstate): Delete.
	(lto_create_files_from_ids): Pass in direct arguments.
	Don't maintain list.
	(lto_file_read): Use explicit section and file data lists.
	(lto_read_all_file_options): Pass in section_list.
	* lto.h (lto_obj_build_section_table): Add list.
	(lto_section_slot): Add next.
	(lto_section_list): Declare.

2011-10-02  Jan Hubicka  <jh@suse.cz>

	PR lto/47247
	* common.c (lto_resolution_str): Add new resolution.
	* common.h (lto_resolution_str): Likewise.

2011-09-30  H.J. Lu  <hongjiu.lu@intel.com>
	    Andi Kleen  <ak@linux.intel.com>

	PR lto/50568
	* lto.c (lto_splay_tree_delete_id): New.
	(lto_splay_tree_compare_ids): Likewise.
	(lto_splay_tree_lookup): Likewise.
	(lto_splay_tree_id_equal_p): Likewise.
	(lto_splay_tree_insert): Likewise.
	(lto_splay_tree_new): Likewise.
	(lto_resolution_read): Change id to unsigned HOST_WIDE_INT.
	Use lto_splay_tree_id_equal_p and lto_splay_tree_lookup.
	(create_subid_section_table): Use lto_splay_tree_lookup and
	lto_splay_tree_insert.
	(lto_file_read): Use lto_splay_tree_new.

2011-09-26   Andi Kleen  <ak@linux.intel.com>

	* lto.c (lto_resolution_read): Remove id dumping.
	(lto_section_with_id): Turn id HOST_WIDE_ID.
	(create_subid_section_table): Dito.

2011-08-28  Dodji Seketeli  <dodji@redhat.com>

	* lto-lang.c (lto_init): Likewise.  Also, avoid calling
	linemap_add twice.

2011-08-11  Martin Jambor  <mjambor@suse.cz>

	* lto.c (uniquify_nodes): Use main variant's BINFO too.

2011-08-08   Diego Novillo  <dnovillo@google.com>

	* Make-lang.in (lto/lto.o): Add TREE_STREAMER_H.
	* lto.c: Include tree-streamer.h.

2011-07-06  Richard Guenther  <rguenther@suse.de>

	* lto-lang.c (lto_init):
	Merge calls to build_common_tree_nodes and build_common_tree_nodes_2.

2011-06-11  Jan Hubicka  <jh@suse.cz>

	PR lto/48246
	* lto.c (lto_1_to_1_map): Don't create empty partitions.
	(lto_balanced_map): Likewise.

2011-06-11  Jan Hubicka  <jh@suse.cz>

	* lto.c (add_cgraph_node_to_partition_1): Break out from ...
	(add_cgraph_node_to_partition) ... here; walk aliases.
	(lto_1_to_1_map): Remove same body alias code.
	(promote_fn): Likewise.
	(lto_promote_cross_file_statics): Update comment.


2011-06-07  Diego Novillo  <dnovillo@google.com>

	* lto.c (uniquify_nodes): Move code to register decls to
	the loop that computes canonical types.

2011-06-07  Richard Guenther  <rguenther@suse.de>

	* lto-lang.c (lto_init): Do not set
	size_type_node or call set_sizetype.

2011-06-04  Diego Novillo  <dnovillo@google.com>

	* lto.c (lto_init): New.
	(lto_main): Call it.

2011-06-03  Diego Novillo  <dnovillo@google.com>

	* lto.c (get_resolution): Move from lto-streamer-in.c.
	(lto_register_var_decl_in_symtab): Likewise.
	(lto_register_function_decl_in_symtab): Likewise.
	(uniquify_nodes): Call lto_register_var_decl and
	lto_register_function_decl_in_symtab after reading a new
	VAR_DECL or FUNCTION_DECL.

2011-06-01  Richard Guenther  <rguenther@suse.de>

	* lto-lang.c (lto_register_canonical_types): New function.
	(lto_init): Register common nodes with the canonical type machinery.
	Do not play tricks with char_type_node.

2011-05-26  Richard Guenther  <rguenther@suse.de>

	* lto.c (uniquify_nodes): Fix bug in one of the previous changes.

2011-05-25  Nathan Froyd  <froydnj@codesourcery.com>

	* lto.c (lto_ft_typed): New function.
	(lto_ft_common): Call it.
	(lto_ft_constructor): Likewise.
	(lto_ft_expr): Likewise.
	(lto_fixup_prevailing_decls): Check for TS_COMMON before accessing
	TREE_CHAIN.

2011-05-20  Richard Guenther  <rguenther@suse.de>

	* lto.c (lto_ft_common): Remove pointer-to chain teardown.
	(lto_ft_type): Move main-variant and pointer-to chain building ...
	(uniquify_nodes): ... here.  Compute TYPE_CANONICAL also here,
	in a separate final loop.

2011-05-19  Richard Guenther  <rguenther@suse.de>

	* lto.c (uniquify_nodes): First register all types before
	fixing up the tree SCC.

2011-05-11  Jan Hubicka  <jh@suse.cz>

	PR lto/48952
	* lto.c (do_whole_program_analysis): Do not register cgraph hooks.

2011-05-11  Nathan Froyd  <froydnj@codesourcery.com>

	* lto.c (lto_ft_type): Use TYPE_MINVAL and TYPE_MAXVAL.  Adjust
	location of binfo field.
	(lto_fixup_prevailing_decls): Likewise.

2011-05-10  Nathan Froyd  <froydnj@codesourcery.com>

	* lto-lang.c (def_fn_type): Don't call build_function_type, call
	build_function_type_array or build_varargs_function_type_array
	instead.

2011-05-07  Eric Botcazou  <ebotcazou@adacore.com>

	* lto-lang.c (global_bindings_p): Return bool.

2011-05-07  Jan Hubicka  <jh@suse.cz>

	* lto.c (lto_materialize_function): Use
	cgraph_function_with_gimple_body_p.
	(add_cgraph_node_to_partition): Do not re-add items to partition;
	handle thunks.
	(add_varpool_node_to_partition): Do not re-add items to partition.

2011-05-03  Jan Hubicka  <jh@suse.cz>

	* lto.c (free_ltrans_partitions): Fix accidental commit.

2011-05-03  Jan Hubicka  <jh@suse.cz>

	* lto.c (ltrans_partition_def): Remove GTY annotations.
	(ltrans_partitions): Move to heap.
	(new_partition): Update.
	(free_ltrans_partitions): New function.
	(lto_wpa_write_files): Use it.

2011-04-29  Martin Jambor  <mjambor@suse.cz>

	* lto.c: Include ipa-utils.h.
	(lto_balanced_map): Update call to ipa_reverse_postorder.
	* Make-lang.in (lto/lto.o): Add IPA_UTILS_H to dependencies.

2011-04-29  Michael Matz  <matz@suse.de>

	* lto.c (toplevel): Include tree-flow.h.
	(lto_read_in_decl_state): Don't merge types here.
	(tree_with_vars): New static hash table.
	(remember_with_vars): New static functions.
	(LTO_FIXUP_TYPE): New macro.
	(lto_ft_common, lto_ft_decl_minimal, lto_ft_decl_common,
	lto_ft_decl_with_vis, lto_ft_decl_non_common, lto_ft_function,
	lto_ft_field_decl, lto_ft_type, lto_ft_binfo, lto_ft_constructor,
	lto_ft_expr, lto_fixup_types, uniquify_nodes): New static functions.
	(lto_read_decls): Uniquify while reading in trees.
	(lto_fixup_data_t, LTO_FIXUP_SUBTREE,
	LTO_REGISTER_TYPE_AND_FIXUP_SUBTREE, no_fixup_p, lto_fixup_common,
	lto_fixup_decl_minimal, lto_fixup_decl_common, lto_fixup_decl_with_vis,
	lto_fixup_decl_non_common, lto_fixup_function, lto_fixup_field_decl,
	lto_fixup_type, lto_fixup_binfo, lto_fixup_constructor,
	lto_fixup_tree): Remove.
	(lto_fixup_state): Remove data argument.  Use
	lto_symtab_prevailing_decl.
	(LTO_SET_PREVAIL, LTO_NO_PREVAIL): New macros.
	(lto_fixup_prevailing_decls): New function.
	(lto_fixup_state_aux): Argument aux is unused.
	(lto_fixup_decls): Don't allocate pointer sets, don't use
	lto_fixup_tree, use lto_fixup_prevailing_decls.
	(read_cgraph_and_symbols): Allocate and remove tree_with_vars.
	* Make-lang.in (lto/lto.o): Depend on $(TREE_FLOW_H).

2011-04-16  Eric Botcazou  <ebotcazou@adacore.com>

	* lto.c (lto_balanced_map): Fix typos in head comment.
	(lto_promote_cross_file_statics): Fix long lines and remove redundant
	test.

2011-04-16  Jan Hubicka  <jh@suse.cz>

	* lto.c (lto_balanced_map): Update.

2011-04-14  Jan Hubicka  <jh@suse.cz>

	* lto.c: Include ipa-inline.h
	(add_cgraph_node_to_partition, undo_partition): Use inline_summary
	accessor.
	(ipa_node_duplication_hook): Fix declaration.
	* Make-lang.in (lto.o): Update dependencies.

2011-04-12  Nathan Froyd  <froydnj@codesourcery.com>

	* lto-tree.h (union lang_tree_node): Check for TS_COMMON before
	calling TREE_CHAIN.
	* lto.c (lto_fixup_common): Likewise.

2011-04-08  Nathan Froyd  <froydnj@codesourcery.com>

	* lto-lang.c (handle_sentinel_attribute): Don't use TYPE_ARG_TYPES.
	(handle_type_generic_attribute): Likewise.

2011-04-03  Michael Matz  <matz@suse.de>

	* lto.c (lto_materialize_function): Don't read and then discard
	sections in WPA mode.
	(lto_read_in_decl_state): Adjust call to lto_streamer_cache_get.

	* lto-lang.c (registered_builtin_fndecls): Remove.
	(lto_getdecls): Return NULL_TREE.
	(lto_builtin_function): Don't remember in registered_builtin_fndecls.

2011-03-31  Richard Guenther  <rguenther@suse.de>

	PR lto/48246
	* lto.c (lto_wpa_write_files): Disable assert for non-empty
	partitions when checking is not enabled.

2011-03-25  Kai Tietz  <ktietz@redhat.com>

	* lto.c (lto_resolution_read): Use filename_cmp instead
	of strcmp.
	(lto_read_section_data): Likewise.

2011-03-25  Jeff Law  <law@redhat.com>

	* lto/lto-lang.c (def_fn_type): Add missing va_end.

2011-03-21  Kai Tietz  <ktietz@redhat.com>

	PR target/12171
	* lto-lang.c (lto_attribute_table): Adjust table.

2011-02-18  Jakub Jelinek  <jakub@redhat.com>

	PR bootstrap/47807
	* Make-lang.in (lto/lto-lang.o): Depend on $(LTO_STREAMER_H) instead
	of lto-streamer.h.

2011-02-18  Richard Guenther  <rguenther@suse.de>

	PR lto/47798
	* lto-tree.h (lto_global_var_decls): Do not declare here.
	* lto-lang.c: Include lto-streamer.h.
	* Make-lang.in (lto-lang.o): Adjust dependencies.

2011-02-10  Kai Tietz  <kai.tietz@onevision.com>

	PR lto/47241
	* lto.c (lto_read_section_data): Free
	fd_name in failure case.
	For mingw targets don't hash file-descriptor.
	(read_cgraph_and_symbols): Close current_lto_file
	in failure case.

2011-01-11  Jan Hubicka  <jh@suse.cz>

	PR lto/45721
	PR lto/45375
	* lto.c (partition_cgraph_node_p, partition_varpool_node_p): Weakrefs
	are not partitioned.

2010-12-22  Nathan Froyd  <froydnj@codesourcery.com>

	* lto-lang.c (handle_nonnull_attribute, handle_sentinel_attribute):
	Use prototype_p.

2010-12-06  Richard Guenther  <rguenther@suse.de>

	PR lto/46796
	* lto-lang.c (lto_init): Give names to basic types.

2010-11-30  Joseph Myers  <joseph@codesourcery.com>

	* lto-object.c: Don't include toplev.h.
	* Make-lang.in (lto/lto-object.o): Don't depend on toplev.h.

2010-11-30  Joseph Myers  <joseph@codesourcery.com>

	* Make-lang.in (lto/lto-object.o): Depend on toplev.h instead of
	$(TOPLEV_H).

2010-11-29  Joseph Myers  <joseph@codesourcery.com>

	* lto-endian.h: Delete.
	* lto-object.c: Don't include "libiberty.h".
	(O_BINARY): Don't define.
	* lto.c: Don't include "libiberty.h" or <sys/mman.h>.
	(O_BINARY): Don't define.

2010-11-23  Richard Guenther  <rguenther@suse.de>

	* lto.c (read_cgraph_and_symbols): Remove newline from diagnostic.

2010-11-23  Richard Guenther  <rguenther@suse.de>

	PR lto/46605
	* lto.c (read_cgraph_and_symbols): Bail out after errors.

2010-11-17  Joseph Myers  <joseph@codesourcery.com>

	* lto.c (lto_main): Take no arguments.
	* lto.h (lto_main): Update prototype.

2010-11-16  Ian Lance Taylor  <iant@google.com>

	* lto-object.c (lto_obj_file_open): Call
	simple_object_attributes_merge rather than
	simple_object_attributes_compare.

2010-11-12  Joseph Myers  <joseph@codesourcery.com>

	* Make-lang.in (lto/lto.o): Use $(OPTS_H).
	* lto-lang.c (lto_handle_option): Take location_t parameter.

2010-11-10  Joseph Myers  <joseph@codesourcery.com>

	* lto.c (lto_resolution_read): Start diagnostics with lowercase
	letters and remove trailing '.'.
	(lto_file_finalize): Start diagnostic with a lowercase letter.

2010-11-02  Ian Lance Taylor  <iant@google.com>

	* lto-object.c: New file.
	* lto-elf.c: Remove file.
	* lto-macho.c: Remove file.
	* lto-macho.h: Remove file.
	* lto-coff.c: Remove file.
	* lto-coff.h: Remove file.
	* Make-lang.in (LTO_OBJS): Change lto/$(LTO_BINARY_READER).o to
	lto/lto-object.o.
	($(LTO_EXE)): Remove $(LTO_USE_LIBELF)
	(lto/lto-objfile.o): New target.
	(lto/lto-elf.o, lto/lto-coff.o, lto/lto-macho.o): Remove targets.
	(lto/lto.o): Remove $(LIBIBERTY_H).

2010-10-22  Jan Hubicka  <jh@suse.cz>

	* lto.c (add_cgraph_node_to_partition,
	add_varpool_node_to_partition): Add debug info.
	(lto_1_to_1_map, lto_balanced_map): Do not re-add already
	partitioned nodes.
	(do_whole_program_analysis): Set function flags before dumping.

2010-10-22  Richard Guenther  <rguenther@suse.de>

	* lto.c (lto_fixup_type): Fixup TYPE_CANONICAL again, via
	the new gimple_register_canonical_type.

2010-10-20  H.J. Lu  <hongjiu.lu@intel.com>

	PR bootstrap/45954
	* config-lang.in (boot_language): Set to $enable_lto.

2010-10-18  Jakub Jelinek  <jakub@redhat.com>

	PR lto/45638
	* Make-lang.in (check-lto): New dummy target.

2010-10-14  Eric Botcazou  <ebotcazou@adacore.com>

	* lto-elf.c (SHN_XINDEX): Define if not already defined.

2010-10-08  Joseph Myers  <joseph@codesourcery.com>

	* lto-lang.c (lto_init_options): Change to
	lto_init_options_struct.  Update parameters.
	(LANG_HOOKS_INIT_OPTIONS): Don't define.
	(LANG_HOOKS_INIT_OPTIONS_STRUCT): Define.

2010-10-06  Jan Hubicka  <jh@suse.cz>

	* lto.c (lto_balanced_map): Fix accounting of program size.

2010-10-06  Jan Hubicka  <jh@suse.cz>

	* lto.c (lto_balanced_map): Do not produce empty partitions.

2010-10-06  Andi Kleen  <ak@linux.intel.com>

	* lto.c (lto_process_name): Add.
	(lto_main): Call lto_process_name.

2010-10-06  Jan Hubicka  <jh@suse.cz>

	* lto.c (partition_cgraph_node_p, partition_varpool_node_p): Handle
	COMDATs required by the linker.

2010-10-05  Ian Lance Taylor  <iant@google.com>

	* lto.c (lto_section_with_id): Make s a const pointer.

2010-10-05  Jan Hubicka  <jh@suse.cz>

	* lto.c:  Include params.h.
	(add_cgraph_node_to_partition, add_varpool_node_to_partition): Do
	refcounting in aux field.
	(undo_partition, partition_cgraph_node_p, partition_varpool_node_p):
	New functions.
	(lto_1_to_1_map): Simplify.
	(lto_balanced_map): New function.
	(do_whole_program_analysis): Chose proper partitioning alg.
	* Make-lang.in (lto.o): Add dependency on params.h

2010-10-04  Andi Kleen  <ak@linux.intel.com>

	* Make-lang.in (lto1): Add + to build rule.

2010-10-03  Andi Kleen  <ak@linux.intel.com>

    	* lto.c (lto_file_finalize): Replace gcc_assert for missing section
          with fatal_error.

2010-09-28  Jan Hubicka  <jh@suse.cz>

	* lto-lang.c (handle_leaf_attribute): New function.
	(lto_attribute_tables): Add leaf.

2010-09-25  Jie Zhang  <jie@codesourcery.com>

	* lto.c (lto_read_all_file_options): Start a new line after
	printing out file names.

2010-09-24  Jan Hubicka  <jh@suse.cz>

	* lto.c (lto_promote_cross_file_statics): Use const_value_known_p.

2010-09-20  Jan Hubicka  <jh@suse.cz>

	PR tree-optimize/45605
	* lto.c (lto_promote_cross_file_statics): Use const_value_known_p.

2010-09-18  Gerald Pfeifer  <gerald@pfeifer.com>

	* lto-elf.c (lto_obj_file_open): Also provide filename when
	elf_begin fails.

2010-09-17  Jan Hubicka  <jh@suse.cz>

	* lto.c (lto_promote_cross_file_statics): Use const_value_known.

2010-09-17  Richard Guenther  <rguenther@suse.de>

	* lang.opt (flag_wpa): Also enable for the driver.

2010-09-16  Jan Hubicka  <jh@suse.cz>

	* lto.c (lto_materialize_function): Do not tamper with STATIC and
	EXTERNAL flags. 

2010-09-15  Laurynas Biveinis  <laurynas.biveinis@gmail.com>

	* lto-tree.h (struct lang_type): Add variable_size GTY option.

2010-09-08  Jan Hubicka  <jh@suse.cz>

	* lto.c (real_file_count, real_file_decl_data): New static vars.
	(read_cgraph_and_symbols): Use it.

2010-09-08  Richard Guenther  <rguenther@suse.de>

	* lto.c (read_cgraph_and_symbols): Collect again after each
	file.

2010-09-07  Jan Hubicka  <jh@suse.cz>

	* lto.c (promote_var, promote_fn): Set DECL_VISIBILITY_SPECIFIED.

2010-09-03  Richard Guenther  <rguenther@suse.de>

	* lto-elf.c (validate_file): Always error if validation fails.

2010-08-20  Jan Hubicka  <jh@suse.cz>

	* lto.c (lto_1_to_1_map): Be prepared for node to have no file data.
	(lto_wpa_write_files): Update comments.

2010-08-20  H.J. Lu  <hongjiu.lu@intel.com>

	PR bootstrap/45357
	* lto.c (lto_materialize_function): Replace has_analyzed_clone
	with has_analyzed_clone_p.

2010-08-20  Jan Hubicka  <jh@suse.cz>

	* lto.c (has_analyzed_clone_p): New function
	(lto_materialize_function): Use callgraph to determine if
	body is needed.
	(materialize_cgraph): Remove DECL_IS_BUILTIN check.

2010-08-20  Nathan Froyd  <froydnj@codesourcery.com>

	* lto.c: Use FOR_EACH_VEC_ELT.

2010-07-27  Andi Kleen  <ak@linux.intel.com>

	* Make-lang.in (lto.o): Add dependency to splay-tree.h

2010-07-27  Joseph Myers  <joseph@codesourcery.com>

	* lto-lang.c (lto_handle_option): Update prototype and return
	value type.  Remove duplicate assignment to result.

2010-07-27  Joseph Myers  <joseph@codesourcery.com>

	* lto-lang.c (lto_option_lang_mask, lto_complain_wrong_lang_p):
	New.
	(lto_init_options): Update prototype.
	(LANG_HOOKS_OPTION_LANG_MASK, LANG_HOOKS_COMPLAIN_WRONG_LANG_P):
	Define.

2010-07-10  Andi Kleen  <ak@linux.intel.com>

	PR lto/44992
        * lto.c: Include splay-tree.h
	(lto_resolution_read): Change to walk file_ids tree and parse
	extra file_id in resolution file.
	(lto_section_with_id): Add.
	(create_subid_section_table): Add.
	(lwstate): Add.
	(lto_create_files_from_ids): Add.
	(lto_file_read): Change to handle sub file ids and create list
	of file_datas. Add output argument for count.
	(get_section_data): Pass file_data to lto_get_section_name.
	(lto_flatten_file): Add.
	(read_cgraph_and_symbols): Handle linked lists of file_datas.

2010-07-10  Andi Kleen  <ak@linux.intel.com>

	* lto-coff.c (hash_name, eq_name): Move.
	(lto_obj_build_section_table): Call lto_obj_create_section_hash_table.
	* lto-elf.c: (hash_name, eq_name): Move.
	(lto_obj_build_section_table): Call lto_obj_create_section_hash_table.
	* lto-macho.c: (hash_name, eq_name): Move.
	(lto_obj_build_section_table): Call lto_obj_create_section_hash_table.
	* lto.c: (hash_name, eq_name): Move from lto-*.c
	(lto_obj_create_section_hash_table): Add.
	(free_with_string): Add.

2010-07-08  Manuel López-Ibáñez  <manu@gcc.gnu.org>

	* lto-coff.c: Include diagnostic-core.h in every file that
	includes toplev.h.
	* lto-elf.c: Likewise.
	* lto-lang.c: Likewise.
	* lto-macho.c: Likewise.

2010-07-07  Jakub Jelinek  <jakub@redhat.com>

	* lto-elf.c (ELFOSABI_NONE, ELFOSABI_LINUX): Define if not defined.
	(validate_file): Allow merging of ELFOSABI_NONE with ELFOSABI_LINUX
	objects.

2010-07-05  Jan Hubicka  <jh@suse.cz>

	* lto.c (add_cgraph_node_to_partition): Forward declare; walk also
	nodes from same comdat group as well as all comdat functions referenced
	here.
	(add_varpool_node_to_partition, add_references_to_partition): New
	function.
	(lto_1_1_map): Skip COMDAT fnctions/variables; use
	add_varpool_node_to_partition; clear aux flags when done.
	(lto_promote_cross_file_statics): Do not promote stuff that gets
	duplicated to each ltrans.

2010-07-04  Jan Hubicka  <jh@suse.cz>

        * lto.c (read_cgraph_and_symbols): Dump cgraph before merging.

2010-06-13  Richard Guenther  <rguenther@suse.de>

	* lto.c (lto_fixup_type): Do not register or fixup TYPE_CANONICAL.

2010-06-09  Kai Tietz  <kai.tietz@onevision.com>

	* lto.c (lto_resolution_read):  Pre-initialize local variable r.
	* lto-coff.c (coff_write_object_file): Add braces to if.

2010-06-08  Laurynas Biveinis  <laurynas.biveinis@gmail.com>

	* lto.c (lto_read_in_decl_state): Use typed GC allocation.
	(lto_file_read): Likewise.
	(new_partition): Likewise.
	(read_cgraph_and_symbols): Likewise.

2010-06-07  Joseph Myers  <joseph@codesourcery.com>

	* lto-lang.c (flag_no_builtin, flag_no_nonansi_builtin): Remove.
	(lto_handle_option): Don't set flag_signed_char here.

2010-06-04  Richard Guenther  <rguenther@suse.de>

	PR lto/41584
	* lto.c (lto_1_to_1_map): Use the proper file_data for
	varpool nodes.

2010-05-30  Jan Hubicka  <jh@suse.cz>

	* lto.c (promote_var, promote_fn, lto_wpa_write_files): Dump
	partitioning decisions.

2010-05-29  Jan Hubicka  <jh@suse.cz>

	* lto.c (bitmap vector): Remove.
	(lto_cgraph_node_sets,  lto_varpool_node_sets): Remove.
	(ltrans_partition_def): New structure.
	(ltrans_partition): New type and VECtor.
	(new_partition): New function.
	(add_cgraph_node_to_partition): New function.
	(lto_1_to_1_map): Reorganize for partitions.
	(lto_add_inline_clones): Remove.
	(lto_add_all_inlinees): Remove.
	(lto_promote_cross_file_statics): Use partitions.
	(cmp_partitions): New function.
	(lto_wpa_write_files): Do not call lto_add_all_inlinees;
	use partitions; output files sorted by size.

2010-05-29  Steven Bosscher  <steven@gcc.gnu.org>

	* Make-lang.in: Replace vec.h dependency with VEC_H.

2010-05-28  Joseph Myers  <joseph@codesourcery.com>

	* lto-coff.c (coff_errmsg): Remove.
	(lto_coff_begin_section_with_type, lto_obj_append_data): Use %m in
	errors instead of coff_errmsg (-1).
	* lto-macho.c (mach_o_errmsg): Remove.
	(lto_obj_begin_section, lto_obj_append_data): Use %m in errors
	instead of mach_o_errmsg (-1).
	* lto.c (read_cgraph_and_symbols): Use %m in errors instead of
	xstrerror (errno).

2010-05-28  Richard Guenther  <rguenther@suse.de>

	* lto.c (prefix_name_with_star): Removed.
	(strip_extension): Likewise.
	(get_filename_for_set): Likewise.
	(lto_write_ltrans_list): Fold into ...
	(lto_wpa_write_files): ... this.  Name LTRANS units
	by suffixing the ltrans output list filename.
	(do_whole_program_analysis): Adjust.

2010-05-27  Joseph Myers  <joseph@codesourcery.com>

	* lto.c: Include diagnostic-core.h instead of diagnostic.h.
	(read_cgraph_and_symbols, lto_main): Use seen_error.
	* Make-lang.in (lto/lto.o): Update dependencies.

2010-05-27  Eric Botcazou  <ebotcazou@adacore.com>

	PR lto/44230
	* lto.h (lto_eh_personality): New prototype.
	* lto.c: Include debug.h.
	(first_personality_decl): New static variable.
	(lto_materialize_function): Set it to DECL_FUNCTION_PERSONALITY of the
	first function for which it is non-null.
	(lto_eh_personality_decl): New static variable.
	(lto_eh_personality): New function.
	* lto-lang.c (LANG_HOOKS_EH_PERSONALITY): Redefine to above function.
	* Make-lang.in (lto/lto.o): Add dependency on debug.h.

2010-05-26  Steven Bosscher  <steven@gcc.gnu.org>

	* lto-lang.c: Do not include expr.h.

2010-05-24  Richard Guenther  <rguenther@suse.de>

	* lto-elf.c (lto_obj_build_section_table): Work around
	FreeBSD libelf issue.

2010-05-22  Richard Guenther  <rguenther@suse.de>

	* lto.c (read_cgraph_and_symbols): Do not collect.

2010-05-20  Jan Hubicka  <jh@suse.cz>

	* lto.c (promote_var, promote_fn): New functions.
	(lto_promote_cross_file_statics): Compute correctly boundary including
	static initializers of readonly vars.

2010-05-18  Jan Hubicka  <jh@suse.cz>

	* lto.c (lto_1_to_1_map): Partition non-inline clones.
	(lto_promote_cross_file_statics): Deal with non-inline clones.

2010-05-18  Jan Hubicka  <jh@suse.cz>

	* lto.c (lto_materialize_function): Announce function when
	reading body; allocate_struct_function only when reading body;
	do not finalize local statics; ggc_collect after reading;
	do not mark reachable node.
	(materialize_cgraph): Do not announce function.

2010-05-11  Jan Hubicka  <jh@suse.cz>

	* lto.c (materialize_cgraph): Revert my previous patch.

2010-05-11  Kai Tietz  <kai.tietz@onevision.com>

	* lto-coff.c (IMAGE_FILE_MACHINE_ADM64): Rename to
	IMAGE_FILE_MACHINE_AMD64.
	* lto-coff.c (IMAGE_FILE_MACHINE_ADM64): Likewise.

2010-05-11  Jan Hubicka  <jh@suse.cz>

	* lto.c (lto_fixup_decls): Remove global var decls freeing here.
	(materialize_cgraph): Add it here.

2010-05-11  Jan Hubicka  <jh@suse.cz>

	* lto.c (lto_fixup_decls): Free no longer needed lto_global_var_decls
	vector.

2010-05-11  Jan Hubicka  <jh@suse.cz>

	* lto.c (lto_1_to_1_map): Remove some no longer needed checks.
	(lto_promote_cross_file_statics): Never promote DECL_EXTERNAL;
	use reachable_from_other_partition_p and
	referenced_from_other_partition_p test.

2010-05-11  Kai Tietz  <kai.tietz@onevision.com>

	* lto-coff.c (validate_file): Add x64-coff support.
	* lto-coff.h (IMAGE_FILE_MACHINE_ADM64): New.
	(COFF_KNOWN_MACHINES): Add IMAGE_FILE_MACHINE_ADM64.
	* lto-lang.c (lto_build_c_type_nodes): Add check for
	'long long unsigned int' for x64-windows.
	(lto_init): Likewise.


2010-05-07  Steven Bosscher  <steven@gcc.gnu.org>

	* lto.h (struct lto_file_struct): Document offset member.
	* lto-endian.h: New file.
	* lto-macho.h: New file.
	* lto-macho.c: New file.
	* Make-lang.in: Add rule for lto-macho.o.

2010-05-07  Richard Guenther <rguenther@suse.de>

	PR lto/43857
	PR lto/43371
	* lang.opt (fresolution): Change to ...
	(fresolution=): ... this.
	* lto-lang.c (lto_handle_option): Adjust.

2010-05-07  Richard Guenther  <rguenther@suse.de>

	* lto.c (DUMPBASE_SUFFIX): Remove.
	(lto_execute_ltrans): Move functionality to lto-wrapper.c.
	Rename to ...
	(lto_write_ltrans_list): ... only output the list of ltrans files.
	(lto_maybe_unlink): Remove.
	(do_whole_program_analysis): Do not execute LTRANS phase
	from here.

2010-05-06  H.J. Lu  <hongjiu.lu@intel.com>

	* lto-lang.c (lto_handle_option): Add argument kind.

2010-05-05  Jan Hubicka  <jh@suse.cz>

	* lto.c (lto_promote_cross_file_statics): Compute boundary based on
	refs.

2010-05-05  Jan Hubicka  <jh@suse.cz>

	* lto.c (lto_1_to_1_map): Partition only needed nodes.

2010-04-30  Jan Hubicka  <jh@suse.cz>

	* lto.c (get_filename_for_set): Look for cgraph node and if none found,
	use default name.
	(lto_wpa_write_files): Write any non-empty partition.

2010-04-30  Jan Hubicka  <jh@suse.cz>

	* lto.c: Do not attempt to make constant pool references global.

2010-04-28  Jan Hubicka  <jh@suse.cz>

	* lto/lto.c (lto_read_in_decl_state): Use GGC.
	(lto_wpa_write_files): Announce what we are writting.
	(all_file_decl_data): New.
	(read_cgraph_and_symbols): Use GGC; correct timevars.
	(do_whole_program_analysis): Collect.
	* lto/Make-lang.in (lto.o): Fix dependency.
	* Makefile.in (GTFILES): Add lto-streamer.h.
	* varpool.c (varpool_analyze_pending_decls): Use TV_VARPOOL.
	(varpool_assemble_pending_decls): Use VAROUT.
	* lto-streamer.h (lto_tree_ref_table): Annotate.
	(lto_in_decl_state): Annotate.
	(lto_file_decl_data): Annotate.

2010-04-28  Jan Hubicka  <jh@suse.cz>

	* lto.c (lto_varpool_node_sets): New.
	(lto_1_to_1_map): Partition varpool too.
	(globalize_context_t, globalize_cross_file_statics,
	lto_scan_statics_in_ref_table, lto_scan_statics_in_cgraph_node,
	lto_scan_statics_in_remaining_global_vars): Remove.
	(lto_promote_cross_file_statics): Rewrite.
	(get_filename_for_set): Take vset argument.
	(lto_wpa_write_files): Pass around vsets.

2010-04-27  Dave Korn  <dave.korn.cygwin@gmail.com>

	PR lto/42776
	* Make-lang.in (LTO_OBJS): Use LTO_BINARY_READER instead of
	hardcoding 'lto-elf.o'.
	($(LTO_EXE)): Use LTO_USE_LIBELF instead of hardcoding '-lelf'.

	* lto-coff.h: New file.
	* lto-coff.c: Likewise.

2010-04-26  Richard Guenther  <rguenther@suse.de>

	* lto.c (lto_fixup_type): Deal with non-type TYPE_CONTEXT.

2010-04-26  Dave Korn  <dave.korn.cygwin@gmail.com>

	* lto.h (lto_elf_file_open): Rename prototype from this ...
	(lto_obj_file_open): ... to this.
	(lto_elf_file_close): Likewise ...
	(lto_obj_file_close): ... and likewise.
	(lto_elf_build_section_table): Likewise ...
	(lto_obj_build_section_table): ... and likewise.
	(lto_elf_begin_section): Likewise ...
	(lto_obj_begin_section): ... and likewise.
	(lto_elf_append_data): Likewise ...
	(lto_obj_append_data): ... and likewise.
	(lto_elf_end_section): Likewise ...
	(lto_obj_end_section): ... and likewise.
	* lto.c (lto_file_read): Update references to the above.
	(lto_wpa_write_files): Likewise.
	(lto_read_all_file_options): Likewise.
	(read_cgraph_and_symbols): Likewise.
	* lto-lang.c (LANG_HOOKS_BEGIN_SECTION): Likewise.
	(LANG_HOOKS_APPEND_DATA): Likewise.
	(LANG_HOOKS_END_SECTION): Likewise.
	* lto-elf.c (lto_elf_file_open): Rename from this ...
	(lto_obj_file_open): ... to this, updating any references.
	(lto_elf_file_close): Likewise ...
	(lto_obj_file_close): ... and likewise.
	(lto_elf_build_section_table): Likewise ...
	(lto_obj_build_section_table): ... and likewise.
	(lto_elf_begin_section): Likewise ...
	(lto_obj_begin_section): ... and likewise.
	(lto_elf_append_data): Likewise ...
	(lto_obj_append_data): ... and likewise.
	(lto_elf_end_section): Likewise ...
	(lto_obj_end_section): ... and likewise.

2010-04-21  Jan Hubicka  <jh@suse.cz>

	* lto.c (lto_fixup_tree): Do not call wpa fixup.
	(materialize_cgraph): Likewise.

2010-04-21  Jan Hubicka  <jh@suse.cz>

	* lto.c (lto_wpa_write_files): Update.
	(read_cgraph_and_symbols): Be more verbose.
	(materialize_cgraph): Likewise.
	(do_whole_program_analysis): Likewise.

2010-04-21  Jan Hubicka  <jh@suse.cz>

	* lto.c (globalize_cross_file_statics): When function has address taken,
	it needs to be public.

2010-04-20  Jan Hubicka  <jh@suse.cz>

	* lto.c (lto_add_inline_clones): Do not track inlined_decls.
	(lto_add_all_inlinees): Likewise.
	(lto_wpa_write_files): Likewise.

2010-04-18  Eric Botcazou  <ebotcazou@adacore.com>

	* lto-lang.c (lto_init): Remove second argument in call to
	build_common_tree_nodes.

2010-04-16  Rainer Orth  <ro@CeBiTec.Uni-Bielefeld.DE>

	* lto-elf.c [!HAVE_ELF_GETSHDRSTRNDX] (elf_getshdrstrndx): New
	function.

2010-03-09  Eric Botcazou  <ebotcazou@adacore.com>

	PR bootstrap/43276
	* lto-elf.c: Define EM_* constants if not already defined.

2010-03-03  Eric Botcazou  <ebotcazou@adacore.com>

	* lto-elf.c (is_compatible_architecture): New static function.
	(DEFINE_VALIDATE_EHDR): Use it to validate the architecture.

2010-02-11  Richard Guenther  <rguenther@suse.de>

	PR driver/43021
	* lto-elf.c (lto_elf_file_open): Handle file@offset case more
	appropriately.

2010-01-11  Andy Hutchinson  <hutchinsonandy@gcc.gnu.org>

	* lto.c (O_BINARY): Define.
	(lto_read_section_data): Open file in binary mode.
	* lto-elf.c (O_BINARY): Define.
	(lto_elf_file_open): Open file in binary mode. 

2010-01-08  Richard Guenther  <rguenther@suse.de>

	PR lto/42528
	* lto-lang.c (lto_handle_option): Handle -f[un]signed-char.
	(lto_init): Do not init char_type_node in a standard way
	but according to flag_signed_char.

2010-01-03  H.J. Lu  <hongjiu.lu@intel.com>

	PR lto/41564
	* lto.c (DUMPBASE_SUFFIX): New.
	(lto_execute_ltrans): Append a sequence number to -dumpbase
	for LTRANS.

2010-01-02  H.J. Lu  <hongjiu.lu@intel.com>

	PR lto/42580
	* lto-elf.c (lto_elf_file_open): Stop if the command line
	option file is missing.

2009-12-15  Richard Guenther  <rguenther@suse.de>

	* lto.c (lto_fixup_field_decl): Fixup DECL_FIELD_OFFSET.
	(lto_post_options): Do not disable debuginfo.

2009-12-14  Dmitry Gorbachev  <d.g.gorbachev@gmail.com>

	* Make-lang.in ($(LTO_EXE)): Use $(LINKER).

2009-12-11  Richard Guenther  <rguenther@suse.de>

	PR lto/42037
	* lto.c (lto_resolution_read): Properly grow the vector.

2009-12-11  Richard Guenther  <rguenther@suse.de>

	PR lto/41915
	* lto-lang.c (lto_init_options): Initialize flag_complex_method
	to the C99 default.  Do not set flag_unit_at_a_time.

2009-11-28  Jakub Jelinek  <jakub@redhat.com>

	* lto-lang.c (handle_nonnull_attribute): Remove unused attr_arg_num
	variable.

2009-11-19  Rafael Avila de Espindola  <espindola@google.com>

	PR bootstrap/42096
	* lto-elf.c (lto_elf_file_open): Use lto_parse_hex.
	* lto.c (lto_parse_hex): New.
	(lto_resolution_read): Use lto_parse_hex.
	* lto.h (lto_parse_hex): New.

2009-11-17  Rafael Avila de Espindola  <espindola@google.com>

	* lto-elf.c (lto_file_init): Add offset argument.
	(lto_elf_file_open): Record the offset.
	* lto.c (lto_resolution_read): Change file_name into a lto_file
	argument. Check offsets.
	(lto_file_read): Update call to lto_resolution_read.
	* lto.h (lto_file_struct): Add the offset field.

2009-11-16  Rafael Avila de Espindola  <espindola@google.com>

	* lto-elf.c (lto_elf_file_open): Use strtoll to parse the offset.

2009-11-14  Jan Hubicka  <jh@suse.cz>

	* lto.c (read_cgraph_and_symbols): Set also ipa_transforms_to_apply.

2009-11-12  Rafael Avila de Espindola  <espindola@google.com>

	* lang.opt (fresolution): Renamed from resolution.
	* lto-lang.c (lto_handle_option): Handle new option name.
	* lto.c (lto_resolution_read): Add more checks. Discard rest of line.

2009-11-04  Richard Guenther  <rguenther@suse.de>
            Rafael Avila de Espindola  <espindola@google.com>

	* lto-elf.c (lto_elf_build_section_table): Add the base offset.
	(lto_elf_file_open): Handle offsets in arguments name@offest.

2009-10-30  Richard Guenther  <rguenther@suse.de>

	PR lto/41858
	* lto.c (lto_file_read): Do not set file_data->fd.
	(lto_read_section_data): Use a single-entry file-descriptor cache.
	Do not check the result of xmalloc.
	(free_section_data): Do not use file_data->fd.
	(lto_read_all_file_options): Likewise.

2009-10-22  Richard Guenther  <rguenther@suse.de>

	* lto.c (lto_fixup_jump_functions): Remove.
	(lto_fixup_decls): Do not fixup jump functions.
	(read_cgraph_and_symbols): Schedule cgraph merging after
	summary reading.  Schedule type and decl fixup before
	summary reading.

2009-10-22  Richard Guenther  <rguenther@suse.de>

	* lto.c (lto_fixup_data_t): Remove free_list member.
	(lto_fixup_tree): Do not insert into free_list.
	(free_decl): Remove.
	(lto_fixup_decls): Remove free-list handling.

2009-10-22  Jan Hubicka  <jh@suse.cz>

	* lto.c (lto_fixup_jump_functions): New function.
	(lto_fixup_decls): Use it.

2009-10-16  Richard Guenther  <rguenther@suse.de>

	PR lto/41715
	* lto.c (lto_fixup_tree): Revert last change.

2009-10-14  Richard Guenther  <rguenther@suse.de>

	* lto.c (lto_fixup_tree): In case the prevailing decl is not
	compatible with the one we replace wrap it around a
	VIEW_CONVERT_EXPR.

2009-10-09  Richard Guenther  <rguenther@suse.de>

	PR lto/41635
	PR lto/41636
	* lto.c (read_cgraph_and_symbols): Do not assert we can open
	a file.
	* lto-elf.c (init_shdr##BITS): Fix i18n problems.
	(init_ehdr##BITS): Likewise.

2009-10-08  Joseph Myers  <joseph@codesourcery.com>

	* lto-elf.c (init_shdr##BITS, lto_elf_begin_section_with_type,
	init_ehdr##BITS, lto_elf_file_close): Remove trailing "." from
	diagnostics.
	* lto-lang.c (lto_post_options): Remove trailing "." from
	diagnostics.

2009-10-08  Richard Guenther  <rguenther@suse.de>

	* lto.c (read_cgraph_and_symbols): Free the gimple type merging
	hash tables.

2009-10-07  Joseph Myers  <joseph@codesourcery.com>

	* lto.c: Only include <sys/mman.h> if HAVE_MMAP_FILE.

2009-10-07  Jan Hubicka  <jh@suse.cz>

	* lto.c (read_cgraph_and_symbols): Mark functions neccesary only at
	ltrans stage; explain why this is needed and should not.

2009-10-05  Richard Guenther  <rguenther@suse.de>

	PR lto/41552
	PR lto/41487
	* lto.c (lto_read_decls): Do not register deferred decls.
	(read_cgraph_and_symbols): Delay symbol and cgraph merging
	until after reading the IPA summaries.

2009-10-02  Rafael Avila de Espindola  <espindola@google.com>

	* Make-lang.in (lto/lto-lang.o): Don't depend on lto/common.h.
	(lto-lang.c): Don't include lto/common.h.

2009-10-02  Rafael Avila de Espindola  <espindola@google.com>

	* Make-lang.in (LTO_OBJS): Remove lto/common.o.
	(lto/common.o): Remove.
	* common.c: Remove.
	* common.h (lto_kind_str): Remove.
	(lto_visibility_str): Remove.
	(lto_resolution_str): Make it static.

2009-10-01  Diego Novillo  <dnovillo@google.com>

	* lto.c (lto_read_decls): Add comment.
	Call internal_error instead of gcc_assert.
	(lto_resolution_read): Likewise.
	(lto_add_all_inlinees): Tidy.
	* Make-lang.in: Fix copyright boilerplate.
	(lto.pdf): New.
	(lto.install-pdf): New.
	* lto-tree.h: Fix copyright boilerplate.
	* lang-specs.h: Likewise.
	Remove ".lto" entry from compilers fragment.
	* lto-elf.c: Move inclusion of gelf.h after config.h.
	Tidy formatting everywhere.
	* lto.h: Fix copyright boilerplate.
	Tidy formatting everywhere.
	* common.c: Likewise.
	* config-lang.in: Likewise.
	* common.h: Likewise.
	* lto-lang.c: Likewise.

2009-10-01  Richard Guenther  <rguenther@suse.de>

	* lto.c (lto_read_section_data): Use plain lseek/read.

2009-10-01  Richard Guenther  <rguenther@suse.de>

	* lto.c (LTO_MMAP_IO): Define if we can mmap files and
	use sysconf to query the system page size.
	(lto_file_read): Implement fallback using stdio.
	(free_section_data): Likewise.

2009-09-29  Diego Novillo  <dnovillo@google.com>

	* lto-lang.c (lto_init): Really fix call to
	build_common_builtin_nodes.

2009-09-29  Diego Novillo  <dnovillo@google.com>

	* lto-lang.c (lto_init): Fix call to
	build_common_builtin_nodes.

2009-09-29  Richard Guenther  <rguenther@suse.de>

	PR lto/40754
	* lto-elf.c (init_shdr##BITS): Properly specify alignment
	in bytes.
	(first_data_block): New static variable.
	(lto_elf_append_data): Align the first data block in each
	section.

2009-09-28  Diego Novillo  <dnovillo@google.com>

	* lto-lang.c: Tidy.  Remove stale FIXME lto markers.
	* lto.c (strip_extension): New.
	(get_filename_for_set): Call it.  Do not call make_cwd_temp_file.
	(lto_execute_ltrans): Tidy.
	Do not pass -fwpa nor -fltrans-* to LTRANS.
	* opts.c: Tidy formatting and remove stale FIXME lto markers.
	* tree.c (need_assembler_name_p): Call
	lang_hooks.decls.may_need_assembler_name_p if set.
	* varasm.c (default_binds_local_p_1): Remove check for
	flag_ltrans.
	* varpool.c (decide_is_variable_needed): Do not test for
	in_lto_p.

2009-09-22  Richard Guenther  <rguenther@suse.de>

	PR lto/39276
	* lto.c (lto_execute_ltrans): Perform ltrans phase manually.
	* Make-lang.in: Remove ltrans-driver stuff.
	* config-lang.in: Likewise.
	* lang.opt (fltrans-driver): Remove.
	* lto-lang.c (lto_init_options): Remove code initializing
	ltrans_driver.
	* ltrans-driver: Remove.

2009-09-21  Diego Novillo  <dnovillo@google.com>

	* lto-lang.c (lto_define_builtins): Remove superfluous
	calls to targetm.init_builtins and build_common_builtin_nodes.
	(lto_init): Add targetm.arm_eabi_unwinder as parameter to
	build_common_builtin_nodes.
	* lto.c (lto_materialize_function): Do nothing if NODE is a
	clone.

2009-09-03  Diego Novillo  <dnovillo@google.com>

	* lto-elf.c (validate_file): Replace call to
	elf_getshstrndx with call to elf_getshdrstrndx.

2009-08-19  Richard Guenther  <rguenther@suse.de>

	* lto-lang.c (lto_init): Merge char_type_node with the
	appropriately signed variant.

2009-08-19  Richard Guenther  <rguenther@suse.de>

	PR lto/41071
	* lto.c (lto_fixup_common): Re-build the pointer-to chain part one.
	(lto_fixup_type): Re-build the pointer-to chain part two.

2009-08-19  Richard Guenther  <rguenther@suse.de>

	PR lto/41071
	* lto.c (lto_fixup_type): Re-build the type variant chain.

2009-08-19  Richard Guenther  <rguenther@suse.de>

	PR lto/41071
	* lto.c (lto_fixup_constructor): New function.
	(lto_fixup_tree): Replace all types.  Properly fixup
	constructors and constants.

2009-08-14  Richard Guenther  <rguenther@suse.de>

	* lto.c (read_cgraph_and_symbols): Exchange TREE_CHAIN use
	for DECL_LANG_SPECIFIC.

2009-08-13  Richard Guenther  <rguenther@suse.de>

	PR lto/41032
	* lto-lang.c (LANG_HOOKS_TYPES_COMPATIBLE_P): Define to NULL.

2009-07-30  Richard Guenther  <rguenther@suse.de>

	PR lto/40903
	* lto.c (read_cgraph_and_symbols): After fixing up decls choose
	the largest decl for output and free TREE_CHAIN for further
	use.

2009-07-24  Diego Novillo  <dnovillo@google.com>

	* Make-lang.in: Add empty lto.install-plugin target.

2009-07-13  Diego Novillo  <dnovillo@google.com>

	* lto.c (lto_fixup_tree): Handle IMPORTED_DECL.

2009-07-11  Richard Guenther  <rguenther@suse.de>

	* lto-lang.c (lto_write_globals): Wrapup global decls.

2009-07-10  Richard Guenther  <rguenther@suse.de>

	* lto-lang.c (lto_init): Allocate one more location to make
	BUILTINS_LOCATION correct.

2009-07-09  Rainer Orth  <ro@TechFak.Uni-Bielefeld.DE>

	* lto.c (free_section_data): Cast computed_offset to caddr_t.

2009-07-06  Diego Novillo  <dnovillo@google.com>

	* lto.c (lto_fixup_type): Fixup TYPE_SIZE and
	TYPE_SIZE_UNIT.

2009-07-06  Diego Novillo  <dnovillo@google.com>

	* lto.c (preload_common_nodes): Remove.
	(lto_read_in_decl_state): Call lto_streamer_cache_get.
	(lto_read_decls): Call lto_data_in_create and
	lto_data_in_delete.
	(free_decl): Do not call ggc_free.
	(lto_main): Call lto_init_reader.
	* lto-lang.c (lto_type_for_size): Handle intTI_type_node.
	(lto_init): Initialize main_identifier_node if needed.
	Make ptrdiff_type_node be integer_type_node.

2009-06-19  Diego Novillo  <dnovillo@google.com>

	* lto.c: Remove code guarded by #ifdef LTO_STREAM_DEBUGGING.
	Remove code guarded by #ifdef GLOBAL_STREAMER_TRACE.
	Remove code guarded by #ifdef LOCAL_TRACE.

2009-06-18  Diego Novillo  <dnovillo@google.com>

	* lto.c: Update license to GPLv3.
	* lto-elf.c: Likewise.
	* common.c: Likewise.
	* lto-lang.c: Likewise.
	* lto.h: Remove superfluous include files.  Update all
	users.

2009-06-17  Diego Novillo  <dnovillo@google.com>

	* lto.c (read_cgraph_and_symbols): Call input_cgraph.

2009-06-02  Diego Novillo  <dnovillo@google.com>

	* lto.c (lto_1_to_1_map): Ignore nodes that have not been
	read in.
	(materialize_cgraph): Only materialize nodes that have a
	representation on file.

2009-06-01  Diego Novillo  <dnovillo@google.com>

	* lto-lang.c (lto_handle_option): Hanlde OPT_Wabi.

2009-05-31  Diego Novillo  <dnovillo@google.com>

	* lto-lang.c (lto_type_for_mode): Handle all the modes
	handled in c_common_type_for_mode.

2009-05-21  Diego Novillo  <dnovillo@google.com>

	* lto-elf.c: Always include <gelf.h>.
	* config-lang.in (target_libs): Remove.
	(build_by_default): Set to no.

2009-05-15  Diego Novillo  <dnovillo@google.com>

	* lto.c (lto_materialize_function): Assert that DECL is
	not a builtin.
	(materialize_cgraph): Don't try to materialize builtin
	functions.
	* lto-section-out.c (write_symbol_vec): Do not write
	builtin functions.

2009-05-13  Diego Novillo  <dnovillo@google.com>

	* lto-lang.c (LANG_HOOKS_GET_ALIAS_SET): Define.

2009-05-07  Diego Novillo  <dnovillo@google.com>

	* lto.c (lto_resolution_read): Add type casts for C++ warnings.
	(LTO_REGISTER_TYPE_AND_FIXUP_SUBTREE): Define.
	(lto_fixup_type): Call it for TYPE_POINTER_TO,
	TYPE_REFERENCE_TO, TYPE_CONTEXT and TYPE_CANONICAL.
	(lto_fixup_tree): Call gimple_register_type when *TP is a
	type.
	(lto_main): Call bitmap_obstack_initialize.

2009-04-22  Diego Novillo  <dnovillo@google.com>

	* lto.c (free_section_data): Tidy.
	(lto_1_to_1_map): Tidy.
	(lto_add_all_inlinees): Tidy.
	(prefix_name_with_star): New.
	(get_filename_for_set): New.
	(lto_wpa_write_files): Call cgraph_node_set_needs_ltrans_p
	to determine what cgraph node sets to write.
	Call get_filename_for_set to compute temporary file
	names.
	(lto_execute_ltrans): Do not execute LTRANS on files with
	names that start with '*'.
	Move logic to execute LTRANS together so that LTRANS is
	invoked only if there are any files to compile.
	(do_whole_program_analysis): Only remove output files
	that do not start with '*'.

2009-04-06  Diego Novillo  <dnovillo@google.com>

	* lto-lang.c (lto_post_options): Set flag_excess_precision_cmdline.
	* lto.c (read_cgraph_and_symbols): Set cgraph_function_flags_ready.
	(lto_add_all_inlinees): Tidy.

2009-03-26  Diego Novillo  <dnovillo@google.com>

	* lto.c: Include gimple.h.
	(lto_read_in_decl_state): Call gimple_register_type for
	every type in every stream.
	(lto_fixup_common): Call gimple_register_type if T has a
	type.
	(do_whole_program_analysis): Call print_lto_report.
	(lto_main): Call print_lto_report after cgraph_optimize.
	* Make-lang.in (lto.o): Add dependency on GIMPLE_H.

2009-03-24  Diego Novillo  <dnovillo@google.com>

	* Make-lang.in (lto-lang.o): Add dependency on TARGET_H and EXPR_H.
	(lto.o): Add dependency on GIMPLE_H.

2009-03-10  Simon Baldwin  <simonb@google.com>

	* lto.c (lto_read_all_file_options): Close any open file descriptor
	contained in file_data before freeing.

2009-02-24  Rafael Avila de Espindola  <espindola@google.com>

	* lto.c (lto_add_inline_clones): Don't add the master clone. Check
	for a decl in the original bitmap, not a node.
	(lto_add_all_inlinees): Remove original nodes that are not needed.
	(lto_scan_statics_in_cgraph_node): Don't care if the node is the master.

2009-02-24  Diego Novillo  <dnovillo@google.com>

	* lto.c (lto_materialize_function): Update
	lto_stats.num_function_bodies.
	(get_section_data): Initialize *LEN to 0.
	(lto_1_to_1_map): Update lto_stats.num_cgraph_partitions.
	(lto_wpa_write_files): Update lto_stats.num_cgraph_nodes.
	Update lto_stats.num_output_files.
	(read_cgraph_and_symbols): Update lto_stats.num_input_files.
	(materialize_cgraph): Update lto_stats.num_input_cgraph_nodes.
	(lto_main): Initialize lto_stats.
	If flag_lto_report is set, call print_lto_report.

2009-02-19  Diego Novillo  <dnovillo@google.com>

	Revert

	2009-02-19  Rafael Avila de Espindola  <espindola@google.com>

		* lto.c (lto_add_inline_clones): Don't add the
		master clone. Check for a decl in the original
		bitmap, not a node.
		(lto_add_all_inlinees): Remove original nodes
		that are not needed.
		(lto_scan_statics_in_cgraph_node): Don't care if
		the node is the master.
		(lto_promote_cross_file_statics): Use a new
		context.seen_node_decls for each set

2009-02-19  Rafael Avila de Espindola  <espindola@google.com>

	* lto.c (lto_add_inline_clones): Don't add the master clone. Check
	for a decl in the original bitmap, not a node.
	(lto_add_all_inlinees): Remove original nodes that are not needed.
	(lto_scan_statics_in_cgraph_node): Don't care if the node is the master.
	(lto_promote_cross_file_statics): Use a new context.seen_node_decls
	for each set

2009-02-18  Diego Novillo  <dnovillo@google.com>

	* lto.c (lto_wpa_write_files): Use timers TV_WHOPR_WPA
	and TV_WHOPR_WPA_IO.
	(lto_execute_ltrans): Use timer TV_WHOPR_WPA_LTRANS_EXEC.
	(read_cgraph_and_symbols): Use timer TV_IPA_LTO_DECL_IO.
	(materialize_cgraph): Use timer TV_IPA_LTO_GIMPLE_IO.
	Use timer TV_WHOPR_WPA or TV_WHOPR_LTRANS or TV_LTO
	depending on command line flags.
	(do_whole_program_analysis): Use timer TV_WHOPR_WPA.
	(lto_main): Remove timer uses.

2009-02-18  Rafael Avila de Espindola  <espindola@google.com>

	* lto.c (lto_materialize_function): Don't set DECL_EXTERN to 0.
	(lto_wpa_write_files): Update calls to renamed functions.

2009-02-17  Diego Novillo  <dnovillo@google.com>

	PR 39203
	* lto-lang.c (lto_post_options): Disable -fwhole-program
	when running LTRANS.

2009-02-10  Diego Novillo  <dnovillo@google.com>

	* lto.c (read_cgraph_and_symbols): Fix comment.

2009-02-10  Diego Novillo  <dnovillo@google.com>

	* lto.c (read_cgraph_and_symbols): Read options from all
	IL files.

2009-02-10  Diego Novillo  <dnovillo@google.com>

	* lto.c (read_cgraph_and_symbols): Factor out of lto_main.
	(materialize_cgraph): Likewise.
	(do_whole_program_analysis): Likewise.
	(lto_main): Call read_cgraph_and_symbols,
	materialize_cgraph and do_whole_program_analysis.

2009-02-10  Simon Baldwin  <simonb@google.com>

	* lto.c: Include lto-opts.h.
	* (lto_main): Clear file options at loop start, read any saved
	options from the first file handled, and re-issue options.
	* Makefile.in (lto.o): Add dependency on lto-opts.h.

2009-02-02  Diego Novillo  <dnovillo@google.com>

	* lto.c (lto_main): Stop LTO_TIMER and use
	TV_WHOPR_WPA_LTRANS_EXEC when launching LTRANS.

2009-01-30  H.J. Lu  <hongjiu.lu@intel.com>

	PR lto/38995
	* lto-elf.c (init_shdr##BITS): Set the sh_addralign field
	to POINTER_SIZE.

2009-01-29  Ramana Radhakrishnan  <ramana.r@gmail.com>

	* Make-lang.in (LTO_EXE): Link with all 
	BACKENDLIBS and not only GMPLIBS

2009-01-28  H.J. Lu  <hongjiu.lu@intel.com>

	PR bootstrap/38992
	* lto-elf.c: Include gelf.h instead of libelf.h.
	(lto_elf_file_close): Replace elfx_update_shstrndx with
	gelf_getehdr, elf_getscn, gelf_getshdr, gelf_update_shdr and
	gelf_update_ehdr.

2009-01-28  H.J. Lu  <hongjiu.lu@intel.com>

	PR middle-end/38996
	* lto-elf.c (DEFINE_INIT_EHDR): Initialize e_version.

2009-01-26  Diego Novillo  <dnovillo@google.com>

	* lto-lang.c (LANG_HOOKS_TYPES_COMPATIBLE_P): Update.

2009-01-26  Diego Novillo  <dnovillo@google.com>

	* lto-lang.c (lto_types_compatible_p): Move to gimple.c
	and rename into gimple_types_compatible_p.

2009-01-12  Rafael Avila de Espindola  <espindola@google.com>

	* lto-lang.c (lang_hooks): Remove the const qualifier.

2009-01-06  Diego Novillo  <dnovillo@google.com>

	* ltrans-driver: Mark 'all' target as phony.

2008-12-31  Diego Novillo  <dnovillo@google.com>

	* ltrans-driver: Execute a NOP action for target 'all'.

2008-12-19  Diego Novillo  <dnovillo@google.com>

	* lto.c (lto_1_to_1_map): Tidy.

2008-12-19  Diego Novillo  <dnovillo@google.com>

	* lto-elf.c (lto_elf_file_open): When FILENAME cannot
	be opened, show its name.
	* ltrans-driver: If $verbose is set, do not use parallelism.

2008-12-17  Rafael Avila de Espindola  <espindola@google.com>

	* lto.c (lto_fixup_function): New.
	(lto_fixup_tree): Call lto_fixup_function.

2008-12-14  Doug Kwan  <dougkwan@google.com>

	* lto.c (lto_1_to_1_map): Create a cgraph node set for any global
	variables if there is no function.

2008-12-10  Simon Baldwin  <simonb@google.com>

	* ltrans-driver: Always run make in silent mode, to avoid make's
	trace on stdout interfering with lto-wrapper output.

2008-12-10  Doug Kwan  <dougkwan@google.com>

	* lto.c	(lto_add_inline_clones): Do not force master clones of
	inlined functions already in SET to be static inline.

2008-12-04  Doug Kwan  <dougkwan@google.com>

	* lto.c (globalize_context_t): New type to store states in
	globalization of cross-file statics.
	(globalize_cross_file_statics): New.
	(lto_scan_statics_in_ref_table): Walk tree to look for reachable
	static decls that need to be fixed up.
	(lto_scan_statics_in_cgraph_node): Change call interface to use
	a globalize_context_t CONTEXT for all states used.
	(lto_scan_statics_in_remaining_global_vars): New.
	(lto_promote_cross_file_statics): Use new call interface of
	LTO_SCAN_STATICS_IN_CGRAPH_NODE.  Handle remaining externally
	visible vars in the last set.

2008-12-03  Diego Novillo  <dnovillo@google.com>

	* lto.c (lto_fixup_tree): Do not emit an error when
	PREVAILING throw but T doesn't.

2008-12-02  Doug Kwan  <dougkwan@google.com>

	* lto.c (lto_scan_statics_in_ref_table): New function factored out
	from code in ...
	(lto_scan_statics_in_cgraph_node): Handle both file-scope static
	variables and functions.
	(lto_promote_cross_file_statics): Rename bitmaps to SEEN_DECLS
	and GLOBAL_DECLS from SEEN_VARS and GLOBAL_VARS.

2008-11-29  Diego Novillo  <dnovillo@google.com>

	* lto.c: Include timevar.h.
	(lto_materialize_function): Tidy.  Add comments.
	(lto_wpa_write_files): Tidy.
	(lto_execute_ltrans): Tidy.
	(lto_main): Add local variable LTO_TIMER.  Initialize it
	to one of TV_WHOPR_WPA, TV_WHOPR_LTRANS or TV_LTO.
	Start and stop the timer.
	Tidy comments.
	* Make-lang.in (lto.o): Add dependency on timevar.h.
	* ltrans-driver: React to -v and -save-temps.
	Use simple heuristic to determine how much parallelism to
	use when executing make.

2008-11-12  Doug Kwan  <dougkwan@google.com>

	* lto.c (lto_bitmap_obstack): Remove var.
	(lto_materialize_function): Do nothing instead of marking function
	body in file if flag_wpa is true.
	(lto_add_all_inlinees): Use bitmap functions in lto-utils.c.
	(lto_scan_statics_in_cgraph_node): New function.
	(lto_promote_cross_file_statics): Same.
	(lto_wpa_write_files): Call lto_promote_cross_file_statics.
	Use bitmap functions in lto-utils.c.  Remove unsued label OUT.
	* Make-lang.in (lto/lto.o): Add lto-utils.h to dependency list.

2008-11-09  Diego Novillo  <dnovillo@google.com>

	* lto/lto.c (lto_fixup_tree): Change error message locus
	information to include location of mismatching
	declaration.
	Use TREE_NO_WARNING to avoid repeated messages.
	(lto_main): If lto_fixup_decls emitted any errors, exit.
	* lto/lto-lang.c: Don't include libfuncs.h and except.h
	(lto_init_options): Don't enable exceptions by default.
	(lto_eh_runtime_type): Move to lto-function-in.c
	(lto_init_eh): Likewise.
	(lto_init): Don't call lto_init_eh.
	* lto/Make-lang.in (lto-lang.o): Remove dependency on
	libfuncs.h and except.h.

2008-10-30  Diego Novillo  <dnovillo@google.com>

	* lto.c (lto_read_decls): Declare debug_main only if
	LTO_STREAM_DEBUGGING is enabled.

2008-10-30  Simon Baldwin  <simonb@google.com>

	* lto.c (lto_wpa_write_files): Create intermediate files with
	make_cwd_temp_file().
	(lto_maybe_unlink): New.  Delete intermediate WPA files unless
	WPA_SAVE_LTRANS is set.
	(lto_main): Call lto_maybe_unlink() for intermediate WPA files.
	* ltrans-driver: Do not strip directory from output files.

2008-10-29  Doug Kwan  <dougkwan@google.com>

	* lto.c (free_decl): Call lto_symtab_clear_resolution when freeing
	DECL.
	* Make-lang.in (LTO_OBJS): Remove lto/lto-symtab.o
	(lto/lto-symtab.o): Remove rule.
	* lto-tree.h (struct lang_identifier): Remove LTO specific fields.
	(struct lang_decl): Remove RESOLUTION and add DUMMY in struct.
	(LANG_IDENTIFIER_CAST, LTO_IDENTIFIER_DECL, LTO_DECL_RESOLUTION):
	Remove macros.
	lto-symtab.c (File): Move up one level.
	lto-lang.c (cgraph.h): Remove include.
	(input_overwrite_node, input_node, input_edge, input_cgraph_1,
	input_cgraph): Move to lto-cgraph.c in gcc directory above.
	(LANG_HOOKS_INPUT_CGRAPH): Remove use of macro.

2008-10-24 Rafael Espindola  <espindola@google.com>

	* lto-function-in.c (get_resolution): Return LDPR_PREEMPTED_IR for
	non prevailing weak symbols.

2008-10-24 Rafael Espindola  <espindola@google.com>

	* lto-lang.c (input_cgraph_1): Iterate over nodes, not cgraph_nodes.

2008-10-24 Rafael Espindola  <espindola@google.com>

	* lto-lang.c (input_node): Avoid casts from pointers to ints of
	different types.

2008-10-23  Simon Baldwin  <simonb@google.com>

	* lto-lang.c (input_node): Save the node reference, rather than the
	node pointer, in node->inlined_to.
	(input_cgraph_1): Convert node references into node pointers.

2008-10-22  Diego Novillo  <dnovillo@google.com>
	    Rafael Espindola  <espindola@google.com>

	* lto.c (lto_resolution_read): Tidy.
	* lto-symtab.c (lto_symtab_prevailing_decl): Do not
	abort if RET is NULL.

2008-10-22  Doug Kwan  <dougkwan@google.com>

	* lto.c (lto_fixup_tree): Check for NOTHROW conflict only if
	exceptions flag is given.
	* lto-lang.c: (lto_init_options) Set default exceptions flag.
	(lto_init_eh): Remove exceptions flag initialization.
	(lto_init): Only call lto_init_eh if exceptions flag is set. 

2008-10-21  Diego Novillo  <dnovillo@google.com>

	* lto.c: Tidy some formatting.
	* lto.h: Likewise.

2008-10-21  Simon Baldwin  <simonb@google.com>

	* lto-symtab.c: (lto_same_type_p): Types cannot be equal if one of
	them is NULL (but not the other).

2008-10-17  Diego Novillo  <dnovillo@google.com>

	* ltrans-driver: Divert output from make to a temporary file.
	Show it if the call to make failed.

2008-10-15  Diego Novillo  <dnovillo@google.com>

	* lto.c (lto_wpa_write_files): Reformat do-while loop.
	Do not print TEMP_FILENAME
	* ltrans-driver: Call make with -s.

2008-10-15  Diego Novillo  <dnovillo@google.com>

	* lto-symtab.c (lto_symtab_merge_decl): Do not force
	TREE_STATIC on global symbols.

2008-10-14  Ollie Wild  <aaw@google.com>

	* Make-lang.in (LTRANS_DRIVER_INSTALL_NAME): Remove.
	(LTRANS_DRIVER_EXE): Add.
	(lto.all.cross): Add LTRANS_DRIVER_EXE.
	(lto.all.encap): Add LTRANS_DRIVER_EXE.
	(lto.install.common): Remove ltrans-driver.
	(lto.mostlyclean): Add LTRANS_DRIVER_EXE.
	(LTRANS_DRIVER_EXE): New build rule.
	* config-lang.in (compilers): Add ltrans-driver.

2008-10-14  Diego Novillo  <dnovillo@google.com>

	* Make-lang.in (LTRANS_DRIVER_INSTALL_NAME): Disable transformation
	of program name.

2008-10-13  Ollie Wild  <aaw@google.com>

	* lang-spec.h (@lto): Replace lto1_options with cc1_options.
	* lto.c (lto_execute_ltrans): Add "-fno-wpa -fltrans -xlto" to CFLAGS.
	* ltrans-driver (LTRANS_FLAGS): Remove.

2008-10-08  Doug Kwan  <dougkwan@google.com>

	* lto.c (lto_fixup_tree): Remove ATTRIBUTE_UNUSED from DATA.
	Handle new tree codes RECORD_TYPE, UNION_TYPE, QUAL_UNION_TYPE
	and TREE_BINFO.  Also move code handling FUNCTION_DECL and VAR_DECL
	from lto_fixup_state to here.
	(lto_fixup_state): Take an lto_fixup_data_t object DATA instead of
	just a free-list.  Fix up types also.  Move decl merging code to
	lto_fixup_tree.
	(lto_fixup_state_aux): Change AUX to point to an lto_fixup_data_t
	object.
	(lto_fixup_decls): Use another pointer set to avoid multiple
	walking of nodes except for DECLs to be replaced.  Pass an
	lto_fixup_data_t object to tree-walker.

2008-10-08 Rafael Espindola  <espindola@google.com>

	* lto-symtab.c (lto_symtab_set_resolution): New.
	(lto_symtab_merge_decl): Use lto_symtab_set_resolution and
	lto_symtab_get_resolution.
	(lto_symtab_prevailing_decl): Return decl for non public decls.
	(lto_symtab_get_resolution): New.
	* lto.c (lto_fixup_tree, lto_fixup_state): Remove unecessary checks.

2008-10-06 Rafael Espindola  <espindola@google.com>

	* lto-lang.c: Include cgraph.h.
	(input_overwrite_node, input_node, input_edge, input_cgraph_1,
	input_cgraph): Moved from lto-cgraph.c.
	(LANG_HOOKS_INPUT_CGRAPH): New.

2008-10-03 Rafael Espindola  <espindola@google.com>

	* lto.c (lto_fixup_tree, lto_fixup_state): Fix the FIXME.

2008-10-03 Rafael Espindola  <espindola@google.com>

	* lto-symtab.c (lto_symtab_overwrite_decl): Remove. Remove all calls.
	(lto_symtab_merge_decl): Update  LTO_IDENTIFIER_DECL the reflect the
	prevailing definition. Don't mark TREE_NOTHROW differences.
	* lto.c (lto_fixup_tree): New.
	(lto_fixup_state): New.
	(lto_fixup_state_aux): New.
	(free_decl): New.
	(lto_fixup_decls): New.
	(lto_main): Call lto_fixup_decls.

2008-10-02  Ollie Wild  <aaw@google.com>

	* lang.opt (fltrans): Moved from common.opt.  Remove RejectNegative
	and Init.
	(fwpa): Moved from common.opt.  Remove RejectNegative and Init.
	* lto-lang.c (lto_post_options): Add validation and fixups for
	-fltrans and -fwpa.

2008-10-02 Rafael Espindola  <espindola@google.com>

	* lto-symtab.c (lto_symtab_merge_var, lto_symtab_merge_fn,
	lto_symtab_merge_decl): Return void.
	(lto_symtab_prevailing_decl): New.

2008-09-30 Rafael Espindola  <espindola@google.com>

	* lto-symtab.c (lto_symtab_compatible): Remove the check for already
	defined symbols.
	(lto_symtab_overwrite_decl): Copy LTO_DECL_RESOLUTION.
	(lto_symtab_merge_decl): Store symbol resolution in LTO_DECL_RESOLUTION.
	Check for already defined symbols.
	* lto-tree.h (lang_decl): Remove dummy and add resolution fields.
	(LTO_IDENTIFIER_RESOLUTION): Remove.
	(LTO_DECL_RESOLUTION): New.

2008-09-30 Rafael Espindola  <espindola@google.com>

	* lto.c (lto_read_decls): Use new input_tree signature.

2008-09-26  Doug Kwan  <dougkwan@google.com>

	* lto.c (lto_main): Call lto_fixup_nothrow_decls to fix up function
	bodies affected by exception attribute merging of DECLs.
	* lto-symtab.c (lto_symtab_merge_decl): Handle exception attribute
	merging. 

2008-09-25  Rafael Espindola  <espindola@google.com>

	* Make-lang.in (PLUGIN_API_H, LTO_TREE_H): New.
	(lto/lto-lang.o, lto/lto.o, lto/lto-symtab.o) Use LTO_TREE_H.
	* lto-symtab.c (lto_symtab_compatible): New.
	(lto_symtab_overwrite_decl): New.
	(lto_symtab_merge_decl): Refactor to use the above functions
	and the resolution from lang_identifier.
	* lto-tree.h: Include plugin-api.h.
	(lang_identifier): Add resolution.
	(LTO_IDENTIFIER_RESOLUTION): New.

2008-09-25  Ollie Wild  <aaw@google.com>

	* lang.opt (fltrans-output-list=): New option.
	* lto.c (lto_execute_ltrans): Output file names to ltrans_output_list.

2008-09-25 Rafael Espindola  <espindola@google.com>

	* lto.c (lto_resolution_read): Initialize ret;

2008-09-24  Ollie Wild  <aaw@google.com>

	* lto.c (sys/mman.h): Move include.
	(lto_wpa_write_files): Return a list of written files.
	(lto_execute_ltrans): New function.
	(lto_main): Call lto_execute_ltrans.
	(ltrans-driver): New file.
	* lto-lang.c (DEFAULT_LTRANS_DRIVER): New macro.
	(DEAULT_LTRANS_DRIVER_LEN): New macro.
	(lto_init_options): Initialize ltrans_driver.
	(lto_handle_option): Fix incorrect default output value.
	* lang.opt (fltrans-driver=): New option.
	* Make-lang.in (LTRANS_DRIVER_INSTALL_NAME): New variable.
	(lto.install-common): Add lto/ltrans-driver.

2008-09-24 Rafael Espindola  <espindola@google.com>

	* Make-lang.in (LTO_OBJS): Add lto/common.o.
	(lto/lto.o): Depend on lto/common.h.
	(lto/common.o): New.
	* lang.opt (resolution): New.
	* lto-lang.c (resolution_file_name): New.
	(lto_handle_option): Handle OPT_resolution.
	* lto-symtab.c (lto_symtab_merge_decl): Add a resolution argument.
	(lto_symtab_merge_var,lto_symtab_merge_fn): Add a resolution argument.
	pass it to lto_symtab_merge_decl.
	* lto.c: Include common.h.
	(lto_read_decls): Add resolutions and resolutions_size arguments.
	Initialize data_in.globals_resolution and
	data_in.globals_resolution_size.
	(index_and_symbol_resolution): New.
	(lto_resolution_read): New.
	(lto_file_read): Add argument resolution_file.
	Read resolution.
	* lto.h (resolution_file_name): New.

2008-09-23 Rafael Espindola  <espindola@google.com>

	* common.c: Update description.
	* common.h: Update description.

2008-09-23 Rafael Espindola  <espindola@google.com>

	* common.c: Moved from lto-plugin.
	* common.h: Moved from lto-plugin.

2008-09-22  Doug Kwan  <dougkwan@google.com>

	* lto.c	(VEC(bitmap,heap)): Declare.
	(lto_materialize_function): Handle WAP mode specially.
	(lto_add_inline_clones): New.
	(lto_add_all_inlinees): Changle algorithm and to use bitmaps.  Also
	return a bitmap of inlined decls.
	(lto_wpa_write_files): Handle all DECLs brought in by inlining.
	(lto_main): Call reset_inline_failed to reset inlining states.
    	Check call-graph after WPA inlining.
	* lto-lang.c (lto_init): Do not clear flag_generate_lto
	unconditionally.

2008-09-19  Doug Kwan  <dougkwan@google.com>

	lto.c (lto_main): Remove unsued wrapper code.
	lang-specs.h (@lto): Use lto1_options instead of cc1_options.

2008-09-19  Rafael Espindola  <espindola@google.com>

	* lto-symtab.c: Include lto-tree-in.h.
	* lto-tree.h (lto_symtab_merge_var, lto_symtab_merge_fn): Remove.
	* lto.h (lto_symtab_merge_var, lto_symtab_merge_fn): Remove
	* Make-lang.in (lto/lto-symtab.o): Add lto-tree-in.h.

2008-09-17  Paolo Bonzini  <bonzini@gnu.org>
	    Rafael Avila de Espindola  <espindola@google.com>

	* lto-lang.c (COMPOUND_LITERAL_EXPR_DECL_STMT,
	COMPOUND_LITERAL_EXPR_DECL): Remove.
	(emit_local_var): Remove.
	(lto_expand_expr): Remove.
	(lto_staticp): Remove.
	(LANG_HOOKS_EXPAND_EXPR): Remove.
	(LANG_HOOKS_STATICP): Remove.

2008-09-11  Diego Novillo  <dnovillo@google.com>

	* lto-lang.c: Include except.h and libfuncs.h.
	(lto_init_eh): New.
	(lto_init): Call it.
	Set flag_generate_lto to 0.
	* Make-lang.in (lto-lang.o): Add dependency on except.h
	and libfuncs.h.

2008-09-09  Bill Maddox  <maddox@google.com>

	* lto-lang.c: Include header file expr.h.
	(COMPOUND_LITERAL_EXPR_DECL_STMT,
	COMPOUND_LITERAL_EXPR_DECL): Copied from c-common.h.
	(emit_local_var):  Copied from c-semantics.c.
	(lto_expand_expr, lto_staticp): Copied from c_expand_expr
	and c_staticp in c-common.c.
	(LANG_HOOKS_EXPAND_EXPR,LANG_HOOKS_STATICP):  Redefined.

2008-09-08  Diego Novillo  <dnovillo@google.com>

	* lto-lang.c (lto_global_bindings_p): Return 1 during
	IPA passes.

2008-09-07  Diego Novillo  <dnovillo@google.com>

	* lto.c: Tidy formatting.

2008-08-04  Bill Maddox  <maddox@google.com>

	* lto-symtab.c (lto_symtab_merge_decl): Add comment.
	
2008-09-03  Doug Kwan  <dougkwan@google.com>

	lto.c (lto_add_all_inlinees): Reset FAILED_REASON of edges to
	CIF_OK instead of NULL.

2008-09-02  Diego Novillo  <dnovillo@google.com>
	    Simon Baldwin  <simonb@google.com>

	* lto-lang.c (lto_type_for_size): Rewrite.  Adapt from
	c_common_type_for_size.
	(lto_type_for_mode): Remove ATTRIBUTE_UNUSED markers.
	(lto_init): Call linemap_add.
	(signed_and_unsigned_types): Remove.

2008-08-29  Diego Novillo  <dnovillo@google.com>

	* lto-lang.c (handle_noreturn_attribute): New local function.
	(handle_const_attribute): New local function.
	(handle_malloc_attribute): New local function.
	(handle_pure_attribute): New local function.
	(handle_novops_attribute): New local function.
	(handle_nonnull_attribute): New local function.
	(handle_nothrow_attribute): New local function.
	(handle_sentinel_attribute): New local function.
	(handle_type_generic_attribute): New local function.
	(handle_format_attribute): New local function.
	(handle_format_arg_attribute): New local function.
	(lto_attribute_table): Declare.
	(lto_format_attribute_table): Declare.
	(lto_init_attributes): New local function.
	(lto_define_builtins): Call it.
	Call targetm.init_builtins and build_common_builtin_nodes.
	(LANG_HOOKS_COMMON_ATTRIBUTE_TABLE): Define.
	(LANG_HOOKS_FORMAT_ATTRIBUTE_TABLE): Define.

2008-08-28  Diego Novillo  <dnovillo@google.com>

	* Make-lang.in (lto-lang.o): Replace tree-gimple.h with
	$(GIMPLE_H).
	(lto-symtab.o): Add dependency on $(GIMPLE_H).
	* lto-lang.c: Include gimple.h instead of tree-gimple.h.
	* lto-symtab.c: Include gimple.h.
	* lto-tree.h (chain_next): Replace GENERIC_NEXT with
	TREE_CHAIN.

2008-08-27  Doug Kwan  <dougkwan@google.com>

	* lto.c (vec.h, bitmap.h, pointer-set.h, ipa-prop.h, ggc.h,
	gt-lto-lto.h): New includes.
	(lto_materialize_function): Do not read in function body in WPA mode.
	Format a line to fit in 80 columns.
	(lto_cgraph_node_sets): New garbage collected variable.
	(lto_1_to_1_map, lto_add_all_inlinees, lto_wpa_write_files):
	New functions.
	(lto_main): Initialize bitmap obstack.  Add code to handle WPA mode.
	* Make-lang.in (LTO_H): Replace filename lto-section-in.h with 
	variable LTO_SECTION_IN_H.
	(lto/lto.o): Include gt-lto-lto-c.h ggc.h ,VEC_H, BITMAP_H,
	pointer-set.h and IPA_PROP_H. Also replace filename lto-section-in.h
	with variable LTO_SECTION_IN_H.
	* config-lang.in (gtfiles): Add lto/lto.c.
	* lto-symtab.c (lto_symtab_merge_decl): Set DECL_CONTEXT of
	merged DECL_RESULT correctly.

2008-08-26  Bill Maddox  <maddox@google.com>

	* lto-lang.c  Include tree-gimple.h.
	(lto_mark_addressable): Call mark_addressable rather than
	asserting.
	(lto_post_options): Suppress debug info generation.
	* Make-lang.in: Add dependency of lto-lang.o on tree-gimple.h.
	
2008-08-25  Bill Maddox <maddox@google.com>

	* lto-symtab.c (lto_symtab_merge_decl): Remove a suspect
	assertion and leave an explanatory comment in its place.
	
2008-08-21  Doug Kwan  <dougkwan@google.com>

	* lto.c (preload_common_nodes): Call lto_get_common_nodes to get a list
	of common nodes instead of computing locallly.
	(lto_read_in_decl_state): New.
	(lto_read_decls): Change code for udpate in struct lto_decl_header.
	Read global and per-function in-decl states.
	* Make-lang.in (LTO_H): Update dependency.
	(lto/lto.o): Same.
	(lto-symtab.c): Merge	(revision 139039)
	* lto-symtab.c (lto_symtab_merge_decl): Merge DECL_RESULT.

2008-08-21  Rafael Espindola  <espindola@google.com>

	* config-lang.in (target_libs): New.

2008-08-20  Bill Maddox  <maddox@google.com>

	* lto.c (current_lto_file): Remove GTY marker from static
	variable.  Remove include of file gt-lto-lto.h.
	* Make-lang.in: Remove dependency of lto/lto.o on
	gt-lto-lto.h.
	* lto-elf.c (lto_file_close): Removed.
	(lto_elf_file_open): Use XCNEW instead of GGC_CNEW to
	allocate lto_elf_file object.
	(lto_elf_file_close): Free lto_elf_file object after close.
	* lto.h (struct lto_file_struct): Remove GTY marker.
	* config-lang.in: Remove lto/lto.h and lto/lto.c from
	gtfiles.
	
2008-08-20  Bill Maddox  <maddox@google.com>

	* lto.c (lto_read_decls): Provide dummy argument to input_tree
	to conform to its new signature.
	* lto-symtab.c (lto_symtab_merge_decl): Do not invoke ggc_free
	on discarded node here, now called in global_vector_fixup.
	
2008-08-09  Bill Maddox  <maddox@google.com>

	* lto.c (preload_common_nodes): Verify that fileptr_type_node
	has not been set to a front-end-specific value.
	
2008-08-05  Doug Kwan  <dougkwan@google.com>
	
	* Make-lang.in (lto-symtab.o): Add missing dependencies to fix
	build breakage.

2008-07-30  Bill Maddox  <maddox@google.com>

	* lto.c (lto_materialize_function): Call lto_original_decl_name.
	Remove obsolete comments.
	(lto_read_decls): Remove initialization of deleted field data_in.global.
	Tidy up comments.
	(lto_main): Remove redundant initialization of section_hash_table.
	* lto-elf.c: Removed obsolete comments.
	* lto.h: Tidy up comments.
	* lto-symtab.c (lto_least_common_multiple): New function.
	(lto_symtab_merge_decl): Merge variable alignments in some cases.
	Tidy up comments.

2008-07-25  Diego Novillo  <dnovillo@google.com>
	    Bill Maddox  <maddox@google.com>

	* lto.c: Re-order include files.
	Include lto-section-out.h.
	(preload_common_nodes): Add debugging output.
	Add new local INDEX_TABLE.
	Call preload_common_node.
	* Make-lang.in (lto.o): Add dependency on lto-section-out.h

2008-07-13  Bill Maddox  <maddox@google.com>

	* lto.c (lto_read_decls): Cast pointer to const char * to avoid
	unwanted scaling during pointer addition.

2008-07-11  Bill Maddox  <maddox@google.com>
	    Diego Novillo  <dnovillo@google.com>

	* lto.c (lto_read_decls): Fix C++ compatibility warnings.
	Make code const-correct.
	(lto_file_read): Fix C++ compatibility warnings.
	(lto_read_section_data):  Fix C++ compatibility warnings.
	(lto_get_section_data): Use CONST_CAST to avoid warning when
	const pointer passed to free.
	* lto-elf.c (lto_elf_build_section_table): Fix C++
	compatibility warnings.
	(lto_elf_append_data):  Fix C++ compatibility warnings.  Use CONST_CAST
	to avoid warning assigning const pointer to d_buf field of Elf_Data.
	(lto_get_current_out_file):  Fix C++ compatibility warnings.

2008-07-11  Diego Novillo  <dnovillo@google.com>

	* Make-lang.in (lto-warn): Define.

2008-07-03  Simon Baldwin  <simonb@google.com>

	* lto.c (lto_read_decls): Wrapped debug-only data items within #ifdef
	LTO_STREAM_DEBUGGING.

2008-06-27  Ollie Wild  <aaw@google.com>

	* lto-elf.c (lto-section-out.h): New include.
	(struct lto_elf_file): Remove bits member.  Add scn, shstrtab_stream,
	and data members.
	(cached_file_attrs): New static variable.
	(lto_elf_get_shdr, lto_elf_free_shdr): Remove elf_file parameter.
	Use cached_file_attrs for checking bits.
	(lto_elf_build_section_table): Remove elf_file argument from
	lto_elf_get_shdr and lto_elf_free_shdr calls.
	(DEFINE_INIT_SHDR): New macro.
	(init_shdr32, init_shdr64): New functions defined via the
	DEFINE_INIT_SHDR macro.
	(lto_elf_begin_section_with_type): New function.
	(lto_elf_begin_section): New function.
	(lto_elf_append_data): New function.
	(lto_elf_end_section): New function.
	(DEFINE_VALIDATE_EHDR): New macro.
	(validate_ehdr32, validate_ehdr64): New functions defined via the
	DEFINE_VALIDATE_EHDR macro.
	(validate_file): New function.
	(DEFINE_INIT_EHDR): New macro.
	(init_ehdr32, init_ehdr64): New functions defined via the
	DEFINE_INIT_EHDR macro.
	(init_ehdr): New function.
	(lto_elf_file_open): Add support for writable files.  Move some
	validation logic to validate_file.
	(lto_elf_file_close): Add support for writable files.  Write file data
	and free data blocks.
	(current_out_file): New static variable.
	(lto_set_current_out_file): New function.
	(lto_get_current_out_file): New function.
	* lto.c (lto_main): Add writable argument to lto_elf_file_open calls.
	Add temporary initialization for testing ELF serialization.
	* lto.h (lto-section-out.h): New include.
	(struct lto_file_struct): Slight modification to comment.
	(lto_elf_file_open): Add writable parameter.
	(lto_elf_begin_section): New function declaration.
	(lto_elf_append_data): New function declaration.
	(lto_elf_end_section): New function declaration.
	(lto_set_current_out_file, lto_get_current_out_file): New function
	declarations.
	* lto-lang.c (LANG_HOOKS_BEGIN_SECTION): Set as lto_elf_begin_section.
	(LANG_HOOKS_APPEND_DATA): Set as lto_elf_append_data.
	(LANG_HOOKS_END_SECTION): Set as lto_elf_end_section.
	* Make-lang.in (LTO_H): Add lto-section-out.h.

2008-06-12  Ollie Wild  <aaw@google.com>

	* lto.h (struct lto_file_vtable_struct): Remove.
	(struct lto_file_struct): Remove vtable member.
	* lto-elf.c (lto_file_init): Remove vtable argument.
	(lto_elf_map_optional_lto_section): Remove.
	(lto_elf_unmap_section): Remove.
	(lto_elf_file_vtable): Remove.
	(lto_elf_file_open): Remove lto_elf_file_vtable argument from
	lto_file_init call.
	(lto_elf_find_section_data): Remove.

2008-06-11  Ollie Wild  <aaw@google.com>

	* lto.c (lto_file_read): Add const qualifier to data variable.

2008-06-11  Diego Novillo  <dnovillo@google.com>

	Merge from lto-streamber sub-branch.

	2008-06-04  Ollie Wild  <aaw@google.com>

		* lto.c: Remove inclusion of dwarf2.h and dwarf2out.h.
		* Make-lang.in (lto.o): Remove dependency on dwarf2.h.

	2008-05-28  Bill Maddox  <maddox@google.com>

		Replace the DWARF reader in the LTO front-end.

		* lto.c: Include lto-tree-in.h, lto-tags.h.
		(enum DWARF2_class, DW_cl_constant, struct
		DWARF2_form_data, struct lto_context,
		lto_fd_init, lto_info_fd_init,
		lto_abbrev_fd_init, lto_info_fd_close,
		lto_file_init, lto_file_close,
		lto_file_corrupt_error, lto_abi_mismatch_error,
		LTO_CHECK_INT_VAL, LTO_READ_TYPE,
		lto_read_uleb128, lto_read_sleb128,
		lto_read_initial_length, lto_abbrev_read_attrs,
		lto_abbrev_read, lto_abbrev_read_lookup,
		lto_read_section_offset,
		lto_read_comp_unit_header, find_cu_for_offset,
		lto_get_file_name,
		lto_resolve_reference,lto_read_form,
		attribute_value_as_int,
		make_signed_host_wide_int,
		attribute_value_as_constant, lto_cache_hash,
		lto_cache_eq, lto_cache_store_DIE,
		lto_cache_lookup_DIE, lto_find_integral_type,
		lto_find_integral_type_1,
		LTO_BEGIN_READ_ATTRS_UNCHECKED,
		LTO_BEGIN_READ_ATTRS, LTO_END_READ_ATTRS,
		lto_unsupported_attr_error, lto_get_identifier,
		lto_read_referenced_type_DIE,
		lto_read_compile_unit_DIE,
		lto_read_array_type_DIE,
		lto_read_structure_union_class_type_DIE,
		lto_read_enumerator_DIE,
		lto_read_enumeration_type_DIE,
		lto_read_only_for_child_DIEs,
		lto_read_only_for_child_DIEs,
		lto_read_member_DIE, lto_read_abbrev,
		lto_read_variable_formal_parameter_constant_DIE,
		lto_get_body): Removed.
		(preload_common_nodes): New function.
		(lto_read_decls): Convert for new global streamer.
		(lto_materialze_file_data,
		lto_read_subroutine_type_subprogram_die,
		lto_read_unspecified_parameters_DIE,
		lto_read_typedef_DIE,
		lto_read_pointer_reference_type_DIE,
		lto_read_subrange_type_DIE,
		lto_read_base_type_DIE,
		lto_read_const_volatile_restrict_type_DIE,
		lto_read_namespace_DIE,
		lto_read_unspecified_type_DIE, lto_read_DIE,
		lto_read_child_DIEs, lto_collect_child_DIEs):
		Removed.
		(lto_info_read, lto_set_cu_context): Removed.
		(lto_file_read): Convert for new global streamer.
		(lto_resolve_type_ref, lto_read_DIE_at_ptr,
		lto_resolve_var_ref, lto_resolve_fn_ref,
		lto_resolve_field_ref, lto_resolve_typedecl_ref,
		lto_resolve_namespacedecl_ref): Removed.
		(lto_file_init, lto_file_close): Moved to lto-elf.c.
		* lto-tree.h (lto_symtab_merge_var,
		lto_symtab_mergee_fun): Declare here.
		* lto-elf.c (lto_file_init, lto_file_close): Moved from lto.c.
		(lto_elf_file_open): Removed code to read DWARF debug sections.
		* lto.h (lto_context, DWARF2_attr, DWARF2_abbrev,
		DWARF2_CompUnit, lto_die_ptr,
		lto_die_cache_entry, lto_fd, lto_info_fd,
		lto_abbrev_fd): Removed.
		(lto_file): Removed debug_info and debug_abbrev fields.
		(lto_ref): Removed.
		(lto_file_init, lto_file_close,
		lto_resolve_type_ref, lto_resolve_var_ref,
		lto_resolve_fn_ref, lto_resolve_field_ref,
		lto_resolve_typedecl_ref,
		lto_resolve_namespacedecl_ref,
		lto_get_file_name): Removed declarations.
		(lto_symtab_merge_var, lto_symtab_merge_fn):
		Declarations moved to lto-tree.h.
		* lto-symtab.c (lto_compatible_attributes_p):
		Lobotomize this, as it barfs on "Hello, world!".
		* lto-section-out.c: Include lto-tree-out.h.
		(lto_hash_global_slot_node,
		lto_eq_global_slot_node, preload_common_nodes,
		write_global_stream, write_global_references):
		New functions.
		(produce_asm_for_decls): Convert for new global streamer.
		* lto-section-out.h (lto_hash_global_slot_node,
		lto_eq_global_slot_node): Declare.

2008-06-07  Kenneth Zadeck <zadeck@naturalbridge.com>
	    Jan Hubicka  <jh@suse.cz>
	
	* lto.c (sys/mman.h, tree-pass.h): New includes.
	(lto_materialize_constructors_and_inits,
	lto_materialize_function): Keeps length of section.
	(lto_materialize_cgraph): Removed.
	(lto_read_decls): Initialize fd field.
	(lto_file_read): Different return type and removed much code to
	lto_main.
	(page_mask): New variable.
	(lto_read_section_data, get_section_data, free_section_data): New
	functions.
	(lto_main): Now calls pass manager, sets the hooks so that the ipa
	passes can get the section data. 
	
2008-05-27  Kenneth Zadeck <zadeck@naturalbridge.com>

	* lto.h (lto_read_decls): Made local.
	(lto_input_function_body, lto_input_constructors_and_inits, 
	lto_input_cgraph): Declarations moved to lto-section-in.h.
	* lto-section-in.c: Moved to .. .
	* lto-cgraph-in.c: Ditto.
	* lto-section-in.h: Ditto.
	* lto-function-in.c: Ditto.
	* lto-lang.c (lto_handle_option): Added ATTRIBUTE_UNUSED to parms.
	(lto_insert_block): Removed.
	(LANG_HOOKS_INSERT_BLOCK): Removed.
	* Make-lang.in (lto-cgraph-in.o, lto-function-in.o,
	lto-section-in.o): Rules moved to lto/Makefile.in.
	

2008-05-16  Ollie Wild  <aaw@google.com>

	* lto-lang.c (tree-inline.h): Include.
	(lto_post_options): New function.
	(LANG_HOOKS_POST_OPTIONS): Define.
	* lto-cgraph-in.c (overwrite_node): Set node->global.insns.
	* lto-function-in.c (input_bb): Set TREE_BLOCK (stmt).

2008-05-13  Diego Novillo  <dnovillo@google.com>

	* lto-function-in.c (input_ssa_names): Call
	make_ssa_name_fn instead of make_ssa_name.

2008-05-12  Diego Novillo  <dnovillo@google.com>

	* lto-cgraph-in.c (overwrite_node): Update references to
	inline summary fields.
	* lto-function-in.c (input_expr_operand): Do not handle
	STRUCT_FIELD_TAG.

2008-05-09  Ollie Wild  <aaw@google.com>

	* lang.opt: New file.
	* lto-lang.c (lto_init_options): New function.
	(lto_handle_option): New function.
	(lto_init): Move initialization of flag_unit_at_a_time to
	lto_init_options.
	(LANG_HOOKS_INIT_OPTIONS): Define.
	(LANG_HOOKS_HANDLE_OPTION): Define.

2008-04-29  Ollie Wild  <aaw@google.com>

	* lto.c (lto_read_namespace_DIE): New function.
	(lto_read_DIE): Add lto_read_namespace_DIE callback.  Cache
	NAMESPACE_DECL DIE's.
	(lto_resolve_namespacedecl_ref): New function.
	* lto.h (lto_resolve_namespacedecl_ref): New function.
	* lto-section-in.c (lto_read_decls): Read namespace declarations.
	* lto-section-in.h (struct lto_file_decl_data): Add namespace_decls
	and num_namespace_decls.
	* lto-function-in.c (input_expr_operand): Add NAMESPACE_DECL case.
	* lto-lang.c (lto_init_ts): New function.
	(LANG_HOOKS_INIT_TS): Set as lto_init_ts.

2008-04-16  Ollie Wild  <aaw@google.com>

	* lto-function-in.c (input_type_ref): Updated function description.

2008-04-16  Ollie Wild  <aaw@google.com>

	* lto-function-in.c (input_type_ref_1): New function.
	(input_type_ref): Split into two functions.
	(input_function): Add support for type contexts.

2008-04-16  Ollie Wild  <aaw@google.com>

	* lto.c (lto_materialize_function): Use DECL_ASSEMBLER_NAME to compute
	section name

2008-04-16  Ollie Wild  <aaw@google.com>

	* lto.c (lto_read_compile_unit_DIE): Add DW_LANG_C_plus_plus to the
	list of supported languages.

2008-03-25  Kenneth Zadeck <zadeck@naturalbridge.com>

	Merge with mainline @133491.

2008-03-05  Kenneth Zadeck <zadeck@naturalbridge.com>
	    Jan Hubicka  <jh@suse.cz>

	* lto.c (lto_info_fd_init, lto_info_fd_close): Get rid of
	fd->unmaterialized_fndecls.
	(lto_get_file_name, lto_materialize_cgraph): New function.
	(lto_materialize_constructors_and_inits,
	lto_materialize_function): Read info directly from elf file.
	(lto_file_read): Made local and initialize dictionary so that
	other lto sections can be read without reprocessing the elf file.
	(lto_main): Read all functions after all files have been processed
	for their types, globals and cgraph.  
	* Make-lang.in (lto.o, lto-cgraph-in.c, lto-section-in): Changed
	dependencies.
	* lto-elf.c (lto_elf_file): Removed strtab, symtab fields.
	(hash_name, eq_name, lto_elf_build_section_table): New functions.
	(lto_elf_read_symtab): Removed function.
	(lto_elf_file_open): Removed call to lto_elf_read_symtab.
	* lto.h (lto_info_fd_struct): Removed unmaterialized_fndecls.
	(lto_file_read): Made local.
	(lto_get_file_name, lto_elf_build_section_table,
	lto_input_cgraph): 
	New function.
	* lto-section-in.c (lto_read_section_data, lto_get_section_data):
	New functions.
	(lto_read_decls): Get the file name.
	* lto-cgraph-in.c: New file.
	* lto-function-in.c (tag_to_expr): Stops at LTO_tree_last_tag.
	(input_expr_operand, lto_read_body): Set lto_debug_context.tag_names.
	(input_labels): Fixed latent sizeof issue.
	(input_function): Build stmt array to set call sites into cgraph
	edges.
	(lto_read_body): Reset cfun->curr_properties.
	* lto_section_in.h (lto_section_slot): New structure.
	(section_hash_table.lto_file_decl_data): New field.

	
2008-02-09  Kenneth Zadeck <zadeck@naturalbridge.com>

	* lto.c (lto_read_variable_formal_parameter_const): Remove code to
	reconstruct static initializers.
	(lto_get_body, lto_materialize_function): Add lto_section_type as
	a parameter.
	(lto_materialize_constructors_and_inits,
	lto_materialize_file_data): New function.
	(lto_materialize_function,
	lto_read_subroutine_type_subprogram_DIE): Renamed unmap_fn_body to
	unmap_section and map_fn_body to map_section.
	(lto_set_cu_context): Process functions and static inits
	differently.
	* Make-lang.in (LTO_H, lto/lto-function-in.o,
	lto/lto-section-in.o): Update dependencies.
	* lto/lto-elf.c (lto_elf_map_optional_lto_section): Add
	lto_section_type parameter.
	(lto_elf_unmap_fn_body): Renamed to lto_elf_unmap_section.
	* lto.h (lto_file_vtable_struct): Removed two of the fields and 
	renamed the other two so that there is only one map function and
	one unmap function and each takes a section type parameter.
	(lto_read_function_body): Renamed to lto_input_function_body and
	added file_data parameter.
	(lto_read_var_init): Removed.
	(lto_input_constructors_and_inits): New function.
	* lto-section-in.c (lto_read_decls): New function.
	* lto-function-in.c (data_in): Moved fields field_decls, fn_decls,
	var_decls, type_decls, types to lto_file_decl_data.
	(input_type_ref, input_expr_operand, lto_read_body): Get
	field_decls, fn_decls, var_decls, type_decls, types from different
	structure.
	(input_globals, input_constructor, lto_read_var_init): Removed.
	(input_constructors_or_inits): New function.
	(lto_read_function_body, lto_input_constructors_and_inits):
	Renamed to lto_input_function_body and takes file_data parameter.
	* lto-section-in.h (lto_file_decl_data): New structure.
	
2008-01-28  Kenneth Zadeck <zadeck@naturalbridge.com>

	* lto-function-in.c (input_globals.c): Changed input type to
	lto_function_header.
	(input_bb): Removed code to deserialize the stmt number.
	(input_function): Renumber all stmts after they are input.
	(lto_read_body, lto_read_function_body, lto_read_var_init):
	Changed to used new header format and enum section_type.
	*lto-lang.c (success): Removed. 
	
2008-01-28  Nathan Froyd  <froydnj@codesourcery.com>

	* lto-elf.c (lto_elf_lookup_sym): Remove unused function.
	(lto_elf_free_sym): Likewise.

	* lto-elf.c (lto_elf_read_var_init): Remove unused function.
	(lto_elf_build_init): Likewise.

2008-01-14  Kenneth Zadeck <zadeck@naturalbridge.com>

	* lto-read.c: Renamed to lto-function-in.c.
	(input_1_unsigned): Moved to lto-section-in.c and renamed
	lto_input_1_unsigned.
	(input_uleb128): Moved to lto-section-in.c and renamed
	lto_input_uleb128.
	(input_widest_uint_uleb128): Moved to lto-section-in.c and renamed
	lto_input_widest_uint_uleb128.
	(input_sleb128): Moved to lto-section-in.c and renamed
	lto_input_sleb128.
	(input_integer): Moved to lto-section-in.c and renamed
	lto_input_integer.
	(debug_in_fun): Moved to lto-section-in.c and renamed
	lto_debug_in_fun.
	(input_block): Moved to lto-section-in.h and renamed
	lto_input_block.
	(input_expr_operand): Fixed to allow lists with more than one
	element.
	* lto-section-in.h: New file.
	* lto-section-in.c: New file with changes from above.
	* Make-lang.in (lto-read.o): Renamed lto-function-in.c.
	(lto-section-in.o): New rule.
	
2007-12-29  Nathan Froyd  <froydnj@codesourcery.com>

	* lto-read.c (input_expr_operand): Mark static and external
	VAR_DECLs as needed.

2007-12-29  Nathan Froyd  <froydnj@codesourcery.com>

	* lto-read.c (input_integer): Use the correct shift amount.

2007-12-29  Nathan Froyd  <froydnj@codesourcery.com>

	* lto-lang.c (lto_pushdecl): Do nothing instead of aborting.
	(LANG_HOOKS_NAME): Define.

2007-12-27  Nathan Froyd  <froydnj@codesourcery.com>

	* lto.c (lto_find_integral_type): Define as a macro.  Rename the
	original function to...
	(lto_find_integral_type_1): ...this.  Consult UNSIGNEDP if we
	don't have a base type.
	(lto_read_enumeration_type_DIE): Examine the values of the
	enumeration to determine whether we can use an unsigned type for
	the base type of the enumeration.

2007-12-24  Nathan Froyd  <froydnj@codesourcery.com>

	* lto.c (lto_read_structure_union_class_type_DIE): Set TYPE_MODE
	and TYPE_ALIGN on UNION_TYPEs as soon as possible.

2007-12-22  Nathan Froyd  <froydnj@codesourcery.com>

	* lto-lang.c (lto_types_compatible_p): New function.
	(LANG_HOOKS_TYPES_COMPATIBLE_P): Define.

2007-12-22  Nathan Froyd  <froydnj@codesourcery.com>
	    Kenneth Zadeck <zadeck@naturalbridge.com>

	* lto-read.c (input_expr_operand): Fixed uninitialize var warning.
	(input_local_vars): Read in DECL_INITIAL and context for local
	statics that need to be put in unexpanded_vars_list.

2007-12-21  Nathan Froyd  <froydnj@codesourcery.com>

	* lto-read.c (input_real): Use a separate null-terminated buffer
	for calling real_from_string.
	(input_expr_operand): If we take the address of a FUNCTION_DECL,
	tell cgraph that it's needed.

2007-12-19  Doug Kwan  <dougkwan@google.com>

	* lto.c (lto_read_base_type_DIE): Handle complex integer types.

2007-12-18  Nathan Froyd  <froydnj@codesourcery.com>

	* lto.c (lto_read_DIE): Call lto_read_only_for_child_DIEs instead.
	(lto_file_read): Reset the members of 'context' every time we read
	a toplevel DIE, with special attention to last_param_type.

2007-12-18  Nathan Froyd  <froydnj@codesourcery.com>

	* lto.c (lto_read_subroutine_type_subprogram_DIE): Initialize
	'declaration'.  Set the assembler name for non-public functions.

2007-12-17  Kenneth Zadeck <zadeck@naturalbridge.com>

	* lto_read.c (data_in.unexpanded_indexes): New array.
	(input_local_var): Added code to read in unexpanded_var_list
	indexes for variables.  Only read in DECL_CHAIN field for
	parameters.
	(input_local_vars): Added code to rebuild unexpanded_var_list in
	order using unexpanded_indexes.
	(input_function): Added code to set DECL_CONTEXT for functions.

2007-12-13  Doug Kwan  <dougkwan@google.com>

	* lto.c (lto_read_pointer_reference_type_DIE): Handle optional name
	in pointer and reference types.

2007-12-13  Nathan Froyd  <froydnj@codesourcery.com>

	* lto-read.c (input_expr_operand): Use DECL_RESULT when reading a
	RESULT_DECL.

2007-12-13  Nathan Froyd  <froydnj@codesourcery.com>

	* lto.c (lto_read_array_type_DIE): Return the cached DIE if we've
	already read the DIE.
	(lto_get_body): New function, split out from...
	(lto_materialize_function): ...here.  Call it.
	(lto_read_subroutine_type_subprogram_DIE): Call lto_get_body to
	determine DECL_EXTERNAL.
	* lto-symtab.c (lto_symtab_merge_decl): Merge the DECL_RESULTs of
	FUNCTION_DECLs when necessary.  Use the type of the actual
	function definition if we are unable to easily merge types.  Ignore
	spurious DECL_MODE mismatches on VAR_DECLs.  Merge DECL_MODEs when
	necessary.

2007-12-13  Nathan Froyd  <froydnj@codesourcery.com>

	* lto-lang.c (LANG_HOOKS_REDUCE_BIT_FIELD_OPERATIONS): Define.

2007-12-12  Bill Maddox  <maddox@google.com>

	Revert
	2007-12-07  Bill Maddox  <maddox@google.com>

	* lto.c (lto_str_fd_init): New function.
	(lto_str_fd_close): New function.
	(lto_file_init): Call lto_str_fd_init.
	(lto_file_close): Call lto_str_fd_close.
	(lto_str_read): New function. Read debug string table.
	(lto_str_lookup): New function. Get string for debug
	string table offset.
	(lto_read_form): Recognize DW_FORM_strp.
	(lto_file_read): Invoke lto_str_read.

	* lto-elf.c (lto_elf_file_open): Read raw section data
	for the .debug_str section, if present.

	* lto.h (struct lto_str_fd_struct): New struct.
	(struct lto_file_struct): Added new field DEBUG_STR
	to hold the file descriptor for the debug string table.
	
2007-12-07  Bill Maddox  <maddox@google.com>

	* lto.c (lto_str_fd_init): New function.
	(lto_str_fd_close): New function.
	(lto_file_init): Call lto_str_fd_init.
	(lto_file_close): Call lto_str_fd_close.
	(lto_str_read): New function. Read debug string table.
	(lto_str_lookup): New function. Get string for debug
	string table offset.
	(lto_read_form): Recognize DW_FORM_strp.
	(lto_file_read): Invoke lto_str_read.

	* lto-elf.c (lto_elf_file_open): Read raw section data
	for the .debug_str section, if present.

	* lto.h (struct lto_str_fd_struct): New struct.
	(struct lto_file_struct): Added new field DEBUG_STR
	to hold the file descriptor for the debug string table.

2007-12-07  Nathan Froyd  <froydnj@codesourcery.com>

	* lto-read.c (input_cfg): Call init_empty_tree_cfg_for_function.
	Grow the basic_block_info and label_to_block_map vectors if
	necessary.  Read in the block chain.

2007-12-06  Nathan Froyd  <froydnj@codesourcery.com>

	* lto.c (lto_read_DIE): Set TYPE_ALIAS_SET where necessary.

2007-12-06  Nathan Froyd  <froydnj@codesourcery.com>

	* lto.c (lto_read_form): Add DW_cl_address for DW_AT_const_value.

2007-12-06  Nathan Froyd  <froydnj@codesourcery.com>

	* lto-read.c (input_expr_operand): Don't check for MTAGs.
	(lto_read_body): Don't declare PROP_alias.

2007-12-06  Nathan Froyd  <froydnj@codesourcery.com>

	* lto-symtab.c (lto_symtab_merge_decl): Handle FUNCTION_DECLs without
	argument type information.

2007-12-03  Nathan Froyd  <froydnj@codesourcery.com>

	* lto.c (lto_read_variable_formal_parameter_constant_DIE): Set
	TREE_THIS_VOLATILE if the associated type is a volatile type.
	(lto_materialize_function): Remove call to init_ssa_operands.
	* lto-read.c (input_expr_operand): Add SSA_NAME_VAR as a referenced
	variable when reading an SSA_NAME.  Do the same when reading a
	RESULT_DECL, a RETURN_EXPR, or an MTAG.
	(input_cfg): Call init_ssa_operands.
	(input_ssa_names): Set the default def of an SSA_NAME if necessary.
	Move call to init_tree_ssa...
	(lto_read_body): ...here.  Use push_cfun and pop_cfun.  Call
	add_referenced_var on any variables referenced from the body of the
	function.  Inform the rest of the compiler we are in SSA form and
	inform later passes about the current properties.

2007-11-30  Nathan Froyd  <froydnj@codesourcery.com>

	* lto.c (lto_materialize_function): Add FIXME.

2007-11-29  Nathan Froyd  <froydnj@codesourcery.com>

	* lto-lang.c (enum built_in_attribute): New enum.
	(flag_no_builtin, flag_no_nonansi_builtin, flag_isoc94, flag_isoc99,
	built_in_attributes): New variables.
	(def_builtin_1): New function.
	(lto_define_builtins): #define DEF_BUILTIN and include builtins.def.

2007-11-28  Nathan Froyd  <froydnj@codesourcery.com>

	* lto.c (lto_read_variable_formal_parameter_constant_DIE): Set
	DECL_SOURCE_LOCATION for debugging purposes.
	(lto_read_member_DIE): Set DECL_SOURCE_LOCATION.  If we have read a
	bitfield, use the type specified by the DIE for TREE_TYPE and defer
	laying out the decl until later.
	(lto_read_subroutine_type_subprogram_DIE): Compare the function's
	name with DECL_ASSEMBLER_NAME.  Set DECL_SOURCE_LOCATION and
	TREE_ADDRESSABLE.
	* lto-read.c (input_expr_operand): Set TREE_ADDRESSABLE on the
	operand of an ADDR_EXPR.
	* lto-lang.c (enum lto_builtin_type): New enum.
	(builtin_type): New typedef.
	(builtin_types, string_type_node, const_string_type_node,
	wint_type_node, intmax_type_node, uintmax_type_node,
	signed_size_type_node): New variables.
	(def_fn_type, builtin_type_for_size, lto_define_builtins,
	lto_build_c_type_nodes): New functions.
	(lto_init): Initialize builtin types.
	(lto_set_decl_assembler_name): Let the target machine mangle the
	name if the decl is TREE_PUBLIC, otherwise uniquify it.

2007-11-21  Nathan Froyd  <froydnj@codesourcery.com>

	* lto.c (lto_read_variable_formal_parameter_constant_DIE): Don't
	set TREE_ADDRESSABLE.  Do set DECL_COMDAT.  Set TREE_READONLY if
	the type is a constant type.  Set the assembler name and inform
	the rest of the compiler about the new decl if the decl is not
	public.
	(lto_read_subroutine_type_subprogram_DIE): Don't check for equivalency
	of DECL_ASSEMBLER_NAME when determining if we have a builtin.  Don't
	try to read in function bodies for functions that already have bodies.
	* lto-symtab.c (lto_same_type_p): Check for unbounded array
	equivalency.
	(lto_symtab_merge_decl): Don't merge decls that aren't TREE_PUBLIC.
	Check for whether we matched a builtin function type before calling
	lto_same_type_p on the generated type.  Permit cases where the
	declaration of an array is unbounded, but the definition is bounded.
	Don't combine TREE_PUBLIC flags.  Copy over DECL_SIZE and
	DECL_SIZE_UNIT if necessary.

2007-11-16  Kenneth Zadeck <zadeck@naturalbridge.com>

	* lto-read.c (input_expr_operand): Get types right 
	for COMPLEX_CST.

2007-11-16  Kenneth Zadeck <zadeck@naturalbridge.com>

	* lto-read.c (make_new_block, input_cfg): Properly set
	n_basic_blocks.
	
2007-11-16  Nathan Froyd  <froydnj@codesourcery.com>

	* lto.c (lto_read_array_type_DIE): Handle DIEs with DW_AT_GNU_vector
	set properly by building a VECTOR_TYPE instead of an ARRAY_TYPE.

2007-11-16  Nathan Froyd  <froydnj@codesourcery.com>

	* lto.c (lto_read_base_type_DIE): Use make_bitfield_integer_type to
	construct the integer type for bitfields.

2007-11-16  Kenneth Zadeck <zadeck@naturalbridge.com>

	* lto-read.c (data_in.current_node_has_loc): Removed.
	(input_line_info): Returns true if node needs line set.
	(set_line_info): Always sets line if called.
	(clear_line_info): Removed reference to current_node_needs_loc.
	(input_expr_operand): Keeps track locally if current node needs a loc.
	(input_local_var): Added code to handle DECL_INITIAL for
	static local vars. Only set loc if necessary.
	
2007-11-15  Nathan Froyd  <froydnj@codesourcery.com>

	* lto.c (lto_read_subroutine_type_subprogram_DIE): Fix thinko'd
	DECL_CONTEXT.

2007-11-15  Nathan Froyd  <froydnj@codesourcery.com>

	* lto.c: Include langhooks.h.
	(lto_find_integral_type): Rework logic to handle the case where
	got_byte_size is true, but the bitsize requested and that of the
	base_type doesn't match.
	(lto_read_variable_formal_parameter_constant_DIE): Only check for
	asm_name if we are creating a VAR_DECL.
	(lto_materialize_function): Set DECL_EXTERNAL if we can't find a
	definition.
	(lto_read_subroutine_type_subprogram_DIE): Check for a builtin
	function reference and use the builtin's decl if so.  Set the
	DECL_CONTEXT of the RESULT_DECL for the function.
	* lto-lang.c (registered_builtin_fndecls): New variable.
	(lto_getdecls): Return it.
	(lto_builtin_function): Chain the new decl onto
	registered_builtin_fndecls.

2007-11-15  Kenneth Zadeck <zadeck@naturalbridge.com>
	    
	* lto-read.c (process_tree_flags, lto_static_init_local):
	Renamed to ADD_CLASS_EXPR_FLAG. ADD_CLASS_DECL_FLAG New Macro.
	(input_line_info, clear_line_info): Fixed new line number code.
	(input_expr_operand): Added type to SWITCH_EXPR.
	(lto_read_body): Properly initialized data_in.
	Clear line info when leaving.
	
2007-11-13  Diego Novillo  <dnovillo@google.com>

	* lto.c (lto_read_variable_formal_parameter_constant_DIE):
	Initialize ARTIFICIAL.
	(lto_read_subroutine_type_subprogram_DIE): Initialize
	SAVED_SCOPE.
	* lto-read.c (set_line_info): Remove ; from calls to
	LINEMAP_POSITION_FOR_COLUMN.

2007-11-13  Kenneth Zadeck <zadeck@naturalbridge.com>

	* lto-read.c (input_type_ref): Renamed from get_type_ref.
	(input_expr_operand, input_local_var): Renamed get_type_ref to 
	input_type_ref.
	(input_expr_operand): Get the types correct for 
	vector-cst.  Get SSA_NAME_DEF_STMT correct for return_exprs.
	
2007-11-13  Doug Kwan  <dougkwan@google.com>

	* lto-read.c (input_widest_uint_uleb128): New function.
	(input_tree_flags, process_tree_flags, input_line_info,
	input_expr_operand, input_local_var, input_phi, input_ssa_names):
	Change to use lto_flags_type and BITS_PER_LTO_FLAGS_TYPES instead of
	unsigned HOST_WIDE_INT and HOST_BITS_PER_WIDE_INT.
	(lto_static_init_local): Add code to assert that lto_flags_type is
	wide enough.

2007-11-13  Nathan Froyd  <froydnj@codesourcery.com>

	* lto.c (lto_read_array_type_DIE): Handle DW_AT_GNU_vector.
	(lto_read_subroutine_type_subprogram_DIE): Handle
	DW_AT_static_link and DW_AT_specification.  Return the
	specification if present.
	(lto_read_base_type_DIE): Handle DW_ATE_complex_float.
	
2007-11-13  Nathan Froyd  <froydnj@codesourcery.com>

	* lto-lang.c: Include target.h.
	(registered_builtin_types): New variable.
	(lto_type_for_mode): Increase number of modes handled.
	(lto_builtin_function): Fix argument list and return the decl.
	(lto_register_builtin_type): New function.
	(lto_init): Initialize target builtins and language-independent
	nodes.
	(LANG_HOOKS_REGISTER_BUILTIN_TYPE): Define.

2007-11-13  Kenneth Zadeck <zadeck@naturalbridge.com>

	* lto-read.c (input_expr_operand): Added code to properly handle
	index filed. Added new RANGE_EXPR case.
	
2007-11-11  Kenneth Zadeck <zadeck@naturalbridge.com>

	* lto-read.c (ADD_FUNC_FLAG): Deleted macro.
	(data_in): Added current_node_has_loc field.
	(input_line_info, set_line_info, clear_line_info): Added a support
	for USE_MAPPED_LOCATION and not adding line numbers to nodes that
	did not have on on the source side.
	(input_expr_operand): Make sure that GIMPLE_MODIFY_STMTS get line
	numbers too.

2007-11-09  Doug Kwan  <dougkwan@google.com>

	* lto-read.c (input_expr_operand): Change type of operand 2 of
	BIT_FIELD_REF expression to be bitsizetype instead of sizetype.

2007-11-09  Nathan Froyd  <froydnj@codesourcery.com>

	* lto.c: Include lto-tree.h.  Effect small spaces->tabs cleanup.
	(lto_read_variable_formal_parameter_constant_DIE): Transfer bits
	from a DW_AT_specification or DW_AT_abstract_origin attribute to
	the new decl we are creating.  Move informing the middle end about
	the new decl to...
	(lto_main): ...here.  Inform the middle end about global variables
	after we have read in all the input files.
	* lto-symtab.c (lto_symtab_merge_decl): We really do need to merge
	variables with internal linkage, so delete the check for internal
	linkage.  Combine TREE_PUBLIC flags.

2007-11-08  Nathan Froyd  <froydnj@codesourcery.com>

	* lto.c (lto_read_subroutine_type_subprogram_DIE): Handle
	DW_AT_decl_line.
	* lto-symtab.c (lto_symtab_merge_decl): Handle redefinition of a
	builtin specially.  Move check for attribute compatibility
	earlier.

2007-11-07  Nathan Froyd  <froydnj@codesourcery.com>

	* Make-lang.in (lto/lto.o): Depend on gt-lto-lto.h.
	* config-lang.in (gtfiles): Add lto.h and lto.c.
	* lto-elf.c: Include ggc.h.
	(lto_elf_file_open): Allocate elf_file from GC memory.
	* lto.c: Include tree-ssa-operands.h and gt-lto-lto.h
	(lto_info_fd_init): Allocate the die_cache and unmaterialized_fndecls
	in GC memory.
	(lto_info_fd_close): Free unmaterialized_fndecls from GC memory.
	(lto_file_close): Free file from GC memory.
	(lto_cache_store_DIE): Allocate the new entry in GC memory.
	(lto_read_member_DIE): Fix declaration.
	(lto_read_subroutine_type_subprogram_DIE): unmaterialized_fndecls lives
	in GC memory.
	(current_lto_file): New variable.
	(lto_main): Use it.
	(DWARF2_attr, DWARF2_abbrev, lto_die_ptr, DWARF2_CompUnit,
	lto_die_cache_entry): Move to...
	* lto.h: ...here and add GTY markers as appropriate.  Delete forward
	declarations accordingly.
	(struct lto_file_struct): Declare.
	(lto_file_vtable): Use it instead of lto_file.

2007-11-06 Alon Dayan  <alond@il.ibm.com>
	   Kenneth Zadeck <zadeck@naturalbridge.com>

	 * lto-read.c (process_flags, lto_static_init_local):
	 read flags of VAR_DECL and FUNCTION_DECL of size>1.
	 change global array num_flags_for_code to flags_length_for_code.
	 (set_line_info): Make decls work in USE_MAPPED_LOCATION mode.
	
2007-11-05  Nathan Froyd  <froydnj@codesourcery.com>

	* lto.c (lto_read_structure_union_class_type_DIE): Use proper record
	layout functions to compute information about the newly constructed
	type.

2007-11-02  Nathan Froyd  <froydnj@codesourcery.com>

	* lto-read.c (input_expr_operand): Change the LTO_return_expr1
	case to use DECL_RESULT if necessary.

2007-11-01  Kenneth Zadeck <zadeck@naturalbridge.com>

	* lto-read.c (input_tree_list): Removed.
	(input_tree_flags): Added parameter to force flags no matter what
	tree code.
	(input_expr_operand): Added parameter to input_tree_flags.
	Added case for IDENTIFIER_NODE and TREE_LIST.  Changed ASM to call
	input_expr_operand rather than input_tree_lists.
	(input_local_var): Use input_expr_operand to read attributes
	rather then input_tree_list.
	(input_phi, input_ssa_names): Added parameter to input_tree_flags.

2007-10-31  Nathan Froyd  <froydnj@codesourcery.com>

	* lto.c (lto_read_typedef_DIE): Fix comment typo.
	(lto_resolve_typedecl_ref): Fetch the referred-to type and build a fake
	TYPE_DECL for it.
	* lto-read.c (lto_read_body): Use correct sizes for calculating
	type_decls_offset and types_offset.

2007-10-30  Nathan Froyd  <froydnj@codesourcery.com>

	* lto-tree.h (union lang_tree_node): Change GTY description to chain
	with GENERIC_NEXT.
	* config-lang.in (gtfiles): Add lto-lang.c.
	* lto-lang.c: Include gt-lto-lto-lang.h.
	* Make-lang.in (lto/lto-lang.o): Add dependency on gt-lto-lto-lang.h
	(lto/lto-symtab.o): Depend on LTO_H instead of TREE_H.
	(lto/lto-read.o): Likewise.

2007-10-29  Kenneth Zadeck <zadeck@naturalbridge.com>

	* lto-read.c (data_in): Added type_decls and current_col fields.
	(string_slot): New type to hold canonized file name.
	(hash_string_slot_node, eq_string_slot_node, canon_file_name, 
	input_line_info, set_line_info, clear_line_info): New functions.
	(file_name_hash_table): New hash table.
	(input_local_var, input_labels, input_local_vars_index, 
	input_local_var, input_local_vars, input_ssa_names): Reorganized parameters.
	(input_uleb128): Changed type of byte var.
	(input_expr_operand): Large number of changes to get line numbers
	correct.  Added TYPE_DECL case.
	(input_globals): Added code to get TYPE_DECLs processed.
	(input_local_var): Added code to process line numbers and
	TREE_CHAIN and DECL_CONTEXT.
	(input_function, input_constructor): Added call to
	clear_line_number.
	(lto_static_init_local): Added code to get line numbers correct.
	(lto_read_body): Added code to get TYPE_DECLS read and to change
	parameters to the calls above that had their parms reorganized.

	
2007-10-29  Nathan Froyd  <froydnj@codesourcery.com>

	* lto.h (lto_resolve_typedecl_ref): Declare.
	* lto.c (lto_resolve_typedecl_ref): New function.

2007-10-29  Mark Mitchell  <mark@codesourcery.com>
	    Nathan Froyd  <froydnj@codesourcery.com>

	* lto.c (lto_read_subroutine_type_subprogram_DIE): Read the child
	DIEs even if we find an abstract origin for this DIE.

2007-10-29  Nathan Froyd  <froydnj@codesourcery.com>

	* lto.c (lto_read_subroutine_type_subprogram_DIE): Build the
	RESULT_DECL slightly earlier.  Only remember the decl for later
	if we successfully merge declarations.

2007-10-24  Kenneth Zadeck <zadeck@naturalbridge.com>

	* lto-read.c (input_expr_operand): Give label_values the proper
	context and provide switch statements with a default type.
	
2007-10-23  Nathan Froyd  <froydnj@codesourcery.com>

	* lto-read.c (lto_read_body): Move call to init_ssa_operands...
	* lto.c (lto_materialize_function): ...to here.

2007-10-22  Nathan Froyd  <froydnj@codesourcery.com>

	* lto.h (struct lto_info_fd): Add field unmaterialized_fndecls.
	* lto.c (lto_info_fd_init): Initialize it.
	(lto_info_fd_close): Free it.
	(lto_materialize_function): New function.
	(lto_read_subroutine_type_subprogram_DIE): Save the result decl on
	unmaterialized_fndecls.
	(lto_file_read): Read in all the function bodies after we have read
	all of the DWARF info.
	* lto-read.c (lto_read_body): Call init_ssa_operands if we are
	reading a function body.

2007-10-20  Kenneth Zadeck <zadeck@naturalbridge.com>

	* lto-read.c (input_tree_flags): Renamed from input_flags to be
	semetric with output_tree_flags.  Added call to log flags.
	(process_tree_flags): Renamed from process_flags.  Fixed a lot of
	type issues to make everything consistent with flags being
	unsigned HOST_WIDE_INTS.
	(input_expr_operand): Added call to
	recompute_tree_invariant_for_addr_expr.
	(input_local_var): Added debugging for tree_chains.  Now calls
	input_tree_flags.
	(input_phi): Made flags unsigned HOST_WIDE_INT.
	(input_ssa_names): Now calls input_tree_flags.
	(lto_read_body): Now sets cfun.
	(lto_read_function_body): Now sets current_function_pointer.
	
2007-10-19  Nathan Froyd  <froydnj@codesourcery.com>

	* lto.c (lto_read_variable_formal_parameter_constant_DIE): Check
	definitively whether SPECIFICATION or ABSTRACT_ORIGIN exist before
	inspecting fields within.
	(lto_read_DIE_at_ptr): Delete check for null result; let callers
	handle this appropriately.

2007-10-19  Nathan Froyd  <froydnj@codesourcery.com>

	* lto.c (lto_read_variable_formal_parameter_constant_DIE): Handle
	DW_AT_abstract_origin properly.  Ensure that we're not dealing with
	both DW_AT_abstract_origin and DW_AT_specification.
	(lto_read_subroutine_type_subprogram_DIE): Handle
	DW_AT_abstract_origin.
	(lto_read_DIE): Use lto_read_only_for_child_DIEs for labels.
	(lto_read_DIE_at_ptr): Define as static to match declaration.
	Lookup the PTR in the cache before reading it from the file.
	(lto_resolve_var_ref): Adjust accordingly.
	(lto_resolve_fn_ref): Adjust accordingly.  Tweak comment.
	(lto_resolve_field_ref): Adjust accordingly.  Tweak comment.

2007-10-19  Nathan Froyd  <froydnj@codesourcery.com>

	* lto.c (lto_read_DIE_at_ptr): New function.
	(lto_resolve_var_ref): Use it.
	(lto_resolve_fn_ref): Use it.
	(lto_resolve_field_ref): Use it.
	(lto_read_variable_formal_parameter_constant_DIE): Follow
	DW_AT_specification and return the associated decl when appropriate.

2007-10-18  Nathan Froyd  <froydnj@codesourcery.com>

	* lto-lang.c (lto_type_for_mode): Move after lto_type_for_size.
	Implement for scalar integer modes.
	(lto_init): Initialize size_type_node.

2007-10-18  Kenneth Zadeck <zadeck@naturalbridge.com>

	* lto-read.c (input_expr_operand): Remove ssa name asserts.
	(input_local_var): Add chaining for params.
	(input_ssa_names): Add cfun parameter.
	(input_function): Remove unnecessary else.

2007-10-17  Nathan Froyd  <froydnj@codesourcery.com>

	* lto.c (lto_read_only_for_child_DIEs): Mark die parameter as unused.
	(lto_resolve_var_ref): Use proper types.
	(lto_resolve_fn_ref): Likewise.
	(lto_resolve_field_ref): Likewise.

2007-10-17  Nathan Froyd  <froydnj@codesourcery.com>

	* lto-read.c (input_expr_operand): Remove case.

2007-10-17  Nathan Froyd  <froydnj@codesourcery.com>

	* lto.c (lto_read_only_for_child_DIEs): New function.
	(lto_read_DIE): Use it for lexical_block and inlined_subroutine DIEs.
	* lto-elf.c (lto_elf_map_lto_section): Remove.
	(lto_elf_file_vtable): Use lto_elf_map_optional_lto_section instead.
	* lto-read.c (input_expr_operand): Assert that we never read a NULL
	SSA_NAME.  Add missing case for mechanical codes.
	(input_cfg): Use basic_block_info_for_function instead of
	basic_block_info.

2007-10-16  Kenneth Zadeck <zadeck@naturalbridge.com>

	* lto-read.c (input_sleb128, input_integer): Use proper casts.
	(input_list): Renamed input_tree_list and modified to follow same
	protocol as lto-function-out.c:output_tree_list.
	(input_expr_operand): Make asm operands use input_tree_list.
	(input_local_var): Now uses input_tree_list.
	(lto_read_body): Change placement for setting context of debug_labels.
	
	
2007-10-16  Kenneth Zadeck <zadeck@naturalbridge.com>

	* lto-read.c (input_real): Output debugging in proper order.
	(input_integer): Compute bit lengths properly.
	(input_list): Clean up declaration.
	(input_expr_operand): Change calls to input_real to match fix.
	Make reading of LTO_bit_field_ref1 match output.
	(input_local_var): Make reading of attributes match what is being
	written.
	(dump_debug_stream): Also print char in hex.
	(debug_out_fun): Fix signed unsigned mismatch.
	
2007-10-10  Nathan Froyd  <froydnj@codesourcery.com>

	* lto.c (lto_read_form): Handle DW_AT_MIPS_linkage_name and
	DW_AT_GNU_vector specially, as they are not contiguous with the
	specified set of attribute names.  Use class_mask to check for
	errors at the end of the function
	(lto_resolve_var_ref): Read the DIE if it is not cached.
	(lto_resolve_fn_ref): Likewise.
	(lto_resolve_field_ref): Likewise.

2007-10-05  Nathan Froyd  <froydnj@codesourcery.com>

	* lto.c: Include dwarf2out.h.
	(lto_cache_store_DIE): Assert that we never change the value.
	(LTO_BEGIN_READ_ATTRS): Print an informative error message.
	(lto_read_compile_unit_DIE): Handle DW_AT_entry_pc.
	(lto_read_array_type_DIE): Don't error on ndims == 0; build a
	sensible type instead.
	(lto_read_structure_union_class_type_DIE): Store the newly
	created type prior to reading the members of the structure to
	avoid infinite recursion.  Avoid computing types and alignments
	for structures whose sizes are unknown.
	(lto_read_variable_formal_parameter_const): Handle DW_AT_artificial
	and set DECL_ARTIFICIAL accordingly.  Ignore DW_AT_abstract_origin,
	DW_AT_const_value, and DW_AT_specification.
	(lto_read_subroutine_type_subprogram_DIE): Handle DW_AT_declaration.
	Return early if we have already constructed the function type.
	(lto_read_typedef_DIE): Check to see if the type has been cached
	already.  Cache the type before reading any children.
	(lto_read_const_volatile_restrict_type_DIE): Handle DW_AT_name.
	(lto_read_DIE): Unset context->skip_non_parameters around reading
	the DIE.
	(lto_resolve_fn_ref): Delete trailing whitespace.

2007-09-11  Kenneth Zadeck <zadeck@naturalbridge.com>

	* lto-read.c (input_expr_operand): Added type for STRING_CST.
	
2007-09-10  Nathan Froyd  <froydnj@codesourcery.com>

	* lto-read.c (lto_read): Set the type of the newly created CALL_EXPR.

2007-09-07  Nathan Froyd  <froydnj@codesourcery.com>

	* lto-lang.c (signed_and_unsigned_types): New variable.
	(lto_type_for_size): Consult signed_and_unsigned_types to find
	an approprite type, creating it if necessary.
	(lto_set_decl_assembler_name): Add actual method body.

2007-09-06  Jim Blandy  <jimb@codesourcery.com>

	* lto.c (lto_read_variable_formal_parameter_constant_DIE): If we
	can't find a var init for this variable, leave its DECL_INITIAL.
	* lto-elf.c (lto_elf_map_optional_lto_section): Renamed from
	lto_elf_map_fn_body.
	(lto_map_lto_section): New function.
	(lto_elf_file_vtable): Use lto_elf_map_lto_section for function
	bodies, and lto_elf_map_optional_lto_section for variable
	initializers.
	(lto_elf_find_section_data): Quietly return NULL if the section is
	missing.
	(lto_elf_file_open): Check for a NULL from lto_elf_find_section_data.

	* lto-elf.c (lto_elf_find_section_data): Remove dead code.

	* lto-read.c (lto_read_body): Doc fix.

2007-08-29  Kenneth Zadeck <zadeck@naturalbridge.com>

	* lto-read.c (fun_in): Renamed to data_in.
	(input_expr_operand, input_local_var, input_string_internal,
	input_string, input_real, input_list, get_label_decl, 
	get_type_ref, input_expr_operand, input_globals, input_labels,
	input_local_vars_index, input_local_var, input_local_vars, 
	input_cfg, input_phi, input_ssa_names, input_bb, ): Renamed fun_in to data_in.
	(input_constructor): New function.
	(lto_read_function_body): Renamed to lto_read_body and generalized
	to handle both functions and constructors.
	(lto_read_function_body, lto_read_var_init): New function.
	
	
2007-08-28  Kenneth Zadeck <zadeck@naturalbridge.com>

	* lto-read.c (input_expr_operand): Assert that there really is a
	FUNCTION_DECL.
	(input_globals): Removed checks on 0 section.
	
2007-08-28  Kenneth Zadeck <zadeck@naturalbridge.com>

	* lto-read.c (fun_in): Added local_decls_index and
	local_decls_index_d.  
	(input_expr_operand): Changed inputting of PARM_DECLs and VAR_DECLs.
	(input_globals): Enabled code to handle FIELD_DECLs.
	(input_local_vars_index, input_local_vars): New function.
	(input_local_var): Changed to allow locals to be input randomly.
	(lto_read_function_body): Added code to input the
	local_decls_index and to free various structures.
	
2007-08-17  Jim Blandy  <jimb@codesourcery.com>

	* lto.c (lto_read_variable_formal_parameter_constant_DIE): Remove
	ATTRIBUTE_UNUSED from 'die' formal.

	Use enum LTO_tags where appropriate, instead of 'unsigned int'.
	* lto-read.c (input_record_start): Fix return type, type of 'tag'.
	(input_list): Fix type of 'tag'.
	(input_expr_operand): Fix type of 'tag' argument.  Update
	declaration.  Fix type of 'ctag'.  Add default case to switch,
	since the type of the switched value is now an enum.
	(input_local_vars): Fix type of 'tag'.
	(input_bb): Fix type of 'tag' argument.
	(input_function): Fix type of 'tag' argument.

2007-08-16  Jim Blandy  <jimb@codesourcery.com>

	* lto.c (lto_read_member_DIE): Record the tree we create in
	fd->die_cache.  (Our 'die' argument is no longer unused.)
	(lto_resolve_field_ref): New function.
	* lto.h (lto_resolve_field_ref): New declaration.

2007-08-15  Jim Blandy  <jimb@codesourcery.com>

	* lto-read.c (lto_read_var_init): Mark arguments as unused.

2007-08-07  Jim Blandy  <jimb@codesourcery.com>

	* lto.c (lto_read_form): Complete attr_classes table.
	(DWARF2_form_data): Doc fix.
	
2007-08-05  Mark Mitchell  <mark@codesourcery.com>

	* lto.h (lto_file_vtable): Remove read_var_init.  Add map_var_init
	and unmap_var_init.
	(lto_read_var_init): Declare.
	* lto.c (lto_read_variable_formal_parameter_constant_DIE): Use new
	interface for reading variable initializers.
	* lto-elf.c (lto_elf_read_var_init): Remove.
	(lto_elf_file_vtable): Update initializer.
	(lto_elf_read_var_init): Add comment about unused-ness.
	* lto-read.c (lto_read_var_init): New.

	* lto.c (lto_read_form): Add entry for DW_AT_inline.

2007-08-02  Kenneth Zadeck <zadeck@naturalbridge.com>

	* lto-read.c (lto_read_function_body): Moved declaration of fn
	outside of ifdef.
	
2007-08-01  Kenneth Zadeck <zadeck@naturalbridge.com>

	* lto-read.c (input_uleb128, input_string_internal, input_real,
	input_integer, input_record_start, input_list, get_type_ref,
	input_flags, input_expr_operand, input_expr_operand,
	input_expr_operand, input_local_vars, input_cfg, input_phi,
	input_ssa_names, input_bb, input_function): Added semicolons.

	
2007-07-31  Kenneth Zadeck <zadeck@naturalbridge.com>

	* lto-read.c (input_globals): Remove debugging.
	(input_function): Set DECL_ARGUMENTS.

	
2007-07-31  Kenneth Zadeck <zadeck@naturalbridge.com>

	* lto-read.c (input_expr_operand): Fixed code for COND_EXEC,
	RETURN_EXPR, MODIFY_EXPR and processing of flags.
	(input_phi): Made work with operands other than SSA_NAMES and
	fixed processing of flags.
	(input_ssa_names): Initialize SSA_NAME_DEF_STMT to empty stmt.
	(input_flags): New function.
	* lto-lang.c (lto_init): Changed state of in_lto_p.
	
	
2007-07-24  Mark Mitchell  <mark@codesourcery.com>

	* lto-tree.h (lto_varargs_cookie): Remove.
	* lto.c (lto_context): Add last_parm_type, varargs_p, skip_all,
	skip_non_parameters, skip_parameters.
	(lto_varargs_cookie): Remove.
	(lto_read_variable_formal_parameter_constant_DIE): Keep track of
	parameter types.
	(lto_read_abbrev): New function.
	(lto_read_subroutine_type_subprogram_DIE): Make two passes over
	child DIEs.
	(lto_read_unspecified_parameters_DIE): Set context->varargs_p.
	(lto_read_DIE): Use lto_read_abbrev.  Honor skip_* flags.
	(lto_file_read): Initialize new context fields.
	* lto-lang.c (lto_type_for_mode): Return NULL_TREE.
	(lto_unsigned_type): Remove.
	(lto_signed_type): Likewise.
	(lto_signed_or_unsigned_type): Likewise.
	(lto_init): Do not create lto_varargs_cookie.
	(LANG_HOOKS_UNSIGNED_TYPE): Do not define.
	(LANG_HOOKS_SIGNED_TYPE): Likewise.
	(LANG_HOOKS_SIGNED_OR_UNSIGNED_TYPE): Likewise.

2007-07-19  Jan Hubicka  <jh@suse.cz>

	* lto-read.c (lto_read_function_body): Produce empty scope block
	to avoid crash.

2007-07-18  Mark Mitchell  <mark@codesourcery.com>

	* lto.c (lto_read_variable_formal_parameter_constant_DIE): Do not
	process local variables.
	(lto_read_subroutine_type_subprogram_DIE): Read child DIEs.

2007-07-13  Kenneth Zadeck <zadeck@naturalbridge.com>

	* lto-read.c (input_list, input_expr_operand): Added struct
	function parameter.
	(init_cfg, finalize_cfg): Removed function.
	(input_expr_operand): Added SSA_NAME and GIMPLE_MODIFY_STMT cases.
	(input_labels, input_local_vars): Now takes input_block parameter rather than
	synthsyzing it.
	(input_cfg, input_phi, input_ssa_names): New functions.
	(input_bb): Now passes in input_blocks.  Does not construct cfg
	and processes the list of phi functions.
	(input_function): Now builds both the cfg and ssa_names table.
	(lto_read_function_body): Processes new header fields to construct
	streams for the ssa_names and cfg and their debugging.
	* lto/lto-lang.c (lto_init): Set in_lto_p.
	
	
2007-06-28  Mark Mitchell  <mark@codesourcery.com>

	* lto.h (lto_file_vtable): Add read_var_init.
	* lto.c (lto_read_variable_formal_parameter_constant_DIE): Read
	initializers.
	(lto_main): Remove bogus asserts.
	* lto-elf.c (tm.h): Include it.
	(libiberty.y): Likewise.
	(lto_elf_file): Add strtab and symtab.  Rename
	string_table_section_index to sec_strtab.
	(lto_elf_file_vtable): Add lto_elf_read_var_init.
	(lto_elf_get_shdr): New function.
	(lto_elf_free_shdr): Likewise.
	(lto_elf_find_section_data): Use them.
	(lto_elf_read_symtab): New function.
	(lto_elf_lookup_sym): Likewise.
	(lto_elf_free_sym): Likewise.
	(lto_elf_file_open): Tidy.  Call lto_elf_read_symtab.
	(lto_elf_built_init): New function.
	(lto_elf_read_var_init): Likewise.
	* Make-lang.in (lto/lto-elf.o): Depend on $(TM_H).

2007-06-26  Kenneth Zadeck <zadeck@naturalbridge.com>

	* lto-read (make_new_block): Initialize the stmt_list.
	(lto_static_init_local): Add debugging for missing codes.
	
2007-06-26  Mark Mitchell  <mark@codesourcery.com>

	* lto.c (lto_read_subroutine_type_subprogram_DIE): Handle
	unprototyped functions. 

2007-06-23  Mark Mitchell  <mark@codesourcery.com>

	* lto.c (lto_read_variable_formal_parameter_constant_DIE):
	Handle DW_AT_MIPS_linkage_name.
	(lto_read_subroutine_type_subprogram): Likewise.  Correct
	compilation errors.
	(lto_main): Remove incorrect assertions.
	* lto-symbtab.c: Build function types out of TREE_LISTs.

	* lto-elf.c (<libelf>): Check for HAVE_LIBELF_H.
	
	* Make-lang.in (LTO_OBJS): Depend on attribs.o.
	
2007-06-21  Kenneth Zadeck <zadeck@naturalbridge.com>

	* lto/lto-tree.h (lang_decl, lang_type, language_function): Added
	dummy since ggc does not like empty structs.
	* lto/lto-elf.c (libelf.h): Changed to libelf/libelf.h.
	* lto/lto-read.c (ADD_CLASS_FLAG, ADD_EXPR_FLAG): Changed
	expr->common to expr->base.
	(make_new_block): Moved stmt_list to proper place.


2007-03-14 Robert Kennedy  <jimbob@google.com>

	Eliminate use of lang_hooks.set_decl_assembler_name from LTO
	* lto.c (lto_read_subroutine_type_subprogram_DIE) Get DECL
	assembler name from DWARF.
	* lto-lang.c (lto_set_decl_assembler_name) New function.

2006-09-10  Mark Mitchell  <mark@codesourcery.com>

	* lto.h (lto_file_vtable): New structure.
	(lto_file): Add vtable pointer.
	(lto_file_init): Add vtable paramter.
	(lto_read_function_body): New function.
	(lto_symtab_merge_fn): New function.
	* lto.c (lto_file_init): Add vtable parameter.
	(lto_read_form): Fill in entries for DW_AT_prototyped,
	DW_AT_frame_base.
	(lto_read_subroutine_type_subprogram_DIE): New function.
	(lto_read_DIE): Fill in entries for DW_TAG_subroutine_type and
	DW_TAG_subprogram.
	* lto-elf.c (lto_elf_vile_vtable): New variable.
	(lto_elf_file_open): Pass it to lto_file_init.
	(lto_elf_map_fn_body): New function.
	(lto_elf_unmap_fn_body): Likewise.
	* lto-read.c: New file.
	* lto-symtab.c (lto_symtab_merge_fn): New function.
	* lto-lang.c (LANG_HOOKS_CALLGRAPH_EXPAND_FUNCTION): Define to
	tree_rest_of_compilation.
	* Make-lang.in (LTO_OBJS): Add lto-read.o
	(lto-read.o): New target.

2006-09-03  Mark Mitchell  <mark@codesourcery.com>

	* lto.c (<inttypes.h>): Don't include it.
	(lto_context): Don't typedef it.
	(lto_resolve_reference): New function.
	(lto_read_form): Use it.
	(lto_resolve_type_ref): New function.
	(lto_resolve_var_ref): Likewise.
	(lto_resolve_fn_ref): Likewise.
	* lto.h (<inttypes.h>): Include it.
	(lto_context): New type.
	(lto_ref): New structure.
	(lto_resolve_type_ref): Declare.
	(lto_resolve_var_ref): Likewise.
	(lto_resolve_fn_ref): Likewise.

2006-08-18  Mark Mitchell  <mark@codesourcery.com>

	* lang-specs.h: New file.

2006-08-14  Mark Mitchell  <mark@codesourcery.com>

	* lto.c (lto_info_fd_init): Allocate the DIE cache.
	(lto_info_fd_close): Deallocate it.
	(lto_die_cache_entry): New structure.
	(lto_cache_hash): New function.
	(lto_cache_eq): Likewise.
	(lto_cache_store_DIE): Likewise.
	(lto_cache_lookup_DIE): Likewise.
	(lto_read_referenced_type_DIE): Use the cache.
	(lto_read_pointer_type_DIE): Robustify.
	(lto_read_DIE): Use the cache.
	* lto.h (hashtab.h): Include.
	(lto_info_fd): Add DIE cache.
	* Make-lang.in (LTO_H): New variable.
	(lto/lto-lang.o): Use LTO_H.
	(lto/lto-elf.o): Likewise.
	(lto/lto-symtab.o): Likewise.

2006-07-09  Mark Mitchell  <mark@codesourcery.com>

	* lto.c (lto_abi_mismatch_error): New function.
	(lto_abbrev_read): Initialize num_abbrevs.
	(lto_read_form): Specify allowed form classes for
	DW_AT_declaration.  Adjust for change to lto_set_cu_context.
	(lto_read_variable_formal_parameter_constant_DIE): Handle
	DW_AT_declaration.  Call lto_symtab_merge_var.
	(lto_read_pointer_type_DIE): New function.
	(lto_read_base_type_DIE): Use build_nonstandard_integer_type.  Do
	not creat TYPE_DECLs for types that already have them.
	(lto_read_DIE): Add lto_read_pointer_type_DIE.
	(lto_set_cu_context): Make cu_start point to the header, not the
	first DIE.
	(lto_file_read): Adjust for change to lto_set_cu_context.
	* Make-lang.in (LTO_OBJS): Add lto-symtab.o.
	(lto/lto-symtab.o): New rule.
	* lto-tree.h (lang_identifier): Add decl field.
	(LANG_IDENTIFIER_CAST): New macro.
	(LTO_IDENTIFIER_DECL): Likewise.
	(lto_symtab_merge_var): Declare.
	* lto-symtab.c: New file.

2006-07-02  Daniel Berlin  <dberlin@dberlin.org>

	* lto.c (lto_context): Add current_cu and info_fd members.
	(DWARF2_CompUnit): New structure.
	(lto_read_DIE): Take lto_info_fd *.
	(lto_read_child_DIEs): Ditto.
	(lto_file_corrupt_error): Constify argument.
	(lto_set_cu_context): New function
	(lto_info_fd_init): Ditto.
	(lto_info_fd_close): Ditto.
	(lto_file_init): Use lto_info_fd_init.
	(lto_file_close): Use lto_info_fd_close.
	(lto_read_initial_length): Pass in pointer to header size.
	(lto_read_comp_unit_header): Correct cu_length to
	real length from beginning of header.  Take lto_info_fd * as
	argument.
	(find_cu_for_offset): New function.
	(lto_read_form): Change first argument to lto_info_fd *.
	Add FORM_CONTEXT argument.
	Handle DW_FORM_ref_addr.
	(lto_read_tag_DIE): Change first argument to lto_info_fd *.	
	(LTO_BEGIN_READ_ATTRS_UNCHECKED): Save old context.
	Swap contexts if necessary for form.
	(LTO_BEGIN_READ_ATTRS): Cast fd to right type for
	lto_file_corrupt_error.
	(LTO_END_READ_ATTRS): Swap contexts back if it had changed.
	(lto_read_referenced_type_DIE): Change first argument to
	lto_info_fd *.  Access lto_fd fields through base pointer.
	(lto_read_compile_unit_DIE): Change first argument to an
	lto_info_fd *.
	(lto_read_variable_formal_parameter_constant_DIE): Ditto.
	(lto_read_base_type_DIE): Ditto.
	(lto_read_child_DIEs): Ditto.
	(lto_read_DIE): Ditto.  Change type of function pointer.
	(lto_info_read): New function.
	(lto_set_cu_context): Ditto.
	(lto_file_read): Use lto_info_read, walk resulting CU's
	(lto_main): Update for lto_info_fd change.
	* lto-elf.c (lto_elf_file_open): Cast lto_info_fd to lto_fd where
	necessary.
	* lto.h (DWARF2_CompUnit): New structure.
	(lto_info_fd): Ditto.
	(lto_file): Change debug_info to be an lto_info_fd.
	
2006-06-25  Mark Mitchell  <mark@codesourcery.com>

	* lto.c (toplev.h): Include it.
	(dwarf2.h): Likewise.
	(tree.h): Likewise.
	(tm.h): Likewise.
	(cgraph.h): Likewise.
	(ggc.h): Likewise.
	(inttypes.h): Likewise.
	(DWARF2_attr): New type.
	(DWARF2_abbrev): Likewise.
	(DWARF2_class): Likewise.
	(DWARF2_form_data): Likewise.
	(lto_context): Likewise.
	(lto_fd_init): New function.
	(lto_abbrev_fd_init): Likewise.
	(lto_abbrev_fd_close): Likewise.
	(lto_file_init): Use them.
	(lto_file_close): New function.
	(lto_file_corrupt_error): Likewise.
	(LTO_CHECK_INT_VAL): New macro.
	(lto_check_size_t_val): New function.
	(lto_check_int_val): Likewise.
	(LTO_READ_TYPE): New macro.
	(lto_read_ubyte): New function.
	(lto_read_uhalf): Likewise.
	(lto_read_uword): Likewise.
	(lto_read_uleb128): Likewise.
	(lto_read_initial_length): Likewise.
	(lto_abbrev_read_attrs): Likewise.
	(lto_abbrev_read): Likewise.
	(lto_abbrev_lookup): Likewise.
	(lto_read_section_offset): Likewise.
	(lto_read_comp_unit_header): Likewise.
	(lto_read_form): Likewise.
	(LTO_BEGIN_READ_ATTRS_UNCHECKED): New macro.
	(LTO_BEGIN_READ_ATTRS): Likewise.
	(LTO_END_READ_ATTRS): Likewise.
	(lto_unsupported_attr_error): New function.
	(lto_get_identifier): Likewise.
	(lto_read_referenced_type_DIE): Likewise.
	(lto_read_compile_unit_DIE): Likewise.
	(lto_read_variable_formal_parameter_constant_DIE): Likewise.
	(lto_read_base_type_DIE): Likewise.
	(lto_read_DIE): Likewise.
	(lto_read_child_DIEs): Likewise.
	(lto_file_read): Read DIEs.
	(lto_main): Ask middle end to emit entities.
	* lto-tree.h (lang_identifier): Inherit from tree_identifier.
	* lto-elf.c (lto_elf_file_open): Adjust for interface changes.
	(lto_elf_file_close): Likewise.
	* lto.h (lto_file): Declare.
	(DWARF2_abbrev): Likewise.
	(lto_fd): New type.
	(lto_abbrev_fd): Likewise.
	(lto_file): Use new types.
	(lto_file_close): Declare.
	* lto-lang.c (lto_init): Always use unit-at-a-time mode.
	
2006-06-18  Mark Mitchell  <mark@codesourcery.com>

	* lto.h: New file.
	* lto.c: New file.
	* lto-elf.c: New file.
	* lto-lang.c (flags.h): Include it.
	(lto.h): Likewise.
	(lto_init): New function.
	(lto_write_globals): Remove.
	(LANG_HOOKS_WRITE_GLOBALS): Define to lhd_do_nothing. 
	(LANG_HOOKS_INIT): Define.
	(LANG_HOOKS_PARSE_FILE): Likewise.
	* Make-lang.in (LTO_OBJS): Add lto.o and lto-elf.o.
	(LTO_EXE): Link with libelf.
	(lto/lto-lang.o): Update dependencies.
	(lto/lto.o): New target.
	(lto/lto-elf.o): Likewise.

2006-06-12  Mark Mitchell  <mark@codesourcery.com>

	* config-lang.in: New file.
	* Make-lang.in: Likewise.
	* lto-tree.h: Likewise.
	* lto-lang.c: Likewise.
<|MERGE_RESOLUTION|>--- conflicted
+++ resolved
@@ -1,13 +1,3 @@
-<<<<<<< HEAD
-2014-10-30  Release Manager
-
-	* GCC 4.9.2 released.
-
-2014-08-15  Bin Cheng  <bin.cheng@arm.com>
-
-	Backport from mainline
-	2014-08-08  Bin Cheng  <bin.cheng@arm.com>
-=======
 2015-04-22  Release Manager
 
 	* GCC 5.1.0 released.
@@ -242,25 +232,10 @@
 	* lto.c (lto_read_decls): Adjust for lto_input_block changes.
 
 2014-08-08  Bin Cheng  <bin.cheng@arm.com>
->>>>>>> d5ad84b3
 
 	PR lto/62032
 	* lto-lang.c (lto_init): Switch mis-matched arguments.
 
-<<<<<<< HEAD
-2014-07-16  Release Manager
-
-	* GCC 4.9.1 released.
-
-2014-04-22  Jan Hubicka  <hubicka@ucw.cz>
-
-	PR lto/61012
-	* lto-symtab.c (lto_symtab_merge_decls_1):
-
-2014-04-22  Release Manager
-
-	* GCC 4.9.0 released.
-=======
 2014-08-07  Trevor Saunders  <tsaunders@mozilla.com>
 
 	* lto-partition.c, lto.c: Use hash_map instead of pointer_map.
@@ -485,7 +460,6 @@
 
 	* lto.c: Include ipa-inline.h
 	(do_whole_program_analysis): Free inline summary after partitioning.
->>>>>>> d5ad84b3
 
 2014-03-19  Richard Biener  <rguenther@suse.de>
 
