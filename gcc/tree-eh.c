/* Exception handling semantics and decomposition for trees.
   Copyright (C) 2003-2013 Free Software Foundation, Inc.

This file is part of GCC.

GCC is free software; you can redistribute it and/or modify
it under the terms of the GNU General Public License as published by
the Free Software Foundation; either version 3, or (at your option)
any later version.

GCC is distributed in the hope that it will be useful,
but WITHOUT ANY WARRANTY; without even the implied warranty of
MERCHANTABILITY or FITNESS FOR A PARTICULAR PURPOSE.  See the
GNU General Public License for more details.

You should have received a copy of the GNU General Public License
along with GCC; see the file COPYING3.  If not see
<http://www.gnu.org/licenses/>.  */

#include "config.h"
#include "system.h"
#include "coretypes.h"
#include "tm.h"
#include "tree.h"
#include "flags.h"
#include "function.h"
#include "except.h"
#include "pointer-set.h"
#include "tree-flow.h"
#include "tree-inline.h"
#include "tree-pass.h"
#include "langhooks.h"
#include "ggc.h"
#include "diagnostic-core.h"
#include "gimple.h"
#include "target.h"
#include "cfgloop.h"

/* In some instances a tree and a gimple need to be stored in a same table,
   i.e. in hash tables. This is a structure to do this. */
typedef union {tree *tp; tree t; gimple g;} treemple;

/* Nonzero if we are using EH to handle cleanups.  */
static int using_eh_for_cleanups_p = 0;

void
using_eh_for_cleanups (void)
{
  using_eh_for_cleanups_p = 1;
}

/* Misc functions used in this file.  */

/* Remember and lookup EH landing pad data for arbitrary statements.
   Really this means any statement that could_throw_p.  We could
   stuff this information into the stmt_ann data structure, but:

   (1) We absolutely rely on this information being kept until
   we get to rtl.  Once we're done with lowering here, if we lose
   the information there's no way to recover it!

   (2) There are many more statements that *cannot* throw as
   compared to those that can.  We should be saving some amount
   of space by only allocating memory for those that can throw.  */

/* Add statement T in function IFUN to landing pad NUM.  */

void
add_stmt_to_eh_lp_fn (struct function *ifun, gimple t, int num)
{
  struct throw_stmt_node *n;
  void **slot;

  gcc_assert (num != 0);

  n = ggc_alloc_throw_stmt_node ();
  n->stmt = t;
  n->lp_nr = num;

  if (!get_eh_throw_stmt_table (ifun))
    set_eh_throw_stmt_table (ifun, htab_create_ggc (31, struct_ptr_hash,
						    struct_ptr_eq,
						    ggc_free));

  slot = htab_find_slot (get_eh_throw_stmt_table (ifun), n, INSERT);
  gcc_assert (!*slot);
  *slot = n;
}

/* Add statement T in the current function (cfun) to EH landing pad NUM.  */

void
add_stmt_to_eh_lp (gimple t, int num)
{
  add_stmt_to_eh_lp_fn (cfun, t, num);
}

/* Add statement T to the single EH landing pad in REGION.  */

static void
record_stmt_eh_region (eh_region region, gimple t)
{
  if (region == NULL)
    return;
  if (region->type == ERT_MUST_NOT_THROW)
    add_stmt_to_eh_lp_fn (cfun, t, -region->index);
  else
    {
      eh_landing_pad lp = region->landing_pads;
      if (lp == NULL)
	lp = gen_eh_landing_pad (region);
      else
	gcc_assert (lp->next_lp == NULL);
      add_stmt_to_eh_lp_fn (cfun, t, lp->index);
    }
}


/* Remove statement T in function IFUN from its EH landing pad.  */

bool
remove_stmt_from_eh_lp_fn (struct function *ifun, gimple t)
{
  struct throw_stmt_node dummy;
  void **slot;

  if (!get_eh_throw_stmt_table (ifun))
    return false;

  dummy.stmt = t;
  slot = htab_find_slot (get_eh_throw_stmt_table (ifun), &dummy,
                        NO_INSERT);
  if (slot)
    {
      htab_clear_slot (get_eh_throw_stmt_table (ifun), slot);
      return true;
    }
  else
    return false;
}


/* Remove statement T in the current function (cfun) from its
   EH landing pad.  */

bool
remove_stmt_from_eh_lp (gimple t)
{
  return remove_stmt_from_eh_lp_fn (cfun, t);
}

/* Determine if statement T is inside an EH region in function IFUN.
   Positive numbers indicate a landing pad index; negative numbers
   indicate a MUST_NOT_THROW region index; zero indicates that the
   statement is not recorded in the region table.  */

int
lookup_stmt_eh_lp_fn (struct function *ifun, gimple t)
{
  struct throw_stmt_node *p, n;

  if (ifun->eh->throw_stmt_table == NULL)
    return 0;

  n.stmt = t;
  p = (struct throw_stmt_node *) htab_find (ifun->eh->throw_stmt_table, &n);
  return p ? p->lp_nr : 0;
}

/* Likewise, but always use the current function.  */

int
lookup_stmt_eh_lp (gimple t)
{
  /* We can get called from initialized data when -fnon-call-exceptions
     is on; prevent crash.  */
  if (!cfun)
    return 0;
  return lookup_stmt_eh_lp_fn (cfun, t);
}

/* First pass of EH node decomposition.  Build up a tree of GIMPLE_TRY_FINALLY
   nodes and LABEL_DECL nodes.  We will use this during the second phase to
   determine if a goto leaves the body of a TRY_FINALLY_EXPR node.  */

struct finally_tree_node
{
  /* When storing a GIMPLE_TRY, we have to record a gimple.  However
     when deciding whether a GOTO to a certain LABEL_DECL (which is a
     tree) leaves the TRY block, its necessary to record a tree in
     this field.  Thus a treemple is used. */
  treemple child;
  gimple parent;
};

/* Note that this table is *not* marked GTY.  It is short-lived.  */
static htab_t finally_tree;

static void
record_in_finally_tree (treemple child, gimple parent)
{
  struct finally_tree_node *n;
  void **slot;

  n = XNEW (struct finally_tree_node);
  n->child = child;
  n->parent = parent;

  slot = htab_find_slot (finally_tree, n, INSERT);
  gcc_assert (!*slot);
  *slot = n;
}

static void
collect_finally_tree (gimple stmt, gimple region);

/* Go through the gimple sequence.  Works with collect_finally_tree to
   record all GIMPLE_LABEL and GIMPLE_TRY statements. */

static void
collect_finally_tree_1 (gimple_seq seq, gimple region)
{
  gimple_stmt_iterator gsi;

  for (gsi = gsi_start (seq); !gsi_end_p (gsi); gsi_next (&gsi))
    collect_finally_tree (gsi_stmt (gsi), region);
}

static void
collect_finally_tree (gimple stmt, gimple region)
{
  treemple temp;

  switch (gimple_code (stmt))
    {
    case GIMPLE_LABEL:
      temp.t = gimple_label_label (stmt);
      record_in_finally_tree (temp, region);
      break;

    case GIMPLE_TRY:
      if (gimple_try_kind (stmt) == GIMPLE_TRY_FINALLY)
        {
          temp.g = stmt;
          record_in_finally_tree (temp, region);
          collect_finally_tree_1 (gimple_try_eval (stmt), stmt);
	  collect_finally_tree_1 (gimple_try_cleanup (stmt), region);
        }
      else if (gimple_try_kind (stmt) == GIMPLE_TRY_CATCH)
        {
          collect_finally_tree_1 (gimple_try_eval (stmt), region);
          collect_finally_tree_1 (gimple_try_cleanup (stmt), region);
        }
      break;

    case GIMPLE_CATCH:
      collect_finally_tree_1 (gimple_catch_handler (stmt), region);
      break;

    case GIMPLE_EH_FILTER:
      collect_finally_tree_1 (gimple_eh_filter_failure (stmt), region);
      break;

    case GIMPLE_EH_ELSE:
      collect_finally_tree_1 (gimple_eh_else_n_body (stmt), region);
      collect_finally_tree_1 (gimple_eh_else_e_body (stmt), region);
      break;

    default:
      /* A type, a decl, or some kind of statement that we're not
	 interested in.  Don't walk them.  */
      break;
    }
}


/* Use the finally tree to determine if a jump from START to TARGET
   would leave the try_finally node that START lives in.  */

static bool
outside_finally_tree (treemple start, gimple target)
{
  struct finally_tree_node n, *p;

  do
    {
      n.child = start;
      p = (struct finally_tree_node *) htab_find (finally_tree, &n);
      if (!p)
	return true;
      start.g = p->parent;
    }
  while (start.g != target);

  return false;
}

/* Second pass of EH node decomposition.  Actually transform the GIMPLE_TRY
   nodes into a set of gotos, magic labels, and eh regions.
   The eh region creation is straight-forward, but frobbing all the gotos
   and such into shape isn't.  */

/* The sequence into which we record all EH stuff.  This will be
   placed at the end of the function when we're all done.  */
static gimple_seq eh_seq;

/* Record whether an EH region contains something that can throw,
   indexed by EH region number.  */
static bitmap eh_region_may_contain_throw_map;

/* The GOTO_QUEUE is is an array of GIMPLE_GOTO and GIMPLE_RETURN
   statements that are seen to escape this GIMPLE_TRY_FINALLY node.
   The idea is to record a gimple statement for everything except for
   the conditionals, which get their labels recorded. Since labels are
   of type 'tree', we need this node to store both gimple and tree
   objects.  REPL_STMT is the sequence used to replace the goto/return
   statement.  CONT_STMT is used to store the statement that allows
   the return/goto to jump to the original destination. */

struct goto_queue_node
{
  treemple stmt;
  location_t location;
  gimple_seq repl_stmt;
  gimple cont_stmt;
  int index;
  /* This is used when index >= 0 to indicate that stmt is a label (as
     opposed to a goto stmt).  */
  int is_label;
};

/* State of the world while lowering.  */

struct leh_state
{
  /* What's "current" while constructing the eh region tree.  These
     correspond to variables of the same name in cfun->eh, which we
     don't have easy access to.  */
  eh_region cur_region;

  /* What's "current" for the purposes of __builtin_eh_pointer.  For
     a CATCH, this is the associated TRY.  For an EH_FILTER, this is
     the associated ALLOWED_EXCEPTIONS, etc.  */
  eh_region ehp_region;

  /* Processing of TRY_FINALLY requires a bit more state.  This is
     split out into a separate structure so that we don't have to
     copy so much when processing other nodes.  */
  struct leh_tf_state *tf;
};

struct leh_tf_state
{
  /* Pointer to the GIMPLE_TRY_FINALLY node under discussion.  The
     try_finally_expr is the original GIMPLE_TRY_FINALLY.  We need to retain
     this so that outside_finally_tree can reliably reference the tree used
     in the collect_finally_tree data structures.  */
  gimple try_finally_expr;
  gimple top_p;

  /* While lowering a top_p usually it is expanded into multiple statements,
     thus we need the following field to store them. */
  gimple_seq top_p_seq;

  /* The state outside this try_finally node.  */
  struct leh_state *outer;

  /* The exception region created for it.  */
  eh_region region;

  /* The goto queue.  */
  struct goto_queue_node *goto_queue;
  size_t goto_queue_size;
  size_t goto_queue_active;

  /* Pointer map to help in searching goto_queue when it is large.  */
  struct pointer_map_t *goto_queue_map;

  /* The set of unique labels seen as entries in the goto queue.  */
  vec<tree> dest_array;

  /* A label to be added at the end of the completed transformed
     sequence.  It will be set if may_fallthru was true *at one time*,
     though subsequent transformations may have cleared that flag.  */
  tree fallthru_label;

  /* True if it is possible to fall out the bottom of the try block.
     Cleared if the fallthru is converted to a goto.  */
  bool may_fallthru;

  /* True if any entry in goto_queue is a GIMPLE_RETURN.  */
  bool may_return;

  /* True if the finally block can receive an exception edge.
     Cleared if the exception case is handled by code duplication.  */
  bool may_throw;
};

static gimple_seq lower_eh_must_not_throw (struct leh_state *, gimple);

/* Search for STMT in the goto queue.  Return the replacement,
   or null if the statement isn't in the queue.  */

#define LARGE_GOTO_QUEUE 20

static void lower_eh_constructs_1 (struct leh_state *state, gimple_seq *seq);

static gimple_seq
find_goto_replacement (struct leh_tf_state *tf, treemple stmt)
{
  unsigned int i;
  void **slot;

  if (tf->goto_queue_active < LARGE_GOTO_QUEUE)
    {
      for (i = 0; i < tf->goto_queue_active; i++)
	if ( tf->goto_queue[i].stmt.g == stmt.g)
	  return tf->goto_queue[i].repl_stmt;
      return NULL;
    }

  /* If we have a large number of entries in the goto_queue, create a
     pointer map and use that for searching.  */

  if (!tf->goto_queue_map)
    {
      tf->goto_queue_map = pointer_map_create ();
      for (i = 0; i < tf->goto_queue_active; i++)
	{
	  slot = pointer_map_insert (tf->goto_queue_map,
                                     tf->goto_queue[i].stmt.g);
          gcc_assert (*slot == NULL);
	  *slot = &tf->goto_queue[i];
	}
    }

  slot = pointer_map_contains (tf->goto_queue_map, stmt.g);
  if (slot != NULL)
    return (((struct goto_queue_node *) *slot)->repl_stmt);

  return NULL;
}

/* A subroutine of replace_goto_queue_1.  Handles the sub-clauses of a
   lowered GIMPLE_COND.  If, by chance, the replacement is a simple goto,
   then we can just splat it in, otherwise we add the new stmts immediately
   after the GIMPLE_COND and redirect.  */

static void
replace_goto_queue_cond_clause (tree *tp, struct leh_tf_state *tf,
				gimple_stmt_iterator *gsi)
{
  tree label;
  gimple_seq new_seq;
  treemple temp;
  location_t loc = gimple_location (gsi_stmt (*gsi));

  temp.tp = tp;
  new_seq = find_goto_replacement (tf, temp);
  if (!new_seq)
    return;

  if (gimple_seq_singleton_p (new_seq)
      && gimple_code (gimple_seq_first_stmt (new_seq)) == GIMPLE_GOTO)
    {
      *tp = gimple_goto_dest (gimple_seq_first_stmt (new_seq));
      return;
    }

  label = create_artificial_label (loc);
  /* Set the new label for the GIMPLE_COND */
  *tp = label;

  gsi_insert_after (gsi, gimple_build_label (label), GSI_CONTINUE_LINKING);
  gsi_insert_seq_after (gsi, gimple_seq_copy (new_seq), GSI_CONTINUE_LINKING);
}

/* The real work of replace_goto_queue.  Returns with TSI updated to
   point to the next statement.  */

static void replace_goto_queue_stmt_list (gimple_seq *, struct leh_tf_state *);

static void
replace_goto_queue_1 (gimple stmt, struct leh_tf_state *tf,
		      gimple_stmt_iterator *gsi)
{
  gimple_seq seq;
  treemple temp;
  temp.g = NULL;

  switch (gimple_code (stmt))
    {
    case GIMPLE_GOTO:
    case GIMPLE_RETURN:
      temp.g = stmt;
      seq = find_goto_replacement (tf, temp);
      if (seq)
	{
	  gsi_insert_seq_before (gsi, gimple_seq_copy (seq), GSI_SAME_STMT);
	  gsi_remove (gsi, false);
	  return;
	}
      break;

    case GIMPLE_COND:
      replace_goto_queue_cond_clause (gimple_op_ptr (stmt, 2), tf, gsi);
      replace_goto_queue_cond_clause (gimple_op_ptr (stmt, 3), tf, gsi);
      break;

    case GIMPLE_TRY:
      replace_goto_queue_stmt_list (gimple_try_eval_ptr (stmt), tf);
      replace_goto_queue_stmt_list (gimple_try_cleanup_ptr (stmt), tf);
      break;
    case GIMPLE_CATCH:
      replace_goto_queue_stmt_list (gimple_catch_handler_ptr (stmt), tf);
      break;
    case GIMPLE_EH_FILTER:
      replace_goto_queue_stmt_list (gimple_eh_filter_failure_ptr (stmt), tf);
      break;
    case GIMPLE_EH_ELSE:
      replace_goto_queue_stmt_list (gimple_eh_else_n_body_ptr (stmt), tf);
      replace_goto_queue_stmt_list (gimple_eh_else_e_body_ptr (stmt), tf);
      break;

    default:
      /* These won't have gotos in them.  */
      break;
    }

  gsi_next (gsi);
}

/* A subroutine of replace_goto_queue.  Handles GIMPLE_SEQ.  */

static void
replace_goto_queue_stmt_list (gimple_seq *seq, struct leh_tf_state *tf)
{
  gimple_stmt_iterator gsi = gsi_start (*seq);

  while (!gsi_end_p (gsi))
    replace_goto_queue_1 (gsi_stmt (gsi), tf, &gsi);
}

/* Replace all goto queue members.  */

static void
replace_goto_queue (struct leh_tf_state *tf)
{
  if (tf->goto_queue_active == 0)
    return;
  replace_goto_queue_stmt_list (&tf->top_p_seq, tf);
  replace_goto_queue_stmt_list (&eh_seq, tf);
}

/* Add a new record to the goto queue contained in TF. NEW_STMT is the
   data to be added, IS_LABEL indicates whether NEW_STMT is a label or
   a gimple return. */

static void
record_in_goto_queue (struct leh_tf_state *tf,
                      treemple new_stmt,
                      int index,
                      bool is_label,
		      location_t location)
{
  size_t active, size;
  struct goto_queue_node *q;

  gcc_assert (!tf->goto_queue_map);

  active = tf->goto_queue_active;
  size = tf->goto_queue_size;
  if (active >= size)
    {
      size = (size ? size * 2 : 32);
      tf->goto_queue_size = size;
      tf->goto_queue
         = XRESIZEVEC (struct goto_queue_node, tf->goto_queue, size);
    }

  q = &tf->goto_queue[active];
  tf->goto_queue_active = active + 1;

  memset (q, 0, sizeof (*q));
  q->stmt = new_stmt;
  q->index = index;
  q->location = location;
  q->is_label = is_label;
}

/* Record the LABEL label in the goto queue contained in TF.
   TF is not null.  */

static void
record_in_goto_queue_label (struct leh_tf_state *tf, treemple stmt, tree label,
			    location_t location)
{
  int index;
  treemple temp, new_stmt;

  if (!label)
    return;

  /* Computed and non-local gotos do not get processed.  Given
     their nature we can neither tell whether we've escaped the
     finally block nor redirect them if we knew.  */
  if (TREE_CODE (label) != LABEL_DECL)
    return;

  /* No need to record gotos that don't leave the try block.  */
  temp.t = label;
  if (!outside_finally_tree (temp, tf->try_finally_expr))
    return;

  if (! tf->dest_array.exists ())
    {
      tf->dest_array.create (10);
      tf->dest_array.quick_push (label);
      index = 0;
    }
  else
    {
      int n = tf->dest_array.length ();
      for (index = 0; index < n; ++index)
        if (tf->dest_array[index] == label)
          break;
      if (index == n)
        tf->dest_array.safe_push (label);
    }

  /* In the case of a GOTO we want to record the destination label,
     since with a GIMPLE_COND we have an easy access to the then/else
     labels. */
  new_stmt = stmt;
  record_in_goto_queue (tf, new_stmt, index, true, location);
}

/* For any GIMPLE_GOTO or GIMPLE_RETURN, decide whether it leaves a try_finally
   node, and if so record that fact in the goto queue associated with that
   try_finally node.  */

static void
maybe_record_in_goto_queue (struct leh_state *state, gimple stmt)
{
  struct leh_tf_state *tf = state->tf;
  treemple new_stmt;

  if (!tf)
    return;

  switch (gimple_code (stmt))
    {
    case GIMPLE_COND:
      new_stmt.tp = gimple_op_ptr (stmt, 2);
      record_in_goto_queue_label (tf, new_stmt, gimple_cond_true_label (stmt),
				  EXPR_LOCATION (*new_stmt.tp));
      new_stmt.tp = gimple_op_ptr (stmt, 3);
      record_in_goto_queue_label (tf, new_stmt, gimple_cond_false_label (stmt),
				  EXPR_LOCATION (*new_stmt.tp));
      break;
    case GIMPLE_GOTO:
      new_stmt.g = stmt;
      record_in_goto_queue_label (tf, new_stmt, gimple_goto_dest (stmt),
				  gimple_location (stmt));
      break;

    case GIMPLE_RETURN:
      tf->may_return = true;
      new_stmt.g = stmt;
      record_in_goto_queue (tf, new_stmt, -1, false, gimple_location (stmt));
      break;

    default:
      gcc_unreachable ();
    }
}


#ifdef ENABLE_CHECKING
/* We do not process GIMPLE_SWITCHes for now.  As long as the original source
   was in fact structured, and we've not yet done jump threading, then none
   of the labels will leave outer GIMPLE_TRY_FINALLY nodes. Verify this.  */

static void
verify_norecord_switch_expr (struct leh_state *state, gimple switch_expr)
{
  struct leh_tf_state *tf = state->tf;
  size_t i, n;

  if (!tf)
    return;

  n = gimple_switch_num_labels (switch_expr);

  for (i = 0; i < n; ++i)
    {
      treemple temp;
      tree lab = CASE_LABEL (gimple_switch_label (switch_expr, i));
      temp.t = lab;
      gcc_assert (!outside_finally_tree (temp, tf->try_finally_expr));
    }
}
#else
#define verify_norecord_switch_expr(state, switch_expr)
#endif

/* Redirect a RETURN_EXPR pointed to by Q to FINLAB.  If MOD is
   non-null, insert it before the new branch.  */

static void
do_return_redirection (struct goto_queue_node *q, tree finlab, gimple_seq mod)
{
  gimple x;

  /* In the case of a return, the queue node must be a gimple statement.  */
  gcc_assert (!q->is_label);

  /* Note that the return value may have already been computed, e.g.,

	int x;
	int foo (void)
	{
	  x = 0;
	  try {
	    return x;
	  } finally {
	    x++;
	  }
	}

     should return 0, not 1.  We don't have to do anything to make
     this happens because the return value has been placed in the
     RESULT_DECL already.  */

  q->cont_stmt = q->stmt.g;

  if (mod)
    gimple_seq_add_seq (&q->repl_stmt, mod);

  x = gimple_build_goto (finlab);
  gimple_set_location (x, q->location);
  gimple_seq_add_stmt (&q->repl_stmt, x);
}

/* Similar, but easier, for GIMPLE_GOTO.  */

static void
do_goto_redirection (struct goto_queue_node *q, tree finlab, gimple_seq mod,
		     struct leh_tf_state *tf)
{
  gimple x;

  gcc_assert (q->is_label);

  q->cont_stmt = gimple_build_goto (tf->dest_array[q->index]);

  if (mod)
    gimple_seq_add_seq (&q->repl_stmt, mod);

  x = gimple_build_goto (finlab);
  gimple_set_location (x, q->location);
  gimple_seq_add_stmt (&q->repl_stmt, x);
}

/* Emit a standard landing pad sequence into SEQ for REGION.  */

static void
emit_post_landing_pad (gimple_seq *seq, eh_region region)
{
  eh_landing_pad lp = region->landing_pads;
  gimple x;

  if (lp == NULL)
    lp = gen_eh_landing_pad (region);

  lp->post_landing_pad = create_artificial_label (UNKNOWN_LOCATION);
  EH_LANDING_PAD_NR (lp->post_landing_pad) = lp->index;

  x = gimple_build_label (lp->post_landing_pad);
  gimple_seq_add_stmt (seq, x);
}

/* Emit a RESX statement into SEQ for REGION.  */

static void
emit_resx (gimple_seq *seq, eh_region region)
{
  gimple x = gimple_build_resx (region->index);
  gimple_seq_add_stmt (seq, x);
  if (region->outer)
    record_stmt_eh_region (region->outer, x);
}

/* Emit an EH_DISPATCH statement into SEQ for REGION.  */

static void
emit_eh_dispatch (gimple_seq *seq, eh_region region)
{
  gimple x = gimple_build_eh_dispatch (region->index);
  gimple_seq_add_stmt (seq, x);
}

/* Note that the current EH region may contain a throw, or a
   call to a function which itself may contain a throw.  */

static void
note_eh_region_may_contain_throw (eh_region region)
{
  while (bitmap_set_bit (eh_region_may_contain_throw_map, region->index))
    {
      if (region->type == ERT_MUST_NOT_THROW)
	break;
      region = region->outer;
      if (region == NULL)
	break;
    }
}

/* Check if REGION has been marked as containing a throw.  If REGION is
   NULL, this predicate is false.  */

static inline bool
eh_region_may_contain_throw (eh_region r)
{
  return r && bitmap_bit_p (eh_region_may_contain_throw_map, r->index);
}

/* We want to transform
	try { body; } catch { stuff; }
   to
	normal_seqence:
	  body;
	  over:
	eh_seqence:
	  landing_pad:
	  stuff;
	  goto over;

   TP is a GIMPLE_TRY node.  REGION is the region whose post_landing_pad
   should be placed before the second operand, or NULL.  OVER is
   an existing label that should be put at the exit, or NULL.  */

static gimple_seq
frob_into_branch_around (gimple tp, eh_region region, tree over)
{
  gimple x;
  gimple_seq cleanup, result;
  location_t loc = gimple_location (tp);

  cleanup = gimple_try_cleanup (tp);
  result = gimple_try_eval (tp);

  if (region)
    emit_post_landing_pad (&eh_seq, region);

  if (gimple_seq_may_fallthru (cleanup))
    {
      if (!over)
	over = create_artificial_label (loc);
      x = gimple_build_goto (over);
      gimple_set_location (x, loc);
      gimple_seq_add_stmt (&cleanup, x);
    }
  gimple_seq_add_seq (&eh_seq, cleanup);

  if (over)
    {
      x = gimple_build_label (over);
      gimple_seq_add_stmt (&result, x);
    }
  return result;
}

/* A subroutine of lower_try_finally.  Duplicate the tree rooted at T.
   Make sure to record all new labels found.  */

static gimple_seq
lower_try_finally_dup_block (gimple_seq seq, struct leh_state *outer_state,
			     location_t loc)
{
  gimple region = NULL;
  gimple_seq new_seq;
  gimple_stmt_iterator gsi;

  new_seq = copy_gimple_seq_and_replace_locals (seq);

  for (gsi = gsi_start (new_seq); !gsi_end_p (gsi); gsi_next (&gsi))
    {
      gimple stmt = gsi_stmt (gsi);
      if (LOCATION_LOCUS (gimple_location (stmt)) == UNKNOWN_LOCATION)
	{
	  tree block = gimple_block (stmt);
	  gimple_set_location (stmt, loc);
	  gimple_set_block (stmt, block);
	}
    }

  if (outer_state->tf)
    region = outer_state->tf->try_finally_expr;
  collect_finally_tree_1 (new_seq, region);

  return new_seq;
}

/* A subroutine of lower_try_finally.  Create a fallthru label for
   the given try_finally state.  The only tricky bit here is that
   we have to make sure to record the label in our outer context.  */

static tree
lower_try_finally_fallthru_label (struct leh_tf_state *tf)
{
  tree label = tf->fallthru_label;
  treemple temp;

  if (!label)
    {
      label = create_artificial_label (gimple_location (tf->try_finally_expr));
      tf->fallthru_label = label;
      if (tf->outer->tf)
        {
          temp.t = label;
          record_in_finally_tree (temp, tf->outer->tf->try_finally_expr);
        }
    }
  return label;
}

/* A subroutine of lower_try_finally.  If FINALLY consits of a
   GIMPLE_EH_ELSE node, return it.  */

static inline gimple
get_eh_else (gimple_seq finally)
{
  gimple x = gimple_seq_first_stmt (finally);
  if (gimple_code (x) == GIMPLE_EH_ELSE)
    {
      gcc_assert (gimple_seq_singleton_p (finally));
      return x;
    }
  return NULL;
}

/* A subroutine of lower_try_finally.  If the eh_protect_cleanup_actions
   langhook returns non-null, then the language requires that the exception
   path out of a try_finally be treated specially.  To wit: the code within
   the finally block may not itself throw an exception.  We have two choices
   here. First we can duplicate the finally block and wrap it in a
   must_not_throw region.  Second, we can generate code like

	try {
	  finally_block;
	} catch {
	  if (fintmp == eh_edge)
	    protect_cleanup_actions;
	}

   where "fintmp" is the temporary used in the switch statement generation
   alternative considered below.  For the nonce, we always choose the first
   option.

   THIS_STATE may be null if this is a try-cleanup, not a try-finally.  */

static void
honor_protect_cleanup_actions (struct leh_state *outer_state,
			       struct leh_state *this_state,
			       struct leh_tf_state *tf)
{
  tree protect_cleanup_actions;
  gimple_stmt_iterator gsi;
  bool finally_may_fallthru;
  gimple_seq finally;
  gimple x, eh_else;

  /* First check for nothing to do.  */
  if (lang_hooks.eh_protect_cleanup_actions == NULL)
    return;
  protect_cleanup_actions = lang_hooks.eh_protect_cleanup_actions ();
  if (protect_cleanup_actions == NULL)
    return;

  finally = gimple_try_cleanup (tf->top_p);
  eh_else = get_eh_else (finally);

  /* Duplicate the FINALLY block.  Only need to do this for try-finally,
     and not for cleanups.  If we've got an EH_ELSE, extract it now.  */
  if (eh_else)
    {
      finally = gimple_eh_else_e_body (eh_else);
      gimple_try_set_cleanup (tf->top_p, gimple_eh_else_n_body (eh_else));
    }
  else if (this_state)
    finally = lower_try_finally_dup_block (finally, outer_state,
	gimple_location (tf->try_finally_expr));
  finally_may_fallthru = gimple_seq_may_fallthru (finally);

  /* If this cleanup consists of a TRY_CATCH_EXPR with TRY_CATCH_IS_CLEANUP
     set, the handler of the TRY_CATCH_EXPR is another cleanup which ought
     to be in an enclosing scope, but needs to be implemented at this level
     to avoid a nesting violation (see wrap_temporary_cleanups in
     cp/decl.c).  Since it's logically at an outer level, we should call
     terminate before we get to it, so strip it away before adding the
     MUST_NOT_THROW filter.  */
  gsi = gsi_start (finally);
  x = gsi_stmt (gsi);
  if (gimple_code (x) == GIMPLE_TRY
      && gimple_try_kind (x) == GIMPLE_TRY_CATCH
      && gimple_try_catch_is_cleanup (x))
    {
      gsi_insert_seq_before (&gsi, gimple_try_eval (x), GSI_SAME_STMT);
      gsi_remove (&gsi, false);
    }

  /* Wrap the block with protect_cleanup_actions as the action.  */
  x = gimple_build_eh_must_not_throw (protect_cleanup_actions);
  x = gimple_build_try (finally, gimple_seq_alloc_with_stmt (x),
			GIMPLE_TRY_CATCH);
  finally = lower_eh_must_not_throw (outer_state, x);

  /* Drop all of this into the exception sequence.  */
  emit_post_landing_pad (&eh_seq, tf->region);
  gimple_seq_add_seq (&eh_seq, finally);
  if (finally_may_fallthru)
    emit_resx (&eh_seq, tf->region);

  /* Having now been handled, EH isn't to be considered with
     the rest of the outgoing edges.  */
  tf->may_throw = false;
}

/* A subroutine of lower_try_finally.  We have determined that there is
   no fallthru edge out of the finally block.  This means that there is
   no outgoing edge corresponding to any incoming edge.  Restructure the
   try_finally node for this special case.  */

static void
lower_try_finally_nofallthru (struct leh_state *state,
			      struct leh_tf_state *tf)
{
  tree lab;
  gimple x, eh_else;
  gimple_seq finally;
  struct goto_queue_node *q, *qe;

  lab = create_artificial_label (gimple_location (tf->try_finally_expr));

  /* We expect that tf->top_p is a GIMPLE_TRY. */
  finally = gimple_try_cleanup (tf->top_p);
  tf->top_p_seq = gimple_try_eval (tf->top_p);

  x = gimple_build_label (lab);
  gimple_seq_add_stmt (&tf->top_p_seq, x);

  q = tf->goto_queue;
  qe = q + tf->goto_queue_active;
  for (; q < qe; ++q)
    if (q->index < 0)
      do_return_redirection (q, lab, NULL);
    else
      do_goto_redirection (q, lab, NULL, tf);

  replace_goto_queue (tf);

  /* Emit the finally block into the stream.  Lower EH_ELSE at this time.  */
  eh_else = get_eh_else (finally);
  if (eh_else)
    {
      finally = gimple_eh_else_n_body (eh_else);
      lower_eh_constructs_1 (state, &finally);
      gimple_seq_add_seq (&tf->top_p_seq, finally);

      if (tf->may_throw)
	{
	  finally = gimple_eh_else_e_body (eh_else);
	  lower_eh_constructs_1 (state, &finally);

	  emit_post_landing_pad (&eh_seq, tf->region);
	  gimple_seq_add_seq (&eh_seq, finally);
	}
    }
  else
    {
      lower_eh_constructs_1 (state, &finally);
      gimple_seq_add_seq (&tf->top_p_seq, finally);

      if (tf->may_throw)
	{
	  emit_post_landing_pad (&eh_seq, tf->region);

	  x = gimple_build_goto (lab);
	  gimple_set_location (x, gimple_location (tf->try_finally_expr));
	  gimple_seq_add_stmt (&eh_seq, x);
	}
    }
}

/* A subroutine of lower_try_finally.  We have determined that there is
   exactly one destination of the finally block.  Restructure the
   try_finally node for this special case.  */

static void
lower_try_finally_onedest (struct leh_state *state, struct leh_tf_state *tf)
{
  struct goto_queue_node *q, *qe;
  gimple x;
  gimple_seq finally;
  gimple_stmt_iterator gsi;
  tree finally_label;
  location_t loc = gimple_location (tf->try_finally_expr);

  finally = gimple_try_cleanup (tf->top_p);
  tf->top_p_seq = gimple_try_eval (tf->top_p);

  /* Since there's only one destination, and the destination edge can only
     either be EH or non-EH, that implies that all of our incoming edges
     are of the same type.  Therefore we can lower EH_ELSE immediately.  */
  x = get_eh_else (finally);
  if (x)
    {
      if (tf->may_throw)
	finally = gimple_eh_else_e_body (x);
      else
	finally = gimple_eh_else_n_body (x);
    }

  lower_eh_constructs_1 (state, &finally);

  for (gsi = gsi_start (finally); !gsi_end_p (gsi); gsi_next (&gsi))
    {
      gimple stmt = gsi_stmt (gsi);
      if (LOCATION_LOCUS (gimple_location (stmt)) == UNKNOWN_LOCATION)
	{
	  tree block = gimple_block (stmt);
	  gimple_set_location (stmt, gimple_location (tf->try_finally_expr));
	  gimple_set_block (stmt, block);
	}
    }

  if (tf->may_throw)
    {
      /* Only reachable via the exception edge.  Add the given label to
         the head of the FINALLY block.  Append a RESX at the end.  */
      emit_post_landing_pad (&eh_seq, tf->region);
      gimple_seq_add_seq (&eh_seq, finally);
      emit_resx (&eh_seq, tf->region);
      return;
    }

  if (tf->may_fallthru)
    {
      /* Only reachable via the fallthru edge.  Do nothing but let
	 the two blocks run together; we'll fall out the bottom.  */
      gimple_seq_add_seq (&tf->top_p_seq, finally);
      return;
    }

  finally_label = create_artificial_label (loc);
  x = gimple_build_label (finally_label);
  gimple_seq_add_stmt (&tf->top_p_seq, x);

  gimple_seq_add_seq (&tf->top_p_seq, finally);

  q = tf->goto_queue;
  qe = q + tf->goto_queue_active;

  if (tf->may_return)
    {
      /* Reachable by return expressions only.  Redirect them.  */
      for (; q < qe; ++q)
	do_return_redirection (q, finally_label, NULL);
      replace_goto_queue (tf);
    }
  else
    {
      /* Reachable by goto expressions only.  Redirect them.  */
      for (; q < qe; ++q)
	do_goto_redirection (q, finally_label, NULL, tf);
      replace_goto_queue (tf);

      if (tf->dest_array[0] == tf->fallthru_label)
	{
	  /* Reachable by goto to fallthru label only.  Redirect it
	     to the new label (already created, sadly), and do not
	     emit the final branch out, or the fallthru label.  */
	  tf->fallthru_label = NULL;
	  return;
	}
    }

  /* Place the original return/goto to the original destination
     immediately after the finally block. */
  x = tf->goto_queue[0].cont_stmt;
  gimple_seq_add_stmt (&tf->top_p_seq, x);
  maybe_record_in_goto_queue (state, x);
}

/* A subroutine of lower_try_finally.  There are multiple edges incoming
   and outgoing from the finally block.  Implement this by duplicating the
   finally block for every destination.  */

static void
lower_try_finally_copy (struct leh_state *state, struct leh_tf_state *tf)
{
  gimple_seq finally;
  gimple_seq new_stmt;
  gimple_seq seq;
  gimple x, eh_else;
  tree tmp;
  location_t tf_loc = gimple_location (tf->try_finally_expr);

  finally = gimple_try_cleanup (tf->top_p);

  /* Notice EH_ELSE, and simplify some of the remaining code
     by considering FINALLY to be the normal return path only.  */
  eh_else = get_eh_else (finally);
  if (eh_else)
    finally = gimple_eh_else_n_body (eh_else);

  tf->top_p_seq = gimple_try_eval (tf->top_p);
  new_stmt = NULL;

  if (tf->may_fallthru)
    {
      seq = lower_try_finally_dup_block (finally, state, tf_loc);
      lower_eh_constructs_1 (state, &seq);
      gimple_seq_add_seq (&new_stmt, seq);

      tmp = lower_try_finally_fallthru_label (tf);
      x = gimple_build_goto (tmp);
      gimple_set_location (x, tf_loc);
      gimple_seq_add_stmt (&new_stmt, x);
    }

  if (tf->may_throw)
    {
      /* We don't need to copy the EH path of EH_ELSE,
	 since it is only emitted once.  */
      if (eh_else)
	seq = gimple_eh_else_e_body (eh_else);
      else
	seq = lower_try_finally_dup_block (finally, state, tf_loc);
      lower_eh_constructs_1 (state, &seq);

      emit_post_landing_pad (&eh_seq, tf->region);
      gimple_seq_add_seq (&eh_seq, seq);
      emit_resx (&eh_seq, tf->region);
    }

  if (tf->goto_queue)
    {
      struct goto_queue_node *q, *qe;
      int return_index, index;
      struct labels_s
      {
	struct goto_queue_node *q;
	tree label;
      } *labels;

      return_index = tf->dest_array.length ();
      labels = XCNEWVEC (struct labels_s, return_index + 1);

      q = tf->goto_queue;
      qe = q + tf->goto_queue_active;
      for (; q < qe; q++)
	{
	  index = q->index < 0 ? return_index : q->index;

	  if (!labels[index].q)
	    labels[index].q = q;
	}

      for (index = 0; index < return_index + 1; index++)
	{
	  tree lab;

	  q = labels[index].q;
	  if (! q)
	    continue;

	  lab = labels[index].label
	    = create_artificial_label (tf_loc);

	  if (index == return_index)
	    do_return_redirection (q, lab, NULL);
	  else
	    do_goto_redirection (q, lab, NULL, tf);

	  x = gimple_build_label (lab);
          gimple_seq_add_stmt (&new_stmt, x);

	  seq = lower_try_finally_dup_block (finally, state, q->location);
	  lower_eh_constructs_1 (state, &seq);
          gimple_seq_add_seq (&new_stmt, seq);

          gimple_seq_add_stmt (&new_stmt, q->cont_stmt);
	  maybe_record_in_goto_queue (state, q->cont_stmt);
	}

      for (q = tf->goto_queue; q < qe; q++)
	{
	  tree lab;

	  index = q->index < 0 ? return_index : q->index;

	  if (labels[index].q == q)
	    continue;

	  lab = labels[index].label;

	  if (index == return_index)
	    do_return_redirection (q, lab, NULL);
	  else
	    do_goto_redirection (q, lab, NULL, tf);
	}

      replace_goto_queue (tf);
      free (labels);
    }

  /* Need to link new stmts after running replace_goto_queue due
     to not wanting to process the same goto stmts twice.  */
  gimple_seq_add_seq (&tf->top_p_seq, new_stmt);
}

/* A subroutine of lower_try_finally.  There are multiple edges incoming
   and outgoing from the finally block.  Implement this by instrumenting
   each incoming edge and creating a switch statement at the end of the
   finally block that branches to the appropriate destination.  */

static void
lower_try_finally_switch (struct leh_state *state, struct leh_tf_state *tf)
{
  struct goto_queue_node *q, *qe;
  tree finally_tmp, finally_label;
  int return_index, eh_index, fallthru_index;
  int nlabels, ndests, j, last_case_index;
  tree last_case;
  vec<tree> case_label_vec;
  gimple_seq switch_body = NULL;
  gimple x, eh_else;
  tree tmp;
  gimple switch_stmt;
  gimple_seq finally;
  struct pointer_map_t *cont_map = NULL;
  /* The location of the TRY_FINALLY stmt.  */
  location_t tf_loc = gimple_location (tf->try_finally_expr);
  /* The location of the finally block.  */
  location_t finally_loc;

  finally = gimple_try_cleanup (tf->top_p);
  eh_else = get_eh_else (finally);

  /* Mash the TRY block to the head of the chain.  */
  tf->top_p_seq = gimple_try_eval (tf->top_p);

  /* The location of the finally is either the last stmt in the finally
     block or the location of the TRY_FINALLY itself.  */
  x = gimple_seq_last_stmt (finally);
  finally_loc = x ? gimple_location (x) : tf_loc;
<<<<<<< HEAD
=======

  /* Lower the finally block itself.  */
  lower_eh_constructs_1 (state, &finally);
>>>>>>> e9c762ec

  /* Prepare for switch statement generation.  */
  nlabels = tf->dest_array.length ();
  return_index = nlabels;
  eh_index = return_index + tf->may_return;
  fallthru_index = eh_index + (tf->may_throw && !eh_else);
  ndests = fallthru_index + tf->may_fallthru;

  finally_tmp = create_tmp_var (integer_type_node, "finally_tmp");
  finally_label = create_artificial_label (finally_loc);

  /* We use vec::quick_push on case_label_vec throughout this function,
     since we know the size in advance and allocate precisely as muce
     space as needed.  */
  case_label_vec.create (ndests);
  last_case = NULL;
  last_case_index = 0;

  /* Begin inserting code for getting to the finally block.  Things
     are done in this order to correspond to the sequence the code is
     laid out.  */

  if (tf->may_fallthru)
    {
      x = gimple_build_assign (finally_tmp,
			       build_int_cst (integer_type_node,
					      fallthru_index));
      gimple_seq_add_stmt (&tf->top_p_seq, x);

      tmp = build_int_cst (integer_type_node, fallthru_index);
      last_case = build_case_label (tmp, NULL,
				    create_artificial_label (tf_loc));
      case_label_vec.quick_push (last_case);
      last_case_index++;

      x = gimple_build_label (CASE_LABEL (last_case));
      gimple_seq_add_stmt (&switch_body, x);

      tmp = lower_try_finally_fallthru_label (tf);
      x = gimple_build_goto (tmp);
      gimple_set_location (x, tf_loc);
      gimple_seq_add_stmt (&switch_body, x);
    }

  /* For EH_ELSE, emit the exception path (plus resx) now, then
     subsequently we only need consider the normal path.  */
  if (eh_else)
    {
      if (tf->may_throw)
	{
	  finally = gimple_eh_else_e_body (eh_else);
	  lower_eh_constructs_1 (state, &finally);

	  emit_post_landing_pad (&eh_seq, tf->region);
	  gimple_seq_add_seq (&eh_seq, finally);
	  emit_resx (&eh_seq, tf->region);
	}

      finally = gimple_eh_else_n_body (eh_else);
    }
  else if (tf->may_throw)
    {
      emit_post_landing_pad (&eh_seq, tf->region);

      x = gimple_build_assign (finally_tmp,
			       build_int_cst (integer_type_node, eh_index));
      gimple_seq_add_stmt (&eh_seq, x);

      x = gimple_build_goto (finally_label);
      gimple_set_location (x, tf_loc);
      gimple_seq_add_stmt (&eh_seq, x);

      tmp = build_int_cst (integer_type_node, eh_index);
      last_case = build_case_label (tmp, NULL,
				    create_artificial_label (tf_loc));
      case_label_vec.quick_push (last_case);
      last_case_index++;

      x = gimple_build_label (CASE_LABEL (last_case));
      gimple_seq_add_stmt (&eh_seq, x);
      emit_resx (&eh_seq, tf->region);
    }

  x = gimple_build_label (finally_label);
  gimple_seq_add_stmt (&tf->top_p_seq, x);

  lower_eh_constructs_1 (state, finally);
  gimple_seq_add_seq (&tf->top_p_seq, finally);

  /* Redirect each incoming goto edge.  */
  q = tf->goto_queue;
  qe = q + tf->goto_queue_active;
  j = last_case_index + tf->may_return;
  /* Prepare the assignments to finally_tmp that are executed upon the
     entrance through a particular edge. */
  for (; q < qe; ++q)
    {
      gimple_seq mod = NULL;
      int switch_id;
      unsigned int case_index;

      if (q->index < 0)
	{
	  x = gimple_build_assign (finally_tmp,
				   build_int_cst (integer_type_node,
						  return_index));
	  gimple_seq_add_stmt (&mod, x);
	  do_return_redirection (q, finally_label, mod);
	  switch_id = return_index;
	}
      else
	{
	  x = gimple_build_assign (finally_tmp,
				   build_int_cst (integer_type_node, q->index));
	  gimple_seq_add_stmt (&mod, x);
	  do_goto_redirection (q, finally_label, mod, tf);
	  switch_id = q->index;
	}

      case_index = j + q->index;
      if (case_label_vec.length () <= case_index || !case_label_vec[case_index])
        {
          tree case_lab;
          void **slot;
	  tmp = build_int_cst (integer_type_node, switch_id);
          case_lab = build_case_label (tmp, NULL,
				       create_artificial_label (tf_loc));
          /* We store the cont_stmt in the pointer map, so that we can recover
             it in the loop below.  */
          if (!cont_map)
            cont_map = pointer_map_create ();
          slot = pointer_map_insert (cont_map, case_lab);
          *slot = q->cont_stmt;
          case_label_vec.quick_push (case_lab);
        }
    }
  for (j = last_case_index; j < last_case_index + nlabels; j++)
    {
      gimple cont_stmt;
      void **slot;

      last_case = case_label_vec[j];

      gcc_assert (last_case);
      gcc_assert (cont_map);

      slot = pointer_map_contains (cont_map, last_case);
      gcc_assert (slot);
      cont_stmt = *(gimple *) slot;

      x = gimple_build_label (CASE_LABEL (last_case));
      gimple_seq_add_stmt (&switch_body, x);
      gimple_seq_add_stmt (&switch_body, cont_stmt);
      maybe_record_in_goto_queue (state, cont_stmt);
    }
  if (cont_map)
    pointer_map_destroy (cont_map);

  replace_goto_queue (tf);

  /* Make sure that the last case is the default label, as one is required.
     Then sort the labels, which is also required in GIMPLE.  */
  CASE_LOW (last_case) = NULL;
  sort_case_labels (case_label_vec);

  /* Build the switch statement, setting last_case to be the default
     label.  */
  switch_stmt = gimple_build_switch (finally_tmp, last_case,
				     case_label_vec);
  gimple_set_location (switch_stmt, finally_loc);

  /* Need to link SWITCH_STMT after running replace_goto_queue
     due to not wanting to process the same goto stmts twice.  */
  gimple_seq_add_stmt (&tf->top_p_seq, switch_stmt);
  gimple_seq_add_seq (&tf->top_p_seq, switch_body);
}

/* Decide whether or not we are going to duplicate the finally block.
   There are several considerations.

   First, if this is Java, then the finally block contains code
   written by the user.  It has line numbers associated with it,
   so duplicating the block means it's difficult to set a breakpoint.
   Since controlling code generation via -g is verboten, we simply
   never duplicate code without optimization.

   Second, we'd like to prevent egregious code growth.  One way to
   do this is to estimate the size of the finally block, multiply
   that by the number of copies we'd need to make, and compare against
   the estimate of the size of the switch machinery we'd have to add.  */

static bool
decide_copy_try_finally (int ndests, bool may_throw, gimple_seq finally)
{
  int f_estimate, sw_estimate;
  gimple eh_else;

  /* If there's an EH_ELSE involved, the exception path is separate
     and really doesn't come into play for this computation.  */
  eh_else = get_eh_else (finally);
  if (eh_else)
    {
      ndests -= may_throw;
      finally = gimple_eh_else_n_body (eh_else);
    }

  if (!optimize)
    {
      gimple_stmt_iterator gsi;

      if (ndests == 1)
        return true;

      for (gsi = gsi_start (finally); !gsi_end_p (gsi); gsi_next (&gsi))
	{
	  gimple stmt = gsi_stmt (gsi);
	  if (!is_gimple_debug (stmt) && !gimple_clobber_p (stmt))
	    return false;
	}
      return true;
    }

  /* Finally estimate N times, plus N gotos.  */
  f_estimate = count_insns_seq (finally, &eni_size_weights);
  f_estimate = (f_estimate + 1) * ndests;

  /* Switch statement (cost 10), N variable assignments, N gotos.  */
  sw_estimate = 10 + 2 * ndests;

  /* Optimize for size clearly wants our best guess.  */
  if (optimize_function_for_size_p (cfun))
    return f_estimate < sw_estimate;

  /* ??? These numbers are completely made up so far.  */
  if (optimize > 1)
    return f_estimate < 100 || f_estimate < sw_estimate * 2;
  else
    return f_estimate < 40 || f_estimate * 2 < sw_estimate * 3;
}

/* REG is the enclosing region for a possible cleanup region, or the region
   itself.  Returns TRUE if such a region would be unreachable.

   Cleanup regions within a must-not-throw region aren't actually reachable
   even if there are throwing stmts within them, because the personality
   routine will call terminate before unwinding.  */

static bool
cleanup_is_dead_in (eh_region reg)
{
  while (reg && reg->type == ERT_CLEANUP)
    reg = reg->outer;
  return (reg && reg->type == ERT_MUST_NOT_THROW);
}

/* A subroutine of lower_eh_constructs_1.  Lower a GIMPLE_TRY_FINALLY nodes
   to a sequence of labels and blocks, plus the exception region trees
   that record all the magic.  This is complicated by the need to
   arrange for the FINALLY block to be executed on all exits.  */

static gimple_seq
lower_try_finally (struct leh_state *state, gimple tp)
{
  struct leh_tf_state this_tf;
  struct leh_state this_state;
  int ndests;
  gimple_seq old_eh_seq;

  /* Process the try block.  */

  memset (&this_tf, 0, sizeof (this_tf));
  this_tf.try_finally_expr = tp;
  this_tf.top_p = tp;
  this_tf.outer = state;
  if (using_eh_for_cleanups_p && !cleanup_is_dead_in (state->cur_region))
    {
      this_tf.region = gen_eh_region_cleanup (state->cur_region);
      this_state.cur_region = this_tf.region;
    }
  else
    {
      this_tf.region = NULL;
      this_state.cur_region = state->cur_region;
    }

  this_state.ehp_region = state->ehp_region;
  this_state.tf = &this_tf;

  old_eh_seq = eh_seq;
  eh_seq = NULL;

  lower_eh_constructs_1 (&this_state, gimple_try_eval_ptr (tp));

  /* Determine if the try block is escaped through the bottom.  */
  this_tf.may_fallthru = gimple_seq_may_fallthru (gimple_try_eval (tp));

  /* Determine if any exceptions are possible within the try block.  */
  if (this_tf.region)
    this_tf.may_throw = eh_region_may_contain_throw (this_tf.region);
  if (this_tf.may_throw)
    honor_protect_cleanup_actions (state, &this_state, &this_tf);

  /* Determine how many edges (still) reach the finally block.  Or rather,
     how many destinations are reached by the finally block.  Use this to
     determine how we process the finally block itself.  */

  ndests = this_tf.dest_array.length ();
  ndests += this_tf.may_fallthru;
  ndests += this_tf.may_return;
  ndests += this_tf.may_throw;

  /* If the FINALLY block is not reachable, dike it out.  */
  if (ndests == 0)
    {
      gimple_seq_add_seq (&this_tf.top_p_seq, gimple_try_eval (tp));
      gimple_try_set_cleanup (tp, NULL);
    }
  /* If the finally block doesn't fall through, then any destination
     we might try to impose there isn't reached either.  There may be
     some minor amount of cleanup and redirection still needed.  */
  else if (!gimple_seq_may_fallthru (gimple_try_cleanup (tp)))
    lower_try_finally_nofallthru (state, &this_tf);

  /* We can easily special-case redirection to a single destination.  */
  else if (ndests == 1)
    lower_try_finally_onedest (state, &this_tf);
  else if (decide_copy_try_finally (ndests, this_tf.may_throw,
				    gimple_try_cleanup (tp)))
    lower_try_finally_copy (state, &this_tf);
  else
    lower_try_finally_switch (state, &this_tf);

  /* If someone requested we add a label at the end of the transformed
     block, do so.  */
  if (this_tf.fallthru_label)
    {
      /* This must be reached only if ndests == 0. */
      gimple x = gimple_build_label (this_tf.fallthru_label);
      gimple_seq_add_stmt (&this_tf.top_p_seq, x);
    }

  this_tf.dest_array.release ();
  free (this_tf.goto_queue);
  if (this_tf.goto_queue_map)
    pointer_map_destroy (this_tf.goto_queue_map);

  /* If there was an old (aka outer) eh_seq, append the current eh_seq.
     If there was no old eh_seq, then the append is trivially already done.  */
  if (old_eh_seq)
    {
      if (eh_seq == NULL)
	eh_seq = old_eh_seq;
      else
	{
	  gimple_seq new_eh_seq = eh_seq;
	  eh_seq = old_eh_seq;
	  gimple_seq_add_seq(&eh_seq, new_eh_seq);
	}
    }

  return this_tf.top_p_seq;
}

/* A subroutine of lower_eh_constructs_1.  Lower a GIMPLE_TRY_CATCH with a
   list of GIMPLE_CATCH to a sequence of labels and blocks, plus the
   exception region trees that records all the magic.  */

static gimple_seq
lower_catch (struct leh_state *state, gimple tp)
{
  eh_region try_region = NULL;
  struct leh_state this_state = *state;
  gimple_stmt_iterator gsi;
  tree out_label;
  gimple_seq new_seq, cleanup;
  gimple x;
  location_t try_catch_loc = gimple_location (tp);

  if (flag_exceptions)
    {
      try_region = gen_eh_region_try (state->cur_region);
      this_state.cur_region = try_region;
    }

  lower_eh_constructs_1 (&this_state, gimple_try_eval_ptr (tp));

  if (!eh_region_may_contain_throw (try_region))
    return gimple_try_eval (tp);

  new_seq = NULL;
  emit_eh_dispatch (&new_seq, try_region);
  emit_resx (&new_seq, try_region);

  this_state.cur_region = state->cur_region;
  this_state.ehp_region = try_region;

  out_label = NULL;
  cleanup = gimple_try_cleanup (tp);
  for (gsi = gsi_start (cleanup);
       !gsi_end_p (gsi);
       gsi_next (&gsi))
    {
      eh_catch c;
      gimple gcatch;
      gimple_seq handler;

      gcatch = gsi_stmt (gsi);
      c = gen_eh_region_catch (try_region, gimple_catch_types (gcatch));

      handler = gimple_catch_handler (gcatch);
      lower_eh_constructs_1 (&this_state, &handler);

      c->label = create_artificial_label (UNKNOWN_LOCATION);
      x = gimple_build_label (c->label);
      gimple_seq_add_stmt (&new_seq, x);

      gimple_seq_add_seq (&new_seq, handler);

      if (gimple_seq_may_fallthru (new_seq))
	{
	  if (!out_label)
	    out_label = create_artificial_label (try_catch_loc);

	  x = gimple_build_goto (out_label);
	  gimple_seq_add_stmt (&new_seq, x);
	}
      if (!c->type_list)
	break;
    }

  gimple_try_set_cleanup (tp, new_seq);

  return frob_into_branch_around (tp, try_region, out_label);
}

/* A subroutine of lower_eh_constructs_1.  Lower a GIMPLE_TRY with a
   GIMPLE_EH_FILTER to a sequence of labels and blocks, plus the exception
   region trees that record all the magic.  */

static gimple_seq
lower_eh_filter (struct leh_state *state, gimple tp)
{
  struct leh_state this_state = *state;
  eh_region this_region = NULL;
  gimple inner, x;
  gimple_seq new_seq;

  inner = gimple_seq_first_stmt (gimple_try_cleanup (tp));

  if (flag_exceptions)
    {
      this_region = gen_eh_region_allowed (state->cur_region,
				           gimple_eh_filter_types (inner));
      this_state.cur_region = this_region;
    }

  lower_eh_constructs_1 (&this_state, gimple_try_eval_ptr (tp));

  if (!eh_region_may_contain_throw (this_region))
    return gimple_try_eval (tp);

  new_seq = NULL;
  this_state.cur_region = state->cur_region;
  this_state.ehp_region = this_region;

  emit_eh_dispatch (&new_seq, this_region);
  emit_resx (&new_seq, this_region);

  this_region->u.allowed.label = create_artificial_label (UNKNOWN_LOCATION);
  x = gimple_build_label (this_region->u.allowed.label);
  gimple_seq_add_stmt (&new_seq, x);

  lower_eh_constructs_1 (&this_state, gimple_eh_filter_failure_ptr (inner));
  gimple_seq_add_seq (&new_seq, gimple_eh_filter_failure (inner));

  gimple_try_set_cleanup (tp, new_seq);

  return frob_into_branch_around (tp, this_region, NULL);
}

/* A subroutine of lower_eh_constructs_1.  Lower a GIMPLE_TRY with
   an GIMPLE_EH_MUST_NOT_THROW to a sequence of labels and blocks,
   plus the exception region trees that record all the magic.  */

static gimple_seq
lower_eh_must_not_throw (struct leh_state *state, gimple tp)
{
  struct leh_state this_state = *state;

  if (flag_exceptions)
    {
      gimple inner = gimple_seq_first_stmt (gimple_try_cleanup (tp));
      eh_region this_region;

      this_region = gen_eh_region_must_not_throw (state->cur_region);
      this_region->u.must_not_throw.failure_decl
	= gimple_eh_must_not_throw_fndecl (inner);
      this_region->u.must_not_throw.failure_loc = gimple_location (tp);

      /* In order to get mangling applied to this decl, we must mark it
	 used now.  Otherwise, pass_ipa_free_lang_data won't think it
	 needs to happen.  */
      TREE_USED (this_region->u.must_not_throw.failure_decl) = 1;

      this_state.cur_region = this_region;
    }

  lower_eh_constructs_1 (&this_state, gimple_try_eval_ptr (tp));

  return gimple_try_eval (tp);
}

/* Implement a cleanup expression.  This is similar to try-finally,
   except that we only execute the cleanup block for exception edges.  */

static gimple_seq
lower_cleanup (struct leh_state *state, gimple tp)
{
  struct leh_state this_state = *state;
  eh_region this_region = NULL;
  struct leh_tf_state fake_tf;
  gimple_seq result;
  bool cleanup_dead = cleanup_is_dead_in (state->cur_region);

  if (flag_exceptions && !cleanup_dead)
    {
      this_region = gen_eh_region_cleanup (state->cur_region);
      this_state.cur_region = this_region;
    }

  lower_eh_constructs_1 (&this_state, gimple_try_eval_ptr (tp));

  if (cleanup_dead || !eh_region_may_contain_throw (this_region))
    return gimple_try_eval (tp);

  /* Build enough of a try-finally state so that we can reuse
     honor_protect_cleanup_actions.  */
  memset (&fake_tf, 0, sizeof (fake_tf));
  fake_tf.top_p = fake_tf.try_finally_expr = tp;
  fake_tf.outer = state;
  fake_tf.region = this_region;
  fake_tf.may_fallthru = gimple_seq_may_fallthru (gimple_try_eval (tp));
  fake_tf.may_throw = true;

  honor_protect_cleanup_actions (state, NULL, &fake_tf);

  if (fake_tf.may_throw)
    {
      /* In this case honor_protect_cleanup_actions had nothing to do,
	 and we should process this normally.  */
      lower_eh_constructs_1 (state, gimple_try_cleanup_ptr (tp));
      result = frob_into_branch_around (tp, this_region,
                                        fake_tf.fallthru_label);
    }
  else
    {
      /* In this case honor_protect_cleanup_actions did nearly all of
	 the work.  All we have left is to append the fallthru_label.  */

      result = gimple_try_eval (tp);
      if (fake_tf.fallthru_label)
	{
	  gimple x = gimple_build_label (fake_tf.fallthru_label);
	  gimple_seq_add_stmt (&result, x);
	}
    }
  return result;
}

/* Main loop for lowering eh constructs. Also moves gsi to the next
   statement. */

static void
lower_eh_constructs_2 (struct leh_state *state, gimple_stmt_iterator *gsi)
{
  gimple_seq replace;
  gimple x;
  gimple stmt = gsi_stmt (*gsi);

  switch (gimple_code (stmt))
    {
    case GIMPLE_CALL:
      {
	tree fndecl = gimple_call_fndecl (stmt);
	tree rhs, lhs;

	if (fndecl && DECL_BUILT_IN_CLASS (fndecl) == BUILT_IN_NORMAL)
	  switch (DECL_FUNCTION_CODE (fndecl))
	    {
	    case BUILT_IN_EH_POINTER:
	      /* The front end may have generated a call to
		 __builtin_eh_pointer (0) within a catch region.  Replace
		 this zero argument with the current catch region number.  */
	      if (state->ehp_region)
		{
		  tree nr = build_int_cst (integer_type_node,
					   state->ehp_region->index);
		  gimple_call_set_arg (stmt, 0, nr);
		}
	      else
		{
		  /* The user has dome something silly.  Remove it.  */
		  rhs = null_pointer_node;
		  goto do_replace;
		}
	      break;

	    case BUILT_IN_EH_FILTER:
	      /* ??? This should never appear, but since it's a builtin it
		 is accessible to abuse by users.  Just remove it and
		 replace the use with the arbitrary value zero.  */
	      rhs = build_int_cst (TREE_TYPE (TREE_TYPE (fndecl)), 0);
	    do_replace:
	      lhs = gimple_call_lhs (stmt);
	      x = gimple_build_assign (lhs, rhs);
	      gsi_insert_before (gsi, x, GSI_SAME_STMT);
	      /* FALLTHRU */

	    case BUILT_IN_EH_COPY_VALUES:
	      /* Likewise this should not appear.  Remove it.  */
	      gsi_remove (gsi, true);
	      return;

	    default:
	      break;
	    }
      }
      /* FALLTHRU */

    case GIMPLE_ASSIGN:
      /* If the stmt can throw use a new temporary for the assignment
         to a LHS.  This makes sure the old value of the LHS is
	 available on the EH edge.  Only do so for statements that
	 potentially fall through (no noreturn calls e.g.), otherwise
	 this new assignment might create fake fallthru regions.  */
      if (stmt_could_throw_p (stmt)
	  && gimple_has_lhs (stmt)
	  && gimple_stmt_may_fallthru (stmt)
	  && !tree_could_throw_p (gimple_get_lhs (stmt))
	  && is_gimple_reg_type (TREE_TYPE (gimple_get_lhs (stmt))))
	{
	  tree lhs = gimple_get_lhs (stmt);
	  tree tmp = create_tmp_var (TREE_TYPE (lhs), NULL);
	  gimple s = gimple_build_assign (lhs, tmp);
	  gimple_set_location (s, gimple_location (stmt));
	  gimple_set_block (s, gimple_block (stmt));
	  gimple_set_lhs (stmt, tmp);
	  if (TREE_CODE (TREE_TYPE (tmp)) == COMPLEX_TYPE
	      || TREE_CODE (TREE_TYPE (tmp)) == VECTOR_TYPE)
	    DECL_GIMPLE_REG_P (tmp) = 1;
	  gsi_insert_after (gsi, s, GSI_SAME_STMT);
	}
      /* Look for things that can throw exceptions, and record them.  */
      if (state->cur_region && stmt_could_throw_p (stmt))
	{
	  record_stmt_eh_region (state->cur_region, stmt);
	  note_eh_region_may_contain_throw (state->cur_region);
	}
      break;

    case GIMPLE_COND:
    case GIMPLE_GOTO:
    case GIMPLE_RETURN:
      maybe_record_in_goto_queue (state, stmt);
      break;

    case GIMPLE_SWITCH:
      verify_norecord_switch_expr (state, stmt);
      break;

    case GIMPLE_TRY:
      if (gimple_try_kind (stmt) == GIMPLE_TRY_FINALLY)
	replace = lower_try_finally (state, stmt);
      else
	{
	  x = gimple_seq_first_stmt (gimple_try_cleanup (stmt));
	  if (!x)
	    {
	      replace = gimple_try_eval (stmt);
	      lower_eh_constructs_1 (state, &replace);
	    }
	  else
	    switch (gimple_code (x))
	      {
		case GIMPLE_CATCH:
		    replace = lower_catch (state, stmt);
		    break;
		case GIMPLE_EH_FILTER:
		    replace = lower_eh_filter (state, stmt);
		    break;
		case GIMPLE_EH_MUST_NOT_THROW:
		    replace = lower_eh_must_not_throw (state, stmt);
		    break;
		case GIMPLE_EH_ELSE:
		    /* This code is only valid with GIMPLE_TRY_FINALLY.  */
		    gcc_unreachable ();
		default:
		    replace = lower_cleanup (state, stmt);
		    break;
	      }
	}

      /* Remove the old stmt and insert the transformed sequence
	 instead. */
      gsi_insert_seq_before (gsi, replace, GSI_SAME_STMT);
      gsi_remove (gsi, true);

      /* Return since we don't want gsi_next () */
      return;

    case GIMPLE_EH_ELSE:
      /* We should be eliminating this in lower_try_finally et al.  */
      gcc_unreachable ();

    default:
      /* A type, a decl, or some kind of statement that we're not
	 interested in.  Don't walk them.  */
      break;
    }

  gsi_next (gsi);
}

/* A helper to unwrap a gimple_seq and feed stmts to lower_eh_constructs_2. */

static void
lower_eh_constructs_1 (struct leh_state *state, gimple_seq *pseq)
{
  gimple_stmt_iterator gsi;
  for (gsi = gsi_start (*pseq); !gsi_end_p (gsi);)
    lower_eh_constructs_2 (state, &gsi);
}

static unsigned int
lower_eh_constructs (void)
{
  struct leh_state null_state;
  gimple_seq bodyp;

  bodyp = gimple_body (current_function_decl);
  if (bodyp == NULL)
    return 0;

  finally_tree = htab_create (31, struct_ptr_hash, struct_ptr_eq, free);
  eh_region_may_contain_throw_map = BITMAP_ALLOC (NULL);
  memset (&null_state, 0, sizeof (null_state));

  collect_finally_tree_1 (bodyp, NULL);
  lower_eh_constructs_1 (&null_state, &bodyp);
  gimple_set_body (current_function_decl, bodyp);

  /* We assume there's a return statement, or something, at the end of
     the function, and thus ploping the EH sequence afterward won't
     change anything.  */
  gcc_assert (!gimple_seq_may_fallthru (bodyp));
  gimple_seq_add_seq (&bodyp, eh_seq);

  /* We assume that since BODYP already existed, adding EH_SEQ to it
     didn't change its value, and we don't have to re-set the function.  */
  gcc_assert (bodyp == gimple_body (current_function_decl));

  htab_delete (finally_tree);
  BITMAP_FREE (eh_region_may_contain_throw_map);
  eh_seq = NULL;

  /* If this function needs a language specific EH personality routine
     and the frontend didn't already set one do so now.  */
  if (function_needs_eh_personality (cfun) == eh_personality_lang
      && !DECL_FUNCTION_PERSONALITY (current_function_decl))
    DECL_FUNCTION_PERSONALITY (current_function_decl)
      = lang_hooks.eh_personality ();

  return 0;
}

struct gimple_opt_pass pass_lower_eh =
{
 {
  GIMPLE_PASS,
  "eh",					/* name */
  OPTGROUP_NONE,                        /* optinfo_flags */
  NULL,					/* gate */
  lower_eh_constructs,			/* execute */
  NULL,					/* sub */
  NULL,					/* next */
  0,					/* static_pass_number */
  TV_TREE_EH,				/* tv_id */
  PROP_gimple_lcf,			/* properties_required */
  PROP_gimple_leh,			/* properties_provided */
  0,					/* properties_destroyed */
  0,					/* todo_flags_start */
  0             			/* todo_flags_finish */
 }
};

/* Create the multiple edges from an EH_DISPATCH statement to all of
   the possible handlers for its EH region.  Return true if there's
   no fallthru edge; false if there is.  */

bool
make_eh_dispatch_edges (gimple stmt)
{
  eh_region r;
  eh_catch c;
  basic_block src, dst;

  r = get_eh_region_from_number (gimple_eh_dispatch_region (stmt));
  src = gimple_bb (stmt);

  switch (r->type)
    {
    case ERT_TRY:
      for (c = r->u.eh_try.first_catch; c ; c = c->next_catch)
	{
	  dst = label_to_block (c->label);
	  make_edge (src, dst, 0);

	  /* A catch-all handler doesn't have a fallthru.  */
	  if (c->type_list == NULL)
	    return false;
	}
      break;

    case ERT_ALLOWED_EXCEPTIONS:
      dst = label_to_block (r->u.allowed.label);
      make_edge (src, dst, 0);
      break;

    default:
      gcc_unreachable ();
    }

  return true;
}

/* Create the single EH edge from STMT to its nearest landing pad,
   if there is such a landing pad within the current function.  */

void
make_eh_edges (gimple stmt)
{
  basic_block src, dst;
  eh_landing_pad lp;
  int lp_nr;

  lp_nr = lookup_stmt_eh_lp (stmt);
  if (lp_nr <= 0)
    return;

  lp = get_eh_landing_pad_from_number (lp_nr);
  gcc_assert (lp != NULL);

  src = gimple_bb (stmt);
  dst = label_to_block (lp->post_landing_pad);
  make_edge (src, dst, EDGE_EH);
}

/* Do the work in redirecting EDGE_IN to NEW_BB within the EH region tree;
   do not actually perform the final edge redirection.

   CHANGE_REGION is true when we're being called from cleanup_empty_eh and
   we intend to change the destination EH region as well; this means
   EH_LANDING_PAD_NR must already be set on the destination block label.
   If false, we're being called from generic cfg manipulation code and we
   should preserve our place within the region tree.  */

static void
redirect_eh_edge_1 (edge edge_in, basic_block new_bb, bool change_region)
{
  eh_landing_pad old_lp, new_lp;
  basic_block old_bb;
  gimple throw_stmt;
  int old_lp_nr, new_lp_nr;
  tree old_label, new_label;
  edge_iterator ei;
  edge e;

  old_bb = edge_in->dest;
  old_label = gimple_block_label (old_bb);
  old_lp_nr = EH_LANDING_PAD_NR (old_label);
  gcc_assert (old_lp_nr > 0);
  old_lp = get_eh_landing_pad_from_number (old_lp_nr);

  throw_stmt = last_stmt (edge_in->src);
  gcc_assert (lookup_stmt_eh_lp (throw_stmt) == old_lp_nr);

  new_label = gimple_block_label (new_bb);

  /* Look for an existing region that might be using NEW_BB already.  */
  new_lp_nr = EH_LANDING_PAD_NR (new_label);
  if (new_lp_nr)
    {
      new_lp = get_eh_landing_pad_from_number (new_lp_nr);
      gcc_assert (new_lp);

      /* Unless CHANGE_REGION is true, the new and old landing pad
	 had better be associated with the same EH region.  */
      gcc_assert (change_region || new_lp->region == old_lp->region);
    }
  else
    {
      new_lp = NULL;
      gcc_assert (!change_region);
    }

  /* Notice when we redirect the last EH edge away from OLD_BB.  */
  FOR_EACH_EDGE (e, ei, old_bb->preds)
    if (e != edge_in && (e->flags & EDGE_EH))
      break;

  if (new_lp)
    {
      /* NEW_LP already exists.  If there are still edges into OLD_LP,
	 there's nothing to do with the EH tree.  If there are no more
	 edges into OLD_LP, then we want to remove OLD_LP as it is unused.
	 If CHANGE_REGION is true, then our caller is expecting to remove
	 the landing pad.  */
      if (e == NULL && !change_region)
	remove_eh_landing_pad (old_lp);
    }
  else
    {
      /* No correct landing pad exists.  If there are no more edges
	 into OLD_LP, then we can simply re-use the existing landing pad.
	 Otherwise, we have to create a new landing pad.  */
      if (e == NULL)
	{
	  EH_LANDING_PAD_NR (old_lp->post_landing_pad) = 0;
	  new_lp = old_lp;
	}
      else
	new_lp = gen_eh_landing_pad (old_lp->region);
      new_lp->post_landing_pad = new_label;
      EH_LANDING_PAD_NR (new_label) = new_lp->index;
    }

  /* Maybe move the throwing statement to the new region.  */
  if (old_lp != new_lp)
    {
      remove_stmt_from_eh_lp (throw_stmt);
      add_stmt_to_eh_lp (throw_stmt, new_lp->index);
    }
}

/* Redirect EH edge E to NEW_BB.  */

edge
redirect_eh_edge (edge edge_in, basic_block new_bb)
{
  redirect_eh_edge_1 (edge_in, new_bb, false);
  return ssa_redirect_edge (edge_in, new_bb);
}

/* This is a subroutine of gimple_redirect_edge_and_branch.  Update the
   labels for redirecting a non-fallthru EH_DISPATCH edge E to NEW_BB.
   The actual edge update will happen in the caller.  */

void
redirect_eh_dispatch_edge (gimple stmt, edge e, basic_block new_bb)
{
  tree new_lab = gimple_block_label (new_bb);
  bool any_changed = false;
  basic_block old_bb;
  eh_region r;
  eh_catch c;

  r = get_eh_region_from_number (gimple_eh_dispatch_region (stmt));
  switch (r->type)
    {
    case ERT_TRY:
      for (c = r->u.eh_try.first_catch; c ; c = c->next_catch)
	{
	  old_bb = label_to_block (c->label);
	  if (old_bb == e->dest)
	    {
	      c->label = new_lab;
	      any_changed = true;
	    }
	}
      break;

    case ERT_ALLOWED_EXCEPTIONS:
      old_bb = label_to_block (r->u.allowed.label);
      gcc_assert (old_bb == e->dest);
      r->u.allowed.label = new_lab;
      any_changed = true;
      break;

    default:
      gcc_unreachable ();
    }

  gcc_assert (any_changed);
}

/* Helper function for operation_could_trap_p and stmt_could_throw_p.  */

bool
operation_could_trap_helper_p (enum tree_code op,
			       bool fp_operation,
			       bool honor_trapv,
			       bool honor_nans,
			       bool honor_snans,
			       tree divisor,
			       bool *handled)
{
  *handled = true;
  switch (op)
    {
    case TRUNC_DIV_EXPR:
    case CEIL_DIV_EXPR:
    case FLOOR_DIV_EXPR:
    case ROUND_DIV_EXPR:
    case EXACT_DIV_EXPR:
    case CEIL_MOD_EXPR:
    case FLOOR_MOD_EXPR:
    case ROUND_MOD_EXPR:
    case TRUNC_MOD_EXPR:
    case RDIV_EXPR:
      if (honor_snans || honor_trapv)
	return true;
      if (fp_operation)
	return flag_trapping_math;
      if (!TREE_CONSTANT (divisor) || integer_zerop (divisor))
        return true;
      return false;

    case LT_EXPR:
    case LE_EXPR:
    case GT_EXPR:
    case GE_EXPR:
    case LTGT_EXPR:
      /* Some floating point comparisons may trap.  */
      return honor_nans;

    case EQ_EXPR:
    case NE_EXPR:
    case UNORDERED_EXPR:
    case ORDERED_EXPR:
    case UNLT_EXPR:
    case UNLE_EXPR:
    case UNGT_EXPR:
    case UNGE_EXPR:
    case UNEQ_EXPR:
      return honor_snans;

    case CONVERT_EXPR:
    case FIX_TRUNC_EXPR:
      /* Conversion of floating point might trap.  */
      return honor_nans;

    case NEGATE_EXPR:
    case ABS_EXPR:
    case CONJ_EXPR:
      /* These operations don't trap with floating point.  */
      if (honor_trapv)
	return true;
      return false;

    case PLUS_EXPR:
    case MINUS_EXPR:
    case MULT_EXPR:
      /* Any floating arithmetic may trap.  */
      if (fp_operation && flag_trapping_math)
	return true;
      if (honor_trapv)
	return true;
      return false;

    case COMPLEX_EXPR:
    case CONSTRUCTOR:
      /* Constructing an object cannot trap.  */
      return false;

    default:
      /* Any floating arithmetic may trap.  */
      if (fp_operation && flag_trapping_math)
	return true;

      *handled = false;
      return false;
    }
}

/* Return true if operation OP may trap.  FP_OPERATION is true if OP is applied
   on floating-point values.  HONOR_TRAPV is true if OP is applied on integer
   type operands that may trap.  If OP is a division operator, DIVISOR contains
   the value of the divisor.  */

bool
operation_could_trap_p (enum tree_code op, bool fp_operation, bool honor_trapv,
			tree divisor)
{
  bool honor_nans = (fp_operation && flag_trapping_math
		     && !flag_finite_math_only);
  bool honor_snans = fp_operation && flag_signaling_nans != 0;
  bool handled;

  if (TREE_CODE_CLASS (op) != tcc_comparison
      && TREE_CODE_CLASS (op) != tcc_unary
      && TREE_CODE_CLASS (op) != tcc_binary)
    return false;

  return operation_could_trap_helper_p (op, fp_operation, honor_trapv,
					honor_nans, honor_snans, divisor,
					&handled);
}

/* Return true if EXPR can trap, as in dereferencing an invalid pointer
   location or floating point arithmetic.  C.f. the rtl version, may_trap_p.
   This routine expects only GIMPLE lhs or rhs input.  */

bool
tree_could_trap_p (tree expr)
{
  enum tree_code code;
  bool fp_operation = false;
  bool honor_trapv = false;
  tree t, base, div = NULL_TREE;

  if (!expr)
    return false;

  code = TREE_CODE (expr);
  t = TREE_TYPE (expr);

  if (t)
    {
      if (COMPARISON_CLASS_P (expr))
	fp_operation = FLOAT_TYPE_P (TREE_TYPE (TREE_OPERAND (expr, 0)));
      else
	fp_operation = FLOAT_TYPE_P (t);
      honor_trapv = INTEGRAL_TYPE_P (t) && TYPE_OVERFLOW_TRAPS (t);
    }

  if (TREE_CODE_CLASS (code) == tcc_binary)
    div = TREE_OPERAND (expr, 1);
  if (operation_could_trap_p (code, fp_operation, honor_trapv, div))
    return true;

 restart:
  switch (code)
    {
    case TARGET_MEM_REF:
      if (TREE_CODE (TMR_BASE (expr)) == ADDR_EXPR
	  && !TMR_INDEX (expr) && !TMR_INDEX2 (expr))
	return false;
      return !TREE_THIS_NOTRAP (expr);

    case COMPONENT_REF:
    case REALPART_EXPR:
    case IMAGPART_EXPR:
    case BIT_FIELD_REF:
    case VIEW_CONVERT_EXPR:
    case WITH_SIZE_EXPR:
      expr = TREE_OPERAND (expr, 0);
      code = TREE_CODE (expr);
      goto restart;

    case ARRAY_RANGE_REF:
      base = TREE_OPERAND (expr, 0);
      if (tree_could_trap_p (base))
	return true;
      if (TREE_THIS_NOTRAP (expr))
	return false;
      return !range_in_array_bounds_p (expr);

    case ARRAY_REF:
      base = TREE_OPERAND (expr, 0);
      if (tree_could_trap_p (base))
	return true;
      if (TREE_THIS_NOTRAP (expr))
	return false;
      return !in_array_bounds_p (expr);

    case MEM_REF:
      if (TREE_CODE (TREE_OPERAND (expr, 0)) == ADDR_EXPR)
	return false;
      /* Fallthru.  */
    case INDIRECT_REF:
      return !TREE_THIS_NOTRAP (expr);

    case ASM_EXPR:
      return TREE_THIS_VOLATILE (expr);

    case CALL_EXPR:
      t = get_callee_fndecl (expr);
      /* Assume that calls to weak functions may trap.  */
      if (!t || !DECL_P (t))
	return true;
      if (DECL_WEAK (t))
	return tree_could_trap_p (t);
      return false;

    case FUNCTION_DECL:
      /* Assume that accesses to weak functions may trap, unless we know
	 they are certainly defined in current TU or in some other
	 LTO partition.  */
      if (DECL_WEAK (expr))
	{
	  struct cgraph_node *node;
	  if (!DECL_EXTERNAL (expr))
	    return false;
	  node = cgraph_function_node (cgraph_get_node (expr), NULL);
	  if (node && node->symbol.in_other_partition)
	    return false;
	  return true;
	}
      return false;

    case VAR_DECL:
      /* Assume that accesses to weak vars may trap, unless we know
	 they are certainly defined in current TU or in some other
	 LTO partition.  */
      if (DECL_WEAK (expr))
	{
	  struct varpool_node *node;
	  if (!DECL_EXTERNAL (expr))
	    return false;
	  node = varpool_variable_node (varpool_get_node (expr), NULL);
	  if (node && node->symbol.in_other_partition)
	    return false;
	  return true;
	}
      return false;

    default:
      return false;
    }
}


/* Helper for stmt_could_throw_p.  Return true if STMT (assumed to be a
   an assignment or a conditional) may throw.  */

static bool
stmt_could_throw_1_p (gimple stmt)
{
  enum tree_code code = gimple_expr_code (stmt);
  bool honor_nans = false;
  bool honor_snans = false;
  bool fp_operation = false;
  bool honor_trapv = false;
  tree t;
  size_t i;
  bool handled, ret;

  if (TREE_CODE_CLASS (code) == tcc_comparison
      || TREE_CODE_CLASS (code) == tcc_unary
      || TREE_CODE_CLASS (code) == tcc_binary)
    {
      if (is_gimple_assign (stmt)
	  && TREE_CODE_CLASS (code) == tcc_comparison)
	t = TREE_TYPE (gimple_assign_rhs1 (stmt));
      else if (gimple_code (stmt) == GIMPLE_COND)
	t = TREE_TYPE (gimple_cond_lhs (stmt));
      else
	t = gimple_expr_type (stmt);
      fp_operation = FLOAT_TYPE_P (t);
      if (fp_operation)
	{
	  honor_nans = flag_trapping_math && !flag_finite_math_only;
	  honor_snans = flag_signaling_nans != 0;
	}
      else if (INTEGRAL_TYPE_P (t) && TYPE_OVERFLOW_TRAPS (t))
	honor_trapv = true;
    }

  /* Check if the main expression may trap.  */
  t = is_gimple_assign (stmt) ? gimple_assign_rhs2 (stmt) : NULL;
  ret = operation_could_trap_helper_p (code, fp_operation, honor_trapv,
				       honor_nans, honor_snans, t,
				       &handled);
  if (handled)
    return ret;

  /* If the expression does not trap, see if any of the individual operands may
     trap.  */
  for (i = 0; i < gimple_num_ops (stmt); i++)
    if (tree_could_trap_p (gimple_op (stmt, i)))
      return true;

  return false;
}


/* Return true if statement STMT could throw an exception.  */

bool
stmt_could_throw_p (gimple stmt)
{
  if (!flag_exceptions)
    return false;

  /* The only statements that can throw an exception are assignments,
     conditionals, calls, resx, and asms.  */
  switch (gimple_code (stmt))
    {
    case GIMPLE_RESX:
      return true;

    case GIMPLE_CALL:
      return !gimple_call_nothrow_p (stmt);

    case GIMPLE_ASSIGN:
    case GIMPLE_COND:
      if (!cfun->can_throw_non_call_exceptions)
        return false;
      return stmt_could_throw_1_p (stmt);

    case GIMPLE_ASM:
      if (!cfun->can_throw_non_call_exceptions)
        return false;
      return gimple_asm_volatile_p (stmt);

    default:
      return false;
    }
}


/* Return true if expression T could throw an exception.  */

bool
tree_could_throw_p (tree t)
{
  if (!flag_exceptions)
    return false;
  if (TREE_CODE (t) == MODIFY_EXPR)
    {
      if (cfun->can_throw_non_call_exceptions
          && tree_could_trap_p (TREE_OPERAND (t, 0)))
        return true;
      t = TREE_OPERAND (t, 1);
    }

  if (TREE_CODE (t) == WITH_SIZE_EXPR)
    t = TREE_OPERAND (t, 0);
  if (TREE_CODE (t) == CALL_EXPR)
    return (call_expr_flags (t) & ECF_NOTHROW) == 0;
  if (cfun->can_throw_non_call_exceptions)
    return tree_could_trap_p (t);
  return false;
}

/* Return true if STMT can throw an exception that is not caught within
   the current function (CFUN).  */

bool
stmt_can_throw_external (gimple stmt)
{
  int lp_nr;

  if (!stmt_could_throw_p (stmt))
    return false;

  lp_nr = lookup_stmt_eh_lp (stmt);
  return lp_nr == 0;
}

/* Return true if STMT can throw an exception that is caught within
   the current function (CFUN).  */

bool
stmt_can_throw_internal (gimple stmt)
{
  int lp_nr;

  if (!stmt_could_throw_p (stmt))
    return false;

  lp_nr = lookup_stmt_eh_lp (stmt);
  return lp_nr > 0;
}

/* Given a statement STMT in IFUN, if STMT can no longer throw, then
   remove any entry it might have from the EH table.  Return true if
   any change was made.  */

bool
maybe_clean_eh_stmt_fn (struct function *ifun, gimple stmt)
{
  if (stmt_could_throw_p (stmt))
    return false;
  return remove_stmt_from_eh_lp_fn (ifun, stmt);
}

/* Likewise, but always use the current function.  */

bool
maybe_clean_eh_stmt (gimple stmt)
{
  return maybe_clean_eh_stmt_fn (cfun, stmt);
}

/* Given a statement OLD_STMT and a new statement NEW_STMT that has replaced
   OLD_STMT in the function, remove OLD_STMT from the EH table and put NEW_STMT
   in the table if it should be in there.  Return TRUE if a replacement was
   done that my require an EH edge purge.  */

bool
maybe_clean_or_replace_eh_stmt (gimple old_stmt, gimple new_stmt)
{
  int lp_nr = lookup_stmt_eh_lp (old_stmt);

  if (lp_nr != 0)
    {
      bool new_stmt_could_throw = stmt_could_throw_p (new_stmt);

      if (new_stmt == old_stmt && new_stmt_could_throw)
	return false;

      remove_stmt_from_eh_lp (old_stmt);
      if (new_stmt_could_throw)
	{
	  add_stmt_to_eh_lp (new_stmt, lp_nr);
	  return false;
	}
      else
	return true;
    }

  return false;
}

/* Given a statement OLD_STMT in OLD_FUN and a duplicate statement NEW_STMT
   in NEW_FUN, copy the EH table data from OLD_STMT to NEW_STMT.  The MAP
   operand is the return value of duplicate_eh_regions.  */

bool
maybe_duplicate_eh_stmt_fn (struct function *new_fun, gimple new_stmt,
			    struct function *old_fun, gimple old_stmt,
			    struct pointer_map_t *map, int default_lp_nr)
{
  int old_lp_nr, new_lp_nr;
  void **slot;

  if (!stmt_could_throw_p (new_stmt))
    return false;

  old_lp_nr = lookup_stmt_eh_lp_fn (old_fun, old_stmt);
  if (old_lp_nr == 0)
    {
      if (default_lp_nr == 0)
	return false;
      new_lp_nr = default_lp_nr;
    }
  else if (old_lp_nr > 0)
    {
      eh_landing_pad old_lp, new_lp;

      old_lp = (*old_fun->eh->lp_array)[old_lp_nr];
      slot = pointer_map_contains (map, old_lp);
      new_lp = (eh_landing_pad) *slot;
      new_lp_nr = new_lp->index;
    }
  else
    {
      eh_region old_r, new_r;

      old_r = (*old_fun->eh->region_array)[-old_lp_nr];
      slot = pointer_map_contains (map, old_r);
      new_r = (eh_region) *slot;
      new_lp_nr = -new_r->index;
    }

  add_stmt_to_eh_lp_fn (new_fun, new_stmt, new_lp_nr);
  return true;
}

/* Similar, but both OLD_STMT and NEW_STMT are within the current function,
   and thus no remapping is required.  */

bool
maybe_duplicate_eh_stmt (gimple new_stmt, gimple old_stmt)
{
  int lp_nr;

  if (!stmt_could_throw_p (new_stmt))
    return false;

  lp_nr = lookup_stmt_eh_lp (old_stmt);
  if (lp_nr == 0)
    return false;

  add_stmt_to_eh_lp (new_stmt, lp_nr);
  return true;
}

/* Returns TRUE if oneh and twoh are exception handlers (gimple_try_cleanup of
   GIMPLE_TRY) that are similar enough to be considered the same.  Currently
   this only handles handlers consisting of a single call, as that's the
   important case for C++: a destructor call for a particular object showing
   up in multiple handlers.  */

static bool
same_handler_p (gimple_seq oneh, gimple_seq twoh)
{
  gimple_stmt_iterator gsi;
  gimple ones, twos;
  unsigned int ai;

  gsi = gsi_start (oneh);
  if (!gsi_one_before_end_p (gsi))
    return false;
  ones = gsi_stmt (gsi);

  gsi = gsi_start (twoh);
  if (!gsi_one_before_end_p (gsi))
    return false;
  twos = gsi_stmt (gsi);

  if (!is_gimple_call (ones)
      || !is_gimple_call (twos)
      || gimple_call_lhs (ones)
      || gimple_call_lhs (twos)
      || gimple_call_chain (ones)
      || gimple_call_chain (twos)
      || !gimple_call_same_target_p (ones, twos)
      || gimple_call_num_args (ones) != gimple_call_num_args (twos))
    return false;

  for (ai = 0; ai < gimple_call_num_args (ones); ++ai)
    if (!operand_equal_p (gimple_call_arg (ones, ai),
                          gimple_call_arg (twos, ai), 0))
      return false;

  return true;
}

/* Optimize
    try { A() } finally { try { ~B() } catch { ~A() } }
    try { ... } finally { ~A() }
   into
    try { A() } catch { ~B() }
    try { ~B() ... } finally { ~A() }

   This occurs frequently in C++, where A is a local variable and B is a
   temporary used in the initializer for A.  */

static void
optimize_double_finally (gimple one, gimple two)
{
  gimple oneh;
  gimple_stmt_iterator gsi;
  gimple_seq cleanup;

  cleanup = gimple_try_cleanup (one);
  gsi = gsi_start (cleanup);
  if (!gsi_one_before_end_p (gsi))
    return;

  oneh = gsi_stmt (gsi);
  if (gimple_code (oneh) != GIMPLE_TRY
      || gimple_try_kind (oneh) != GIMPLE_TRY_CATCH)
    return;

  if (same_handler_p (gimple_try_cleanup (oneh), gimple_try_cleanup (two)))
    {
      gimple_seq seq = gimple_try_eval (oneh);

      gimple_try_set_cleanup (one, seq);
      gimple_try_set_kind (one, GIMPLE_TRY_CATCH);
      seq = copy_gimple_seq_and_replace_locals (seq);
      gimple_seq_add_seq (&seq, gimple_try_eval (two));
      gimple_try_set_eval (two, seq);
    }
}

/* Perform EH refactoring optimizations that are simpler to do when code
   flow has been lowered but EH structures haven't.  */

static void
refactor_eh_r (gimple_seq seq)
{
  gimple_stmt_iterator gsi;
  gimple one, two;

  one = NULL;
  two = NULL;
  gsi = gsi_start (seq);
  while (1)
    {
      one = two;
      if (gsi_end_p (gsi))
	two = NULL;
      else
	two = gsi_stmt (gsi);
      if (one
	  && two
	  && gimple_code (one) == GIMPLE_TRY
	  && gimple_code (two) == GIMPLE_TRY
	  && gimple_try_kind (one) == GIMPLE_TRY_FINALLY
	  && gimple_try_kind (two) == GIMPLE_TRY_FINALLY)
	optimize_double_finally (one, two);
      if (one)
	switch (gimple_code (one))
	  {
	  case GIMPLE_TRY:
	    refactor_eh_r (gimple_try_eval (one));
	    refactor_eh_r (gimple_try_cleanup (one));
	    break;
	  case GIMPLE_CATCH:
	    refactor_eh_r (gimple_catch_handler (one));
	    break;
	  case GIMPLE_EH_FILTER:
	    refactor_eh_r (gimple_eh_filter_failure (one));
	    break;
	  case GIMPLE_EH_ELSE:
	    refactor_eh_r (gimple_eh_else_n_body (one));
	    refactor_eh_r (gimple_eh_else_e_body (one));
	    break;
	  default:
	    break;
	  }
      if (two)
	gsi_next (&gsi);
      else
	break;
    }
}

static unsigned
refactor_eh (void)
{
  refactor_eh_r (gimple_body (current_function_decl));
  return 0;
}

static bool
gate_refactor_eh (void)
{
  return flag_exceptions != 0;
}

struct gimple_opt_pass pass_refactor_eh =
{
 {
  GIMPLE_PASS,
  "ehopt",				/* name */
  OPTGROUP_NONE,                        /* optinfo_flags */
  gate_refactor_eh,			/* gate */
  refactor_eh,				/* execute */
  NULL,					/* sub */
  NULL,					/* next */
  0,					/* static_pass_number */
  TV_TREE_EH,				/* tv_id */
  PROP_gimple_lcf,			/* properties_required */
  0,					/* properties_provided */
  0,					/* properties_destroyed */
  0,					/* todo_flags_start */
  0             			/* todo_flags_finish */
 }
};

/* At the end of gimple optimization, we can lower RESX.  */

static bool
lower_resx (basic_block bb, gimple stmt, struct pointer_map_t *mnt_map)
{
  int lp_nr;
  eh_region src_r, dst_r;
  gimple_stmt_iterator gsi;
  gimple x;
  tree fn, src_nr;
  bool ret = false;

  lp_nr = lookup_stmt_eh_lp (stmt);
  if (lp_nr != 0)
    dst_r = get_eh_region_from_lp_number (lp_nr);
  else
    dst_r = NULL;

  src_r = get_eh_region_from_number (gimple_resx_region (stmt));
  gsi = gsi_last_bb (bb);

  if (src_r == NULL)
    {
      /* We can wind up with no source region when pass_cleanup_eh shows
	 that there are no entries into an eh region and deletes it, but
	 then the block that contains the resx isn't removed.  This can
	 happen without optimization when the switch statement created by
	 lower_try_finally_switch isn't simplified to remove the eh case.

	 Resolve this by expanding the resx node to an abort.  */

      fn = builtin_decl_implicit (BUILT_IN_TRAP);
      x = gimple_build_call (fn, 0);
      gsi_insert_before (&gsi, x, GSI_SAME_STMT);

      while (EDGE_COUNT (bb->succs) > 0)
	remove_edge (EDGE_SUCC (bb, 0));
    }
  else if (dst_r)
    {
      /* When we have a destination region, we resolve this by copying
	 the excptr and filter values into place, and changing the edge
	 to immediately after the landing pad.  */
      edge e;

      if (lp_nr < 0)
	{
	  basic_block new_bb;
	  void **slot;
	  tree lab;

	  /* We are resuming into a MUST_NOT_CALL region.  Expand a call to
	     the failure decl into a new block, if needed.  */
	  gcc_assert (dst_r->type == ERT_MUST_NOT_THROW);

	  slot = pointer_map_contains (mnt_map, dst_r);
	  if (slot == NULL)
	    {
	      gimple_stmt_iterator gsi2;

	      new_bb = create_empty_bb (bb);
	      if (current_loops)
		add_bb_to_loop (new_bb, bb->loop_father);
	      lab = gimple_block_label (new_bb);
	      gsi2 = gsi_start_bb (new_bb);

	      fn = dst_r->u.must_not_throw.failure_decl;
	      x = gimple_build_call (fn, 0);
	      gimple_set_location (x, dst_r->u.must_not_throw.failure_loc);
	      gsi_insert_after (&gsi2, x, GSI_CONTINUE_LINKING);

	      slot = pointer_map_insert (mnt_map, dst_r);
	      *slot = lab;
	    }
	  else
	    {
	      lab = (tree) *slot;
	      new_bb = label_to_block (lab);
	    }

	  gcc_assert (EDGE_COUNT (bb->succs) == 0);
	  e = make_edge (bb, new_bb, EDGE_FALLTHRU);
	  e->count = bb->count;
	  e->probability = REG_BR_PROB_BASE;
	}
      else
	{
	  edge_iterator ei;
	  tree dst_nr = build_int_cst (integer_type_node, dst_r->index);

	  fn = builtin_decl_implicit (BUILT_IN_EH_COPY_VALUES);
	  src_nr = build_int_cst (integer_type_node, src_r->index);
	  x = gimple_build_call (fn, 2, dst_nr, src_nr);
	  gsi_insert_before (&gsi, x, GSI_SAME_STMT);

	  /* Update the flags for the outgoing edge.  */
	  e = single_succ_edge (bb);
	  gcc_assert (e->flags & EDGE_EH);
	  e->flags = (e->flags & ~EDGE_EH) | EDGE_FALLTHRU;

	  /* If there are no more EH users of the landing pad, delete it.  */
	  FOR_EACH_EDGE (e, ei, e->dest->preds)
	    if (e->flags & EDGE_EH)
	      break;
	  if (e == NULL)
	    {
	      eh_landing_pad lp = get_eh_landing_pad_from_number (lp_nr);
	      remove_eh_landing_pad (lp);
	    }
	}

      ret = true;
    }
  else
    {
      tree var;

      /* When we don't have a destination region, this exception escapes
	 up the call chain.  We resolve this by generating a call to the
	 _Unwind_Resume library function.  */

      /* The ARM EABI redefines _Unwind_Resume as __cxa_end_cleanup
	 with no arguments for C++ and Java.  Check for that.  */
      if (src_r->use_cxa_end_cleanup)
	{
	  fn = builtin_decl_implicit (BUILT_IN_CXA_END_CLEANUP);
	  x = gimple_build_call (fn, 0);
	  gsi_insert_before (&gsi, x, GSI_SAME_STMT);
	}
      else
	{
	  fn = builtin_decl_implicit (BUILT_IN_EH_POINTER);
	  src_nr = build_int_cst (integer_type_node, src_r->index);
	  x = gimple_build_call (fn, 1, src_nr);
	  var = create_tmp_var (ptr_type_node, NULL);
	  var = make_ssa_name (var, x);
	  gimple_call_set_lhs (x, var);
	  gsi_insert_before (&gsi, x, GSI_SAME_STMT);

	  fn = builtin_decl_implicit (BUILT_IN_UNWIND_RESUME);
	  x = gimple_build_call (fn, 1, var);
	  gsi_insert_before (&gsi, x, GSI_SAME_STMT);
	}

      gcc_assert (EDGE_COUNT (bb->succs) == 0);
    }

  gsi_remove (&gsi, true);

  return ret;
}

static unsigned
execute_lower_resx (void)
{
  basic_block bb;
  struct pointer_map_t *mnt_map;
  bool dominance_invalidated = false;
  bool any_rewritten = false;

  mnt_map = pointer_map_create ();

  FOR_EACH_BB (bb)
    {
      gimple last = last_stmt (bb);
      if (last && is_gimple_resx (last))
	{
	  dominance_invalidated |= lower_resx (bb, last, mnt_map);
	  any_rewritten = true;
	}
    }

  pointer_map_destroy (mnt_map);

  if (dominance_invalidated)
    {
      free_dominance_info (CDI_DOMINATORS);
      free_dominance_info (CDI_POST_DOMINATORS);
    }

  return any_rewritten ? TODO_update_ssa_only_virtuals : 0;
}

static bool
gate_lower_resx (void)
{
  return flag_exceptions != 0;
}

struct gimple_opt_pass pass_lower_resx =
{
 {
  GIMPLE_PASS,
  "resx",				/* name */
  OPTGROUP_NONE,                        /* optinfo_flags */
  gate_lower_resx,			/* gate */
  execute_lower_resx,			/* execute */
  NULL,					/* sub */
  NULL,					/* next */
  0,					/* static_pass_number */
  TV_TREE_EH,				/* tv_id */
  PROP_gimple_lcf,			/* properties_required */
  0,					/* properties_provided */
  0,					/* properties_destroyed */
  0,					/* todo_flags_start */
  TODO_verify_flow	                /* todo_flags_finish */
 }
};

/* Try to optimize var = {v} {CLOBBER} stmts followed just by
   external throw.  */

static void
optimize_clobbers (basic_block bb)
{
  gimple_stmt_iterator gsi = gsi_last_bb (bb);
  for (gsi_prev (&gsi); !gsi_end_p (gsi); gsi_prev (&gsi))
    {
      gimple stmt = gsi_stmt (gsi);
      if (is_gimple_debug (stmt))
	continue;
      if (!gimple_clobber_p (stmt)
	  || TREE_CODE (gimple_assign_lhs (stmt)) == SSA_NAME)
	return;
      unlink_stmt_vdef (stmt);
      gsi_remove (&gsi, true);
      release_defs (stmt);
    }
}

/* Try to sink var = {v} {CLOBBER} stmts followed just by
   internal throw to successor BB.  */

static int
sink_clobbers (basic_block bb)
{
  edge e;
  edge_iterator ei;
  gimple_stmt_iterator gsi, dgsi;
  basic_block succbb;
  bool any_clobbers = false;

  /* Only optimize if BB has a single EH successor and
     all predecessor edges are EH too.  */
  if (!single_succ_p (bb)
      || (single_succ_edge (bb)->flags & EDGE_EH) == 0)
    return 0;

  FOR_EACH_EDGE (e, ei, bb->preds)
    {
      if ((e->flags & EDGE_EH) == 0)
	return 0;
    }

  /* And BB contains only CLOBBER stmts before the final
     RESX.  */
  gsi = gsi_last_bb (bb);
  for (gsi_prev (&gsi); !gsi_end_p (gsi); gsi_prev (&gsi))
    {
      gimple stmt = gsi_stmt (gsi);
      if (is_gimple_debug (stmt))
	continue;
      if (gimple_code (stmt) == GIMPLE_LABEL)
	break;
      if (!gimple_clobber_p (stmt)
	  || TREE_CODE (gimple_assign_lhs (stmt)) == SSA_NAME)
	return 0;
      any_clobbers = true;
    }
  if (!any_clobbers)
    return 0;

  succbb = single_succ (bb);
  dgsi = gsi_after_labels (succbb);
  gsi = gsi_last_bb (bb);
  for (gsi_prev (&gsi); !gsi_end_p (gsi); gsi_prev (&gsi))
    {
      gimple stmt = gsi_stmt (gsi);
      if (is_gimple_debug (stmt))
	continue;
      if (gimple_code (stmt) == GIMPLE_LABEL)
	break;
      unlink_stmt_vdef (stmt);
      gsi_remove (&gsi, false);
      /* Trigger the operand scanner to cause renaming for virtual
         operands for this statement.
	 ???  Given the simple structure of this code manually
	 figuring out the reaching definition should not be too hard.  */
      if (gimple_vuse (stmt))
	gimple_set_vuse (stmt, NULL_TREE);
      gsi_insert_before (&dgsi, stmt, GSI_SAME_STMT);
    }

  return TODO_update_ssa_only_virtuals;
}

/* At the end of inlining, we can lower EH_DISPATCH.  Return true when 
   we have found some duplicate labels and removed some edges.  */

static bool
lower_eh_dispatch (basic_block src, gimple stmt)
{
  gimple_stmt_iterator gsi;
  int region_nr;
  eh_region r;
  tree filter, fn;
  gimple x;
  bool redirected = false;

  region_nr = gimple_eh_dispatch_region (stmt);
  r = get_eh_region_from_number (region_nr);

  gsi = gsi_last_bb (src);

  switch (r->type)
    {
    case ERT_TRY:
      {
	vec<tree> labels = vNULL;
	tree default_label = NULL;
	eh_catch c;
	edge_iterator ei;
	edge e;
	struct pointer_set_t *seen_values = pointer_set_create ();

	/* Collect the labels for a switch.  Zero the post_landing_pad
	   field becase we'll no longer have anything keeping these labels
	   in existence and the optimizer will be free to merge these
	   blocks at will.  */
	for (c = r->u.eh_try.first_catch; c ; c = c->next_catch)
	  {
	    tree tp_node, flt_node, lab = c->label;
	    bool have_label = false;

	    c->label = NULL;
	    tp_node = c->type_list;
	    flt_node = c->filter_list;

	    if (tp_node == NULL)
	      {
	        default_label = lab;
		break;
	      }
	    do
	      {
		/* Filter out duplicate labels that arise when this handler 
		   is shadowed by an earlier one.  When no labels are 
		   attached to the handler anymore, we remove 
		   the corresponding edge and then we delete unreachable 
		   blocks at the end of this pass.  */
		if (! pointer_set_contains (seen_values, TREE_VALUE (flt_node)))
		  {
		    tree t = build_case_label (TREE_VALUE (flt_node),
					       NULL, lab);
		    labels.safe_push (t);
		    pointer_set_insert (seen_values, TREE_VALUE (flt_node));
		    have_label = true;
		  }

		tp_node = TREE_CHAIN (tp_node);
		flt_node = TREE_CHAIN (flt_node);
	      }
	    while (tp_node);
	    if (! have_label)
	      {
	        remove_edge (find_edge (src, label_to_block (lab)));
	        redirected = true;
	      }
	  }

	/* Clean up the edge flags.  */
	FOR_EACH_EDGE (e, ei, src->succs)
	  {
	    if (e->flags & EDGE_FALLTHRU)
	      {
		/* If there was no catch-all, use the fallthru edge.  */
		if (default_label == NULL)
		  default_label = gimple_block_label (e->dest);
		e->flags &= ~EDGE_FALLTHRU;
	      }
	  }
	gcc_assert (default_label != NULL);

	/* Don't generate a switch if there's only a default case.
	   This is common in the form of try { A; } catch (...) { B; }.  */
	if (!labels.exists ())
	  {
	    e = single_succ_edge (src);
	    e->flags |= EDGE_FALLTHRU;
	  }
	else
	  {
	    fn = builtin_decl_implicit (BUILT_IN_EH_FILTER);
	    x = gimple_build_call (fn, 1, build_int_cst (integer_type_node,
							 region_nr));
	    filter = create_tmp_var (TREE_TYPE (TREE_TYPE (fn)), NULL);
	    filter = make_ssa_name (filter, x);
	    gimple_call_set_lhs (x, filter);
	    gsi_insert_before (&gsi, x, GSI_SAME_STMT);

	    /* Turn the default label into a default case.  */
	    default_label = build_case_label (NULL, NULL, default_label);
	    sort_case_labels (labels);

	    x = gimple_build_switch (filter, default_label, labels);
	    gsi_insert_before (&gsi, x, GSI_SAME_STMT);

	    labels.release ();
	  }
	pointer_set_destroy (seen_values);
      }
      break;

    case ERT_ALLOWED_EXCEPTIONS:
      {
	edge b_e = BRANCH_EDGE (src);
	edge f_e = FALLTHRU_EDGE (src);

	fn = builtin_decl_implicit (BUILT_IN_EH_FILTER);
	x = gimple_build_call (fn, 1, build_int_cst (integer_type_node,
						     region_nr));
	filter = create_tmp_var (TREE_TYPE (TREE_TYPE (fn)), NULL);
	filter = make_ssa_name (filter, x);
	gimple_call_set_lhs (x, filter);
	gsi_insert_before (&gsi, x, GSI_SAME_STMT);

	r->u.allowed.label = NULL;
	x = gimple_build_cond (EQ_EXPR, filter,
			       build_int_cst (TREE_TYPE (filter),
					      r->u.allowed.filter),
			       NULL_TREE, NULL_TREE);
	gsi_insert_before (&gsi, x, GSI_SAME_STMT);

	b_e->flags = b_e->flags | EDGE_TRUE_VALUE;
        f_e->flags = (f_e->flags & ~EDGE_FALLTHRU) | EDGE_FALSE_VALUE;
      }
      break;

    default:
      gcc_unreachable ();
    }

  /* Replace the EH_DISPATCH with the SWITCH or COND generated above.  */
  gsi_remove (&gsi, true);
  return redirected;
}

static unsigned
execute_lower_eh_dispatch (void)
{
  basic_block bb;
  int flags = 0;
  bool redirected = false;

  assign_filter_values ();

  FOR_EACH_BB (bb)
    {
      gimple last = last_stmt (bb);
      if (last == NULL)
	continue;
      if (gimple_code (last) == GIMPLE_EH_DISPATCH)
	{
	  redirected |= lower_eh_dispatch (bb, last);
	  flags |= TODO_update_ssa_only_virtuals;
	}
      else if (gimple_code (last) == GIMPLE_RESX)
	{
	  if (stmt_can_throw_external (last))
	    optimize_clobbers (bb);
	  else
	    flags |= sink_clobbers (bb);
	}
    }

  if (redirected)
    delete_unreachable_blocks ();
  return flags;
}

static bool
gate_lower_eh_dispatch (void)
{
  return cfun->eh->region_tree != NULL;
}

struct gimple_opt_pass pass_lower_eh_dispatch =
{
 {
  GIMPLE_PASS,
  "ehdisp",				/* name */
  OPTGROUP_NONE,                        /* optinfo_flags */
  gate_lower_eh_dispatch,		/* gate */
  execute_lower_eh_dispatch,		/* execute */
  NULL,					/* sub */
  NULL,					/* next */
  0,					/* static_pass_number */
  TV_TREE_EH,				/* tv_id */
  PROP_gimple_lcf,			/* properties_required */
  0,					/* properties_provided */
  0,					/* properties_destroyed */
  0,					/* todo_flags_start */
  TODO_verify_flow	                /* todo_flags_finish */
 }
};

/* Walk statements, see what regions and, optionally, landing pads
   are really referenced.
   
   Returns in R_REACHABLEP an sbitmap with bits set for reachable regions,
   and in LP_REACHABLE an sbitmap with bits set for reachable landing pads.

   Passing NULL for LP_REACHABLE is valid, in this case only reachable
   regions are marked.

   The caller is responsible for freeing the returned sbitmaps.  */

static void
mark_reachable_handlers (sbitmap *r_reachablep, sbitmap *lp_reachablep)
{
  sbitmap r_reachable, lp_reachable;
  basic_block bb;
  bool mark_landing_pads = (lp_reachablep != NULL);
  gcc_checking_assert (r_reachablep != NULL);

  r_reachable = sbitmap_alloc (cfun->eh->region_array->length ());
  bitmap_clear (r_reachable);
  *r_reachablep = r_reachable;

  if (mark_landing_pads)
    {
      lp_reachable = sbitmap_alloc (cfun->eh->lp_array->length ());
      bitmap_clear (lp_reachable);
      *lp_reachablep = lp_reachable;
    }
  else
    lp_reachable = NULL;

  FOR_EACH_BB (bb)
    {
      gimple_stmt_iterator gsi;

      for (gsi = gsi_start_bb (bb); !gsi_end_p (gsi); gsi_next (&gsi))
	{
	  gimple stmt = gsi_stmt (gsi);

	  if (mark_landing_pads)
	    {
	      int lp_nr = lookup_stmt_eh_lp (stmt);

	      /* Negative LP numbers are MUST_NOT_THROW regions which
		 are not considered BB enders.  */
	      if (lp_nr < 0)
		bitmap_set_bit (r_reachable, -lp_nr);

	      /* Positive LP numbers are real landing pads, and BB enders.  */
	      else if (lp_nr > 0)
		{
		  gcc_assert (gsi_one_before_end_p (gsi));
		  eh_region region = get_eh_region_from_lp_number (lp_nr);
		  bitmap_set_bit (r_reachable, region->index);
		  bitmap_set_bit (lp_reachable, lp_nr);
		}
	    }

	  /* Avoid removing regions referenced from RESX/EH_DISPATCH.  */
	  switch (gimple_code (stmt))
	    {
	    case GIMPLE_RESX:
	      bitmap_set_bit (r_reachable, gimple_resx_region (stmt));
	      break;
	    case GIMPLE_EH_DISPATCH:
	      bitmap_set_bit (r_reachable, gimple_eh_dispatch_region (stmt));
	      break;
	    default:
	      break;
	    }
	}
    }
}

/* Remove unreachable handlers and unreachable landing pads.  */

static void
remove_unreachable_handlers (void)
{
  sbitmap r_reachable, lp_reachable;
  eh_region region;
  eh_landing_pad lp;
  unsigned i;

  mark_reachable_handlers (&r_reachable, &lp_reachable);

  if (dump_file)
    {
      fprintf (dump_file, "Before removal of unreachable regions:\n");
      dump_eh_tree (dump_file, cfun);
      fprintf (dump_file, "Reachable regions: ");
      dump_bitmap_file (dump_file, r_reachable);
      fprintf (dump_file, "Reachable landing pads: ");
      dump_bitmap_file (dump_file, lp_reachable);
    }

  if (dump_file)
    {
      FOR_EACH_VEC_SAFE_ELT (cfun->eh->region_array, i, region)
	if (region && !bitmap_bit_p (r_reachable, region->index))
	  fprintf (dump_file,
		   "Removing unreachable region %d\n",
		   region->index);
    }

  remove_unreachable_eh_regions (r_reachable);

  FOR_EACH_VEC_SAFE_ELT (cfun->eh->lp_array, i, lp)
    if (lp && !bitmap_bit_p (lp_reachable, lp->index))
      {
	if (dump_file)
	  fprintf (dump_file,
		   "Removing unreachable landing pad %d\n",
		   lp->index);
	remove_eh_landing_pad (lp);
      }

  if (dump_file)
    {
      fprintf (dump_file, "\n\nAfter removal of unreachable regions:\n");
      dump_eh_tree (dump_file, cfun);
      fprintf (dump_file, "\n\n");
    }

  sbitmap_free (r_reachable);
  sbitmap_free (lp_reachable);

#ifdef ENABLE_CHECKING
  verify_eh_tree (cfun);
#endif
}

/* Remove unreachable handlers if any landing pads have been removed after
   last ehcleanup pass (due to gimple_purge_dead_eh_edges).  */

void
maybe_remove_unreachable_handlers (void)
{
  eh_landing_pad lp;
  unsigned i;

  if (cfun->eh == NULL)
    return;
           
  FOR_EACH_VEC_SAFE_ELT (cfun->eh->lp_array, i, lp)
    if (lp && lp->post_landing_pad)
      {
	if (label_to_block (lp->post_landing_pad) == NULL)
	  {
	    remove_unreachable_handlers ();
	    return;
	  }
      }
}

/* Remove regions that do not have landing pads.  This assumes
   that remove_unreachable_handlers has already been run, and
   that we've just manipulated the landing pads since then.

   Preserve regions with landing pads and regions that prevent
   exceptions from propagating further, even if these regions
   are not reachable.  */

static void
remove_unreachable_handlers_no_lp (void)
{
  eh_region region;
  sbitmap r_reachable;
  unsigned i;

  mark_reachable_handlers (&r_reachable, /*lp_reachablep=*/NULL);

  FOR_EACH_VEC_SAFE_ELT (cfun->eh->region_array, i, region)
    {
      if (! region)
	continue;

      if (region->landing_pads != NULL
	  || region->type == ERT_MUST_NOT_THROW)
	bitmap_set_bit (r_reachable, region->index);

      if (dump_file
	  && !bitmap_bit_p (r_reachable, region->index))
	fprintf (dump_file,
		 "Removing unreachable region %d\n",
		 region->index);
    }

  remove_unreachable_eh_regions (r_reachable);

  sbitmap_free (r_reachable);
}

/* Undo critical edge splitting on an EH landing pad.  Earlier, we
   optimisticaly split all sorts of edges, including EH edges.  The
   optimization passes in between may not have needed them; if not,
   we should undo the split.

   Recognize this case by having one EH edge incoming to the BB and
   one normal edge outgoing; BB should be empty apart from the
   post_landing_pad label.

   Note that this is slightly different from the empty handler case
   handled by cleanup_empty_eh, in that the actual handler may yet
   have actual code but the landing pad has been separated from the
   handler.  As such, cleanup_empty_eh relies on this transformation
   having been done first.  */

static bool
unsplit_eh (eh_landing_pad lp)
{
  basic_block bb = label_to_block (lp->post_landing_pad);
  gimple_stmt_iterator gsi;
  edge e_in, e_out;

  /* Quickly check the edge counts on BB for singularity.  */
  if (EDGE_COUNT (bb->preds) != 1 || EDGE_COUNT (bb->succs) != 1)
    return false;
  e_in = EDGE_PRED (bb, 0);
  e_out = EDGE_SUCC (bb, 0);

  /* Input edge must be EH and output edge must be normal.  */
  if ((e_in->flags & EDGE_EH) == 0 || (e_out->flags & EDGE_EH) != 0)
    return false;

  /* The block must be empty except for the labels and debug insns.  */
  gsi = gsi_after_labels (bb);
  if (!gsi_end_p (gsi) && is_gimple_debug (gsi_stmt (gsi)))
    gsi_next_nondebug (&gsi);
  if (!gsi_end_p (gsi))
    return false;

  /* The destination block must not already have a landing pad
     for a different region.  */
  for (gsi = gsi_start_bb (e_out->dest); !gsi_end_p (gsi); gsi_next (&gsi))
    {
      gimple stmt = gsi_stmt (gsi);
      tree lab;
      int lp_nr;

      if (gimple_code (stmt) != GIMPLE_LABEL)
	break;
      lab = gimple_label_label (stmt);
      lp_nr = EH_LANDING_PAD_NR (lab);
      if (lp_nr && get_eh_region_from_lp_number (lp_nr) != lp->region)
	return false;
    }

  /* The new destination block must not already be a destination of
     the source block, lest we merge fallthru and eh edges and get
     all sorts of confused.  */
  if (find_edge (e_in->src, e_out->dest))
    return false;

  /* ??? We can get degenerate phis due to cfg cleanups.  I would have
     thought this should have been cleaned up by a phicprop pass, but
     that doesn't appear to handle virtuals.  Propagate by hand.  */
  if (!gimple_seq_empty_p (phi_nodes (bb)))
    {
      for (gsi = gsi_start_phis (bb); !gsi_end_p (gsi); )
	{
	  gimple use_stmt, phi = gsi_stmt (gsi);
	  tree lhs = gimple_phi_result (phi);
	  tree rhs = gimple_phi_arg_def (phi, 0);
	  use_operand_p use_p;
	  imm_use_iterator iter;

	  FOR_EACH_IMM_USE_STMT (use_stmt, iter, lhs)
	    {
	      FOR_EACH_IMM_USE_ON_STMT (use_p, iter)
		SET_USE (use_p, rhs);
	    }

	  if (SSA_NAME_OCCURS_IN_ABNORMAL_PHI (lhs))
	    SSA_NAME_OCCURS_IN_ABNORMAL_PHI (rhs) = 1;

	  remove_phi_node (&gsi, true);
	}
    }

  if (dump_file && (dump_flags & TDF_DETAILS))
    fprintf (dump_file, "Unsplit EH landing pad %d to block %i.\n",
	     lp->index, e_out->dest->index);

  /* Redirect the edge.  Since redirect_eh_edge_1 expects to be moving
     a successor edge, humor it.  But do the real CFG change with the
     predecessor of E_OUT in order to preserve the ordering of arguments
     to the PHI nodes in E_OUT->DEST.  */
  redirect_eh_edge_1 (e_in, e_out->dest, false);
  redirect_edge_pred (e_out, e_in->src);
  e_out->flags = e_in->flags;
  e_out->probability = e_in->probability;
  e_out->count = e_in->count;
  remove_edge (e_in);

  return true;
}

/* Examine each landing pad block and see if it matches unsplit_eh.  */

static bool
unsplit_all_eh (void)
{
  bool changed = false;
  eh_landing_pad lp;
  int i;

  for (i = 1; vec_safe_iterate (cfun->eh->lp_array, i, &lp); ++i)
    if (lp)
      changed |= unsplit_eh (lp);

  return changed;
}

/* A subroutine of cleanup_empty_eh.  Redirect all EH edges incoming
   to OLD_BB to NEW_BB; return true on success, false on failure.

   OLD_BB_OUT is the edge into NEW_BB from OLD_BB, so if we miss any
   PHI variables from OLD_BB we can pick them up from OLD_BB_OUT.
   Virtual PHIs may be deleted and marked for renaming.  */

static bool
cleanup_empty_eh_merge_phis (basic_block new_bb, basic_block old_bb,
			     edge old_bb_out, bool change_region)
{
  gimple_stmt_iterator ngsi, ogsi;
  edge_iterator ei;
  edge e;
  bitmap rename_virts;
  bitmap ophi_handled;

  /* The destination block must not be a regular successor for any
     of the preds of the landing pad.  Thus, avoid turning
        <..>
	 |  \ EH
	 |  <..>
	 |  /
	<..>
     into
        <..>
	|  | EH
	<..>
     which CFG verification would choke on.  See PR45172 and PR51089.  */
  FOR_EACH_EDGE (e, ei, old_bb->preds)
    if (find_edge (e->src, new_bb))
      return false;

  FOR_EACH_EDGE (e, ei, old_bb->preds)
    redirect_edge_var_map_clear (e);

  ophi_handled = BITMAP_ALLOC (NULL);
  rename_virts = BITMAP_ALLOC (NULL);

  /* First, iterate through the PHIs on NEW_BB and set up the edge_var_map
     for the edges we're going to move.  */
  for (ngsi = gsi_start_phis (new_bb); !gsi_end_p (ngsi); gsi_next (&ngsi))
    {
      gimple ophi, nphi = gsi_stmt (ngsi);
      tree nresult, nop;

      nresult = gimple_phi_result (nphi);
      nop = gimple_phi_arg_def (nphi, old_bb_out->dest_idx);

      /* Find the corresponding PHI in OLD_BB so we can forward-propagate
	 the source ssa_name.  */
      ophi = NULL;
      for (ogsi = gsi_start_phis (old_bb); !gsi_end_p (ogsi); gsi_next (&ogsi))
	{
	  ophi = gsi_stmt (ogsi);
	  if (gimple_phi_result (ophi) == nop)
	    break;
	  ophi = NULL;
	}

      /* If we did find the corresponding PHI, copy those inputs.  */
      if (ophi)
	{
	  /* If NOP is used somewhere else beyond phis in new_bb, give up.  */
	  if (!has_single_use (nop))
	    {
	      imm_use_iterator imm_iter;
	      use_operand_p use_p;

	      FOR_EACH_IMM_USE_FAST (use_p, imm_iter, nop)
		{
		  if (!gimple_debug_bind_p (USE_STMT (use_p))
		      && (gimple_code (USE_STMT (use_p)) != GIMPLE_PHI
			  || gimple_bb (USE_STMT (use_p)) != new_bb))
		    goto fail;
		}
	    }
	  bitmap_set_bit (ophi_handled, SSA_NAME_VERSION (nop));
	  FOR_EACH_EDGE (e, ei, old_bb->preds)
	    {
	      location_t oloc;
	      tree oop;

	      if ((e->flags & EDGE_EH) == 0)
		continue;
	      oop = gimple_phi_arg_def (ophi, e->dest_idx);
	      oloc = gimple_phi_arg_location (ophi, e->dest_idx);
	      redirect_edge_var_map_add (e, nresult, oop, oloc);
	    }
	}
      /* If we didn't find the PHI, but it's a VOP, remember to rename
	 it later, assuming all other tests succeed.  */
      else if (virtual_operand_p (nresult))
	bitmap_set_bit (rename_virts, SSA_NAME_VERSION (nresult));
      /* If we didn't find the PHI, and it's a real variable, we know
	 from the fact that OLD_BB is tree_empty_eh_handler_p that the
	 variable is unchanged from input to the block and we can simply
	 re-use the input to NEW_BB from the OLD_BB_OUT edge.  */
      else
	{
	  location_t nloc
	    = gimple_phi_arg_location (nphi, old_bb_out->dest_idx);
	  FOR_EACH_EDGE (e, ei, old_bb->preds)
	    redirect_edge_var_map_add (e, nresult, nop, nloc);
	}
    }

  /* Second, verify that all PHIs from OLD_BB have been handled.  If not,
     we don't know what values from the other edges into NEW_BB to use.  */
  for (ogsi = gsi_start_phis (old_bb); !gsi_end_p (ogsi); gsi_next (&ogsi))
    {
      gimple ophi = gsi_stmt (ogsi);
      tree oresult = gimple_phi_result (ophi);
      if (!bitmap_bit_p (ophi_handled, SSA_NAME_VERSION (oresult)))
	goto fail;
    }

  /* At this point we know that the merge will succeed.  Remove the PHI
     nodes for the virtuals that we want to rename.  */
  if (!bitmap_empty_p (rename_virts))
    {
      for (ngsi = gsi_start_phis (new_bb); !gsi_end_p (ngsi); )
	{
	  gimple nphi = gsi_stmt (ngsi);
	  tree nresult = gimple_phi_result (nphi);
	  if (bitmap_bit_p (rename_virts, SSA_NAME_VERSION (nresult)))
	    {
	      mark_virtual_phi_result_for_renaming (nphi);
	      remove_phi_node (&ngsi, true);
	    }
	  else
	    gsi_next (&ngsi);
	}
    }

  /* Finally, move the edges and update the PHIs.  */
  for (ei = ei_start (old_bb->preds); (e = ei_safe_edge (ei)); )
    if (e->flags & EDGE_EH)
      {
	/* ???  CFG manipluation routines do not try to update loop
	   form on edge redirection.  Do so manually here for now.  */
	/* If we redirect a loop entry or latch edge that will either create
	   a multiple entry loop or rotate the loop.  If the loops merge
	   we may have created a loop with multiple latches.
	   All of this isn't easily fixed thus cancel the affected loop
	   and mark the other loop as possibly having multiple latches.  */
	if (current_loops
	    && e->dest == e->dest->loop_father->header)
	  {
	    e->dest->loop_father->header = NULL;
	    e->dest->loop_father->latch = NULL;
	    new_bb->loop_father->latch = NULL;
	    loops_state_set (LOOPS_NEED_FIXUP|LOOPS_MAY_HAVE_MULTIPLE_LATCHES);
	  }
	redirect_eh_edge_1 (e, new_bb, change_region);
	redirect_edge_succ (e, new_bb);
	flush_pending_stmts (e);
      }
    else
      ei_next (&ei);

  BITMAP_FREE (ophi_handled);
  BITMAP_FREE (rename_virts);
  return true;

 fail:
  FOR_EACH_EDGE (e, ei, old_bb->preds)
    redirect_edge_var_map_clear (e);
  BITMAP_FREE (ophi_handled);
  BITMAP_FREE (rename_virts);
  return false;
}

/* A subroutine of cleanup_empty_eh.  Move a landing pad LP from its
   old region to NEW_REGION at BB.  */

static void
cleanup_empty_eh_move_lp (basic_block bb, edge e_out,
			  eh_landing_pad lp, eh_region new_region)
{
  gimple_stmt_iterator gsi;
  eh_landing_pad *pp;

  for (pp = &lp->region->landing_pads; *pp != lp; pp = &(*pp)->next_lp)
    continue;
  *pp = lp->next_lp;

  lp->region = new_region;
  lp->next_lp = new_region->landing_pads;
  new_region->landing_pads = lp;

  /* Delete the RESX that was matched within the empty handler block.  */
  gsi = gsi_last_bb (bb);
  unlink_stmt_vdef (gsi_stmt (gsi));
  gsi_remove (&gsi, true);

  /* Clean up E_OUT for the fallthru.  */
  e_out->flags = (e_out->flags & ~EDGE_EH) | EDGE_FALLTHRU;
  e_out->probability = REG_BR_PROB_BASE;
}

/* A subroutine of cleanup_empty_eh.  Handle more complex cases of
   unsplitting than unsplit_eh was prepared to handle, e.g. when
   multiple incoming edges and phis are involved.  */

static bool
cleanup_empty_eh_unsplit (basic_block bb, edge e_out, eh_landing_pad lp)
{
  gimple_stmt_iterator gsi;
  tree lab;

  /* We really ought not have totally lost everything following
     a landing pad label.  Given that BB is empty, there had better
     be a successor.  */
  gcc_assert (e_out != NULL);

  /* The destination block must not already have a landing pad
     for a different region.  */
  lab = NULL;
  for (gsi = gsi_start_bb (e_out->dest); !gsi_end_p (gsi); gsi_next (&gsi))
    {
      gimple stmt = gsi_stmt (gsi);
      int lp_nr;

      if (gimple_code (stmt) != GIMPLE_LABEL)
	break;
      lab = gimple_label_label (stmt);
      lp_nr = EH_LANDING_PAD_NR (lab);
      if (lp_nr && get_eh_region_from_lp_number (lp_nr) != lp->region)
	return false;
    }

  /* Attempt to move the PHIs into the successor block.  */
  if (cleanup_empty_eh_merge_phis (e_out->dest, bb, e_out, false))
    {
      if (dump_file && (dump_flags & TDF_DETAILS))
	fprintf (dump_file,
		 "Unsplit EH landing pad %d to block %i "
		 "(via cleanup_empty_eh).\n",
		 lp->index, e_out->dest->index);
      return true;
    }

  return false;
}

/* Return true if edge E_FIRST is part of an empty infinite loop
   or leads to such a loop through a series of single successor
   empty bbs.  */

static bool
infinite_empty_loop_p (edge e_first)
{
  bool inf_loop = false;
  edge e;

  if (e_first->dest == e_first->src)
    return true;

  e_first->src->aux = (void *) 1;
  for (e = e_first; single_succ_p (e->dest); e = single_succ_edge (e->dest))
    {
      gimple_stmt_iterator gsi;
      if (e->dest->aux)
	{
	  inf_loop = true;
	  break;
	}
      e->dest->aux = (void *) 1;
      gsi = gsi_after_labels (e->dest);
      if (!gsi_end_p (gsi) && is_gimple_debug (gsi_stmt (gsi)))
	gsi_next_nondebug (&gsi);
      if (!gsi_end_p (gsi))
	break;
    }
  e_first->src->aux = NULL;
  for (e = e_first; e->dest->aux; e = single_succ_edge (e->dest))
    e->dest->aux = NULL;

  return inf_loop;
}

/* Examine the block associated with LP to determine if it's an empty
   handler for its EH region.  If so, attempt to redirect EH edges to
   an outer region.  Return true the CFG was updated in any way.  This
   is similar to jump forwarding, just across EH edges.  */

static bool
cleanup_empty_eh (eh_landing_pad lp)
{
  basic_block bb = label_to_block (lp->post_landing_pad);
  gimple_stmt_iterator gsi;
  gimple resx;
  eh_region new_region;
  edge_iterator ei;
  edge e, e_out;
  bool has_non_eh_pred;
  bool ret = false;
  int new_lp_nr;

  /* There can be zero or one edges out of BB.  This is the quickest test.  */
  switch (EDGE_COUNT (bb->succs))
    {
    case 0:
      e_out = NULL;
      break;
    case 1:
      e_out = EDGE_SUCC (bb, 0);
      break;
    default:
      return false;
    }

  resx = last_stmt (bb);
  if (resx && is_gimple_resx (resx))
    {
      if (stmt_can_throw_external (resx))
	optimize_clobbers (bb);
      else if (sink_clobbers (bb))
	ret = true;
    }

  gsi = gsi_after_labels (bb);

  /* Make sure to skip debug statements.  */
  if (!gsi_end_p (gsi) && is_gimple_debug (gsi_stmt (gsi)))
    gsi_next_nondebug (&gsi);

  /* If the block is totally empty, look for more unsplitting cases.  */
  if (gsi_end_p (gsi))
    {
      /* For the degenerate case of an infinite loop bail out.  */
      if (infinite_empty_loop_p (e_out))
	return ret;

      return ret | cleanup_empty_eh_unsplit (bb, e_out, lp);
    }

  /* The block should consist only of a single RESX statement, modulo a
     preceding call to __builtin_stack_restore if there is no outgoing
     edge, since the call can be eliminated in this case.  */
  resx = gsi_stmt (gsi);
  if (!e_out && gimple_call_builtin_p (resx, BUILT_IN_STACK_RESTORE))
    {
      gsi_next (&gsi);
      resx = gsi_stmt (gsi);
    }
  if (!is_gimple_resx (resx))
    return ret;
  gcc_assert (gsi_one_before_end_p (gsi));

  /* Determine if there are non-EH edges, or resx edges into the handler.  */
  has_non_eh_pred = false;
  FOR_EACH_EDGE (e, ei, bb->preds)
    if (!(e->flags & EDGE_EH))
      has_non_eh_pred = true;

  /* Find the handler that's outer of the empty handler by looking at
     where the RESX instruction was vectored.  */
  new_lp_nr = lookup_stmt_eh_lp (resx);
  new_region = get_eh_region_from_lp_number (new_lp_nr);

  /* If there's no destination region within the current function,
     redirection is trivial via removing the throwing statements from
     the EH region, removing the EH edges, and allowing the block
     to go unreachable.  */
  if (new_region == NULL)
    {
      gcc_assert (e_out == NULL);
      for (ei = ei_start (bb->preds); (e = ei_safe_edge (ei)); )
	if (e->flags & EDGE_EH)
	  {
	    gimple stmt = last_stmt (e->src);
	    remove_stmt_from_eh_lp (stmt);
	    remove_edge (e);
	  }
	else
	  ei_next (&ei);
      goto succeed;
    }

  /* If the destination region is a MUST_NOT_THROW, allow the runtime
     to handle the abort and allow the blocks to go unreachable.  */
  if (new_region->type == ERT_MUST_NOT_THROW)
    {
      for (ei = ei_start (bb->preds); (e = ei_safe_edge (ei)); )
	if (e->flags & EDGE_EH)
	  {
	    gimple stmt = last_stmt (e->src);
	    remove_stmt_from_eh_lp (stmt);
	    add_stmt_to_eh_lp (stmt, new_lp_nr);
	    remove_edge (e);
	  }
	else
	  ei_next (&ei);
      goto succeed;
    }

  /* Try to redirect the EH edges and merge the PHIs into the destination
     landing pad block.  If the merge succeeds, we'll already have redirected
     all the EH edges.  The handler itself will go unreachable if there were
     no normal edges.  */
  if (cleanup_empty_eh_merge_phis (e_out->dest, bb, e_out, true))
    goto succeed;

  /* Finally, if all input edges are EH edges, then we can (potentially)
     reduce the number of transfers from the runtime by moving the landing
     pad from the original region to the new region.  This is a win when
     we remove the last CLEANUP region along a particular exception
     propagation path.  Since nothing changes except for the region with
     which the landing pad is associated, the PHI nodes do not need to be
     adjusted at all.  */
  if (!has_non_eh_pred)
    {
      cleanup_empty_eh_move_lp (bb, e_out, lp, new_region);
      if (dump_file && (dump_flags & TDF_DETAILS))
	fprintf (dump_file, "Empty EH handler %i moved to EH region %i.\n",
		 lp->index, new_region->index);

      /* ??? The CFG didn't change, but we may have rendered the
	 old EH region unreachable.  Trigger a cleanup there.  */
      return true;
    }

  return ret;

 succeed:
  if (dump_file && (dump_flags & TDF_DETAILS))
    fprintf (dump_file, "Empty EH handler %i removed.\n", lp->index);
  remove_eh_landing_pad (lp);
  return true;
}

/* Do a post-order traversal of the EH region tree.  Examine each
   post_landing_pad block and see if we can eliminate it as empty.  */

static bool
cleanup_all_empty_eh (void)
{
  bool changed = false;
  eh_landing_pad lp;
  int i;

  for (i = 1; vec_safe_iterate (cfun->eh->lp_array, i, &lp); ++i)
    if (lp)
      changed |= cleanup_empty_eh (lp);

  return changed;
}

/* Perform cleanups and lowering of exception handling
    1) cleanups regions with handlers doing nothing are optimized out
    2) MUST_NOT_THROW regions that became dead because of 1) are optimized out
    3) Info about regions that are containing instructions, and regions
       reachable via local EH edges is collected
    4) Eh tree is pruned for regions no longer neccesary.

   TODO: Push MUST_NOT_THROW regions to the root of the EH tree.
	 Unify those that have the same failure decl and locus.
*/

static unsigned int
execute_cleanup_eh_1 (void)
{
  /* Do this first: unsplit_all_eh and cleanup_all_empty_eh can die
     looking up unreachable landing pads.  */
  remove_unreachable_handlers ();

  /* Watch out for the region tree vanishing due to all unreachable.  */
  if (cfun->eh->region_tree && optimize)
    {
      bool changed = false;

      changed |= unsplit_all_eh ();
      changed |= cleanup_all_empty_eh ();

      if (changed)
	{
	  free_dominance_info (CDI_DOMINATORS);
	  free_dominance_info (CDI_POST_DOMINATORS);

          /* We delayed all basic block deletion, as we may have performed
	     cleanups on EH edges while non-EH edges were still present.  */
	  delete_unreachable_blocks ();

	  /* We manipulated the landing pads.  Remove any region that no
	     longer has a landing pad.  */
	  remove_unreachable_handlers_no_lp ();

	  return TODO_cleanup_cfg | TODO_update_ssa_only_virtuals;
	}
    }

  return 0;
}

static unsigned int
execute_cleanup_eh (void)
{
  int ret = execute_cleanup_eh_1 ();

  /* If the function no longer needs an EH personality routine
     clear it.  This exposes cross-language inlining opportunities
     and avoids references to a never defined personality routine.  */
  if (DECL_FUNCTION_PERSONALITY (current_function_decl)
      && function_needs_eh_personality (cfun) != eh_personality_lang)
    DECL_FUNCTION_PERSONALITY (current_function_decl) = NULL_TREE;

  return ret;
}

static bool
gate_cleanup_eh (void)
{
  return cfun->eh != NULL && cfun->eh->region_tree != NULL;
}

struct gimple_opt_pass pass_cleanup_eh = {
  {
   GIMPLE_PASS,
   "ehcleanup",			/* name */
   OPTGROUP_NONE,               /* optinfo_flags */
   gate_cleanup_eh,		/* gate */
   execute_cleanup_eh,		/* execute */
   NULL,			/* sub */
   NULL,			/* next */
   0,				/* static_pass_number */
   TV_TREE_EH,			/* tv_id */
   PROP_gimple_lcf,		/* properties_required */
   0,				/* properties_provided */
   0,				/* properties_destroyed */
   0,				/* todo_flags_start */
   0             		/* todo_flags_finish */
   }
};

/* Verify that BB containing STMT as the last statement, has precisely the
   edge that make_eh_edges would create.  */

DEBUG_FUNCTION bool
verify_eh_edges (gimple stmt)
{
  basic_block bb = gimple_bb (stmt);
  eh_landing_pad lp = NULL;
  int lp_nr;
  edge_iterator ei;
  edge e, eh_edge;

  lp_nr = lookup_stmt_eh_lp (stmt);
  if (lp_nr > 0)
    lp = get_eh_landing_pad_from_number (lp_nr);

  eh_edge = NULL;
  FOR_EACH_EDGE (e, ei, bb->succs)
    {
      if (e->flags & EDGE_EH)
	{
	  if (eh_edge)
	    {
	      error ("BB %i has multiple EH edges", bb->index);
	      return true;
	    }
	  else
	    eh_edge = e;
	}
    }

  if (lp == NULL)
    {
      if (eh_edge)
	{
	  error ("BB %i can not throw but has an EH edge", bb->index);
	  return true;
	}
      return false;
    }

  if (!stmt_could_throw_p (stmt))
    {
      error ("BB %i last statement has incorrectly set lp", bb->index);
      return true;
    }

  if (eh_edge == NULL)
    {
      error ("BB %i is missing an EH edge", bb->index);
      return true;
    }

  if (eh_edge->dest != label_to_block (lp->post_landing_pad))
    {
      error ("Incorrect EH edge %i->%i", bb->index, eh_edge->dest->index);
      return true;
    }

  return false;
}

/* Similarly, but handle GIMPLE_EH_DISPATCH specifically.  */

DEBUG_FUNCTION bool
verify_eh_dispatch_edge (gimple stmt)
{
  eh_region r;
  eh_catch c;
  basic_block src, dst;
  bool want_fallthru = true;
  edge_iterator ei;
  edge e, fall_edge;

  r = get_eh_region_from_number (gimple_eh_dispatch_region (stmt));
  src = gimple_bb (stmt);

  FOR_EACH_EDGE (e, ei, src->succs)
    gcc_assert (e->aux == NULL);

  switch (r->type)
    {
    case ERT_TRY:
      for (c = r->u.eh_try.first_catch; c ; c = c->next_catch)
	{
	  dst = label_to_block (c->label);
	  e = find_edge (src, dst);
	  if (e == NULL)
	    {
	      error ("BB %i is missing an edge", src->index);
	      return true;
	    }
	  e->aux = (void *)e;

	  /* A catch-all handler doesn't have a fallthru.  */
	  if (c->type_list == NULL)
	    {
	      want_fallthru = false;
	      break;
	    }
	}
      break;

    case ERT_ALLOWED_EXCEPTIONS:
      dst = label_to_block (r->u.allowed.label);
      e = find_edge (src, dst);
      if (e == NULL)
	{
	  error ("BB %i is missing an edge", src->index);
	  return true;
	}
      e->aux = (void *)e;
      break;

    default:
      gcc_unreachable ();
    }

  fall_edge = NULL;
  FOR_EACH_EDGE (e, ei, src->succs)
    {
      if (e->flags & EDGE_FALLTHRU)
	{
	  if (fall_edge != NULL)
	    {
	      error ("BB %i too many fallthru edges", src->index);
	      return true;
	    }
	  fall_edge = e;
	}
      else if (e->aux)
	e->aux = NULL;
      else
	{
	  error ("BB %i has incorrect edge", src->index);
	  return true;
	}
    }
  if ((fall_edge != NULL) ^ want_fallthru)
    {
      error ("BB %i has incorrect fallthru edge", src->index);
      return true;
    }

  return false;
}<|MERGE_RESOLUTION|>--- conflicted
+++ resolved
@@ -1356,12 +1356,9 @@
      block or the location of the TRY_FINALLY itself.  */
   x = gimple_seq_last_stmt (finally);
   finally_loc = x ? gimple_location (x) : tf_loc;
-<<<<<<< HEAD
-=======
 
   /* Lower the finally block itself.  */
   lower_eh_constructs_1 (state, &finally);
->>>>>>> e9c762ec
 
   /* Prepare for switch statement generation.  */
   nlabels = tf->dest_array.length ();
@@ -1448,7 +1445,6 @@
   x = gimple_build_label (finally_label);
   gimple_seq_add_stmt (&tf->top_p_seq, x);
 
-  lower_eh_constructs_1 (state, finally);
   gimple_seq_add_seq (&tf->top_p_seq, finally);
 
   /* Redirect each incoming goto edge.  */
