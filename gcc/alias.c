--- conflicted
+++ resolved
@@ -160,13 +160,8 @@
 static bool nonoverlapping_component_refs_p (const_rtx, const_rtx);
 static tree decl_for_component_ref (tree);
 static int write_dependence_p (const_rtx,
-<<<<<<< HEAD
-	    		              const_rtx, enum machine_mode, rtx,
-				      		             bool, bool, bool);
-=======
 			       const_rtx, enum machine_mode, rtx,
 			       bool, bool, bool);
->>>>>>> a7aa3838
 
 static void memory_modified_1 (rtx, const_rtx, void *);
 
@@ -2640,26 +2635,16 @@
 
 static int
 write_dependence_p (const_rtx mem,
-<<<<<<< HEAD
-		    	           const_rtx x, enum machine_mode x_mode, rtx x_addr,
-				   	         bool mem_canonicalized, bool x_canonicalized, bool writep)
-=======
 		    const_rtx x, enum machine_mode x_mode, rtx x_addr,
 		    bool mem_canonicalized, bool x_canonicalized, bool writep)
->>>>>>> a7aa3838
 {
   rtx mem_addr;
   rtx base;
   int ret;
 
   gcc_checking_assert (x_canonicalized
-<<<<<<< HEAD
-  		              ? (x_addr != NULL_RTX && x_mode != VOIDmode)
-			      	       : (x_addr == NULL_RTX && x_mode == VOIDmode));
-=======
 		       ? (x_addr != NULL_RTX && x_mode != VOIDmode)
 		       : (x_addr == NULL_RTX && x_mode == VOIDmode));
->>>>>>> a7aa3838
 
   if (MEM_VOLATILE_P (x) && MEM_VOLATILE_P (mem))
     return 1;
@@ -2738,13 +2723,8 @@
 anti_dependence (const_rtx mem, const_rtx x)
 {
   return write_dependence_p (mem, x, VOIDmode, NULL_RTX,
-<<<<<<< HEAD
-  	  		          /*mem_canonicalized=*/false,
-						     /*x_canonicalized*/false, /*writep=*/false);
-=======
 			     /*mem_canonicalized=*/false,
 			     /*x_canonicalized*/false, /*writep=*/false);
->>>>>>> a7aa3838
 }
 
 /* Likewise, but we already have a canonicalized MEM, and X_ADDR for X.
@@ -2754,19 +2734,11 @@
 
 int
 canon_anti_dependence (const_rtx mem, bool mem_canonicalized,
-<<<<<<< HEAD
-		       		         const_rtx x, enum machine_mode x_mode, rtx x_addr)
-{
-  return write_dependence_p (mem, x, x_mode, x_addr,
-  	  		          mem_canonicalized, /*x_canonicalized=*/true,
-							     /*writep=*/false);
-=======
 		       const_rtx x, enum machine_mode x_mode, rtx x_addr)
 {
   return write_dependence_p (mem, x, x_mode, x_addr,
 			     mem_canonicalized, /*x_canonicalized=*/true,
 			     /*writep=*/false);
->>>>>>> a7aa3838
 }
 
 /* Output dependence: X is written after store in MEM takes place.  */
@@ -2775,13 +2747,8 @@
 output_dependence (const_rtx mem, const_rtx x)
 {
   return write_dependence_p (mem, x, VOIDmode, NULL_RTX,
-<<<<<<< HEAD
-  	  		          /*mem_canonicalized=*/false,
-						     /*x_canonicalized*/false, /*writep=*/true);
-=======
 			     /*mem_canonicalized=*/false,
 			     /*x_canonicalized*/false, /*writep=*/true);
->>>>>>> a7aa3838
 }
  
