/* Top level of GCC compilers (cc1, cc1plus, etc.)
   Copyright (C) 1987-2015 Free Software Foundation, Inc.

This file is part of GCC.

GCC is free software; you can redistribute it and/or modify it under
the terms of the GNU General Public License as published by the Free
Software Foundation; either version 3, or (at your option) any later
version.

GCC is distributed in the hope that it will be useful, but WITHOUT ANY
WARRANTY; without even the implied warranty of MERCHANTABILITY or
FITNESS FOR A PARTICULAR PURPOSE.  See the GNU General Public License
for more details.

You should have received a copy of the GNU General Public License
along with GCC; see the file COPYING3.  If not see
<http://www.gnu.org/licenses/>.  */

/* This is the top level of cc1/c++.
   It parses command args, opens files, invokes the various passes
   in the proper order, and counts the time used by each.
   Error messages and low-level interface to malloc also handled here.  */

#include "config.h"
#include "system.h"
#include "coretypes.h"
#include "tm.h"
#include "line-map.h"
#include "input.h"
#include "hash-set.h"
#include "machmode.h"
#include "vec.h"
#include "double-int.h"
#include "alias.h"
#include "symtab.h"
#include "wide-int.h"
#include "inchash.h"
#include "tree.h"
#include "fold-const.h"
#include "varasm.h"
#include "rtl.h"
#include "tm_p.h"
#include "flags.h"
#include "insn-attr.h"
#include "insn-config.h"
#include "insn-flags.h"
#include "hard-reg-set.h"
#include "recog.h"
#include "output.h"
#include "except.h"
#include "function.h"
#include "toplev.h"
#include "hashtab.h"
#include "statistics.h"
#include "real.h"
#include "fixed-value.h"
#include "expmed.h"
#include "dojump.h"
#include "explow.h"
#include "calls.h"
#include "emit-rtl.h"
#include "stmt.h"
#include "expr.h"
#include "predict.h"
#include "basic-block.h"
#include "intl.h"
#include "graph.h"
#include "regs.h"
#include "diagnostic-core.h"
#include "params.h"
#include "reload.h"
#include "debug.h"
#include "target.h"
#include "langhooks.h"
#include "cfgloop.h"
#include "hosthooks.h"
#include "opts.h"
#include "coverage.h"
#include "value-prof.h"
#include "tree-inline.h"
#include "tree-ssa-alias.h"
#include "internal-fn.h"
#include "gimple-expr.h"
#include "is-a.h"
#include "gimple.h"
#include "gimple-ssa.h"
#include "tree-cfg.h"
#include "stringpool.h"
#include "tree-ssanames.h"
#include "tree-ssa-loop-manip.h"
#include "tree-into-ssa.h"
#include "tree-dfa.h"
#include "tree-ssa.h"
#include "tree-pass.h"
#include "tree-dump.h"
#include "df.h"
#include "hash-map.h"
#include "plugin-api.h"
#include "ipa-ref.h"
#include "cgraph.h"
#include "lto-streamer.h"
#include "plugin.h"
#include "ipa-utils.h"
#include "tree-pretty-print.h" /* for dump_function_header */
#include "context.h"
#include "pass_manager.h"
#include "tree-ssa-live.h"  /* For remove_unused_locals.  */
#include "tree-cfgcleanup.h"

using namespace gcc;

/* This is used for debugging.  It allows the current pass to printed
   from anywhere in compilation.
   The variable current_pass is also used for statistics and plugins.  */
opt_pass *current_pass;

static void register_pass_name (opt_pass *, const char *);

/* Most passes are single-instance (within their context) and thus don't
   need to implement cloning, but passes that support multiple instances
   *must* provide their own implementation of the clone method.

   Handle this by providing a default implemenation, but make it a fatal
   error to call it.  */

opt_pass *
opt_pass::clone ()
{
  internal_error ("pass %s does not support cloning", name);
}

bool
opt_pass::gate (function *)
{
  return true;
}

unsigned int
opt_pass::execute (function *)
{
  return 0;
}

opt_pass::opt_pass (const pass_data &data, context *ctxt)
  : pass_data (data),
    sub (NULL),
    next (NULL),
    static_pass_number (0),
    m_ctxt (ctxt)
{
}


void
pass_manager::execute_early_local_passes ()
{
  execute_pass_list (cfun, pass_build_ssa_passes_1->sub);
  if (flag_check_pointer_bounds)
    execute_pass_list (cfun, pass_chkp_instrumentation_passes_1->sub);
  execute_pass_list (cfun, pass_local_optimization_passes_1->sub);
}

unsigned int
pass_manager::execute_pass_mode_switching ()
{
  return pass_mode_switching_1->execute (cfun);
}


/* Call from anywhere to find out what pass this is.  Useful for
   printing out debugging information deep inside an service
   routine.  */
void
print_current_pass (FILE *file)
{
  if (current_pass)
    fprintf (file, "current pass = %s (%d)\n",
	     current_pass->name, current_pass->static_pass_number);
  else
    fprintf (file, "no current pass.\n");
}


/* Call from the debugger to get the current pass name.  */
DEBUG_FUNCTION void
debug_pass (void)
{
  print_current_pass (stderr);
}



/* Global variables used to communicate with passes.  */
bool in_gimple_form;
bool first_pass_instance;


/* This is called from various places for FUNCTION_DECL, VAR_DECL,
   and TYPE_DECL nodes.

   This does nothing for local (non-static) variables, unless the
   variable is a register variable with DECL_ASSEMBLER_NAME set.  In
   that case, or if the variable is not an automatic, it sets up the
   RTL and outputs any assembler code (label definition, storage
   allocation and initialization).

   DECL is the declaration.  TOP_LEVEL is nonzero
   if this declaration is not within a function.  */

void
rest_of_decl_compilation (tree decl,
			  int top_level,
			  int at_end)
{
  bool finalize = true;

  /* We deferred calling assemble_alias so that we could collect
     other attributes such as visibility.  Emit the alias now.  */
  if (!in_lto_p)
  {
    tree alias;
    alias = lookup_attribute ("alias", DECL_ATTRIBUTES (decl));
    if (alias)
      {
	alias = TREE_VALUE (TREE_VALUE (alias));
	alias = get_identifier (TREE_STRING_POINTER (alias));
	/* A quirk of the initial implementation of aliases required that the
	   user add "extern" to all of them.  Which is silly, but now
	   historical.  Do note that the symbol is in fact locally defined.  */
	DECL_EXTERNAL (decl) = 0;
	TREE_STATIC (decl) = 1;
	assemble_alias (decl, alias);
	finalize = false;
      }
  }

  /* Can't defer this, because it needs to happen before any
     later function definitions are processed.  */
  if (DECL_ASSEMBLER_NAME_SET_P (decl) && DECL_REGISTER (decl))
    make_decl_rtl (decl);

  /* Forward declarations for nested functions are not "external",
     but we need to treat them as if they were.  */
  if (TREE_STATIC (decl) || DECL_EXTERNAL (decl)
      || TREE_CODE (decl) == FUNCTION_DECL)
    {
      timevar_push (TV_VARCONST);

      /* Don't output anything when a tentative file-scope definition
	 is seen.  But at end of compilation, do output code for them.

	 We do output all variables and rely on
	 callgraph code to defer them except for forward declarations
	 (see gcc.c-torture/compile/920624-1.c) */
      if ((at_end
	   || !DECL_DEFER_OUTPUT (decl)
	   || DECL_INITIAL (decl))
	  && (TREE_CODE (decl) != VAR_DECL || !DECL_HAS_VALUE_EXPR_P (decl))
	  && !DECL_EXTERNAL (decl))
	{
	  /* When reading LTO unit, we also read varpool, so do not
	     rebuild it.  */
	  if (in_lto_p && !at_end)
	    ;
	  else if (finalize && TREE_CODE (decl) != FUNCTION_DECL)
	    varpool_node::finalize_decl (decl);
	}

#ifdef ASM_FINISH_DECLARE_OBJECT
      if (decl == last_assemble_variable_decl)
	{
	  ASM_FINISH_DECLARE_OBJECT (asm_out_file, decl,
				     top_level, at_end);
	}
#endif

      timevar_pop (TV_VARCONST);
    }
  else if (TREE_CODE (decl) == TYPE_DECL
	   /* Like in rest_of_type_compilation, avoid confusing the debug
	      information machinery when there are errors.  */
	   && !seen_error ())
    {
      timevar_push (TV_SYMOUT);
      debug_hooks->type_decl (decl, !top_level);
      timevar_pop (TV_SYMOUT);
    }

  /* Let cgraph know about the existence of variables.  */
  if (in_lto_p && !at_end)
    ;
  else if (TREE_CODE (decl) == VAR_DECL && !DECL_EXTERNAL (decl)
	   && TREE_STATIC (decl))
    varpool_node::get_create (decl);
}

/* Called after finishing a record, union or enumeral type.  */

void
rest_of_type_compilation (tree type, int toplev)
{
  /* Avoid confusing the debug information machinery when there are
     errors.  */
  if (seen_error ())
    return;

  timevar_push (TV_SYMOUT);
  debug_hooks->type_decl (TYPE_STUB_DECL (type), !toplev);
  timevar_pop (TV_SYMOUT);
}



void
pass_manager::
finish_optimization_passes (void)
{
  int i;
  struct dump_file_info *dfi;
  char *name;
  gcc::dump_manager *dumps = m_ctxt->get_dumps ();

  timevar_push (TV_DUMP);
  if (profile_arc_flag || flag_test_coverage || flag_branch_probabilities)
    {
      dumps->dump_start (pass_profile_1->static_pass_number, NULL);
      end_branch_prob ();
      dumps->dump_finish (pass_profile_1->static_pass_number);
    }

  if (optimize > 0)
    {
      dumps->dump_start (pass_profile_1->static_pass_number, NULL);
      print_combine_total_stats ();
      dumps->dump_finish (pass_profile_1->static_pass_number);
    }

  /* Do whatever is necessary to finish printing the graphs.  */
  for (i = TDI_end; (dfi = dumps->get_dump_file_info (i)) != NULL; ++i)
    if (dumps->dump_initialized_p (i)
	&& (dfi->pflags & TDF_GRAPH) != 0
	&& (name = dumps->get_dump_file_name (i)) != NULL)
      {
	finish_graph_dump_file (name);
	free (name);
      }

  timevar_pop (TV_DUMP);
}

static unsigned int
execute_build_ssa_passes (void)
{
  /* Once this pass (and its sub-passes) are complete, all functions
     will be in SSA form.  Technically this state change is happening
     a tad early, since the sub-passes have not yet run, but since
     none of the sub-passes are IPA passes and do not create new
     functions, this is ok.  We're setting this value for the benefit
     of IPA passes that follow.  */
  if (symtab->state < IPA_SSA)
    symtab->state = IPA_SSA;
  return 0;
}

namespace {

const pass_data pass_data_build_ssa_passes =
{
  SIMPLE_IPA_PASS, /* type */
  "build_ssa_passes", /* name */
  OPTGROUP_NONE, /* optinfo_flags */
  TV_EARLY_LOCAL, /* tv_id */
  0, /* properties_required */
  0, /* properties_provided */
  0, /* properties_destroyed */
  0, /* todo_flags_start */
  /* todo_flags_finish is executed before subpases. For this reason
     it makes no sense to remove unreachable functions here.  */
  0, /* todo_flags_finish */
};

class pass_build_ssa_passes : public simple_ipa_opt_pass
{
public:
  pass_build_ssa_passes (gcc::context *ctxt)
    : simple_ipa_opt_pass (pass_data_build_ssa_passes, ctxt)
  {}

  /* opt_pass methods: */
  virtual bool gate (function *)
    {
      /* Don't bother doing anything if the program has errors.  */
      return (!seen_error () && !in_lto_p);
    }

  virtual unsigned int execute (function *)
    {
      return execute_build_ssa_passes ();
    }

}; // class pass_build_ssa_passes

const pass_data pass_data_chkp_instrumentation_passes =
{
  SIMPLE_IPA_PASS, /* type */
  "chkp_passes", /* name */
  OPTGROUP_NONE, /* optinfo_flags */
  TV_NONE, /* tv_id */
  0, /* properties_required */
  0, /* properties_provided */
  0, /* properties_destroyed */
  0, /* todo_flags_start */
  0, /* todo_flags_finish */
};

class pass_chkp_instrumentation_passes : public simple_ipa_opt_pass
{
public:
  pass_chkp_instrumentation_passes (gcc::context *ctxt)
    : simple_ipa_opt_pass (pass_data_chkp_instrumentation_passes, ctxt)
  {}

  /* opt_pass methods: */
  virtual bool gate (function *)
    {
      /* Don't bother doing anything if the program has errors.  */
      return (flag_check_pointer_bounds
	      && !seen_error () && !in_lto_p);
    }

}; // class pass_chkp_instrumentation_passes

const pass_data pass_data_local_optimization_passes =
{
  SIMPLE_IPA_PASS, /* type */
  "opt_local_passes", /* name */
  OPTGROUP_NONE, /* optinfo_flags */
  TV_NONE, /* tv_id */
  0, /* properties_required */
  0, /* properties_provided */
  0, /* properties_destroyed */
  0, /* todo_flags_start */
  0, /* todo_flags_finish */
};

class pass_local_optimization_passes : public simple_ipa_opt_pass
{
public:
  pass_local_optimization_passes (gcc::context *ctxt)
    : simple_ipa_opt_pass (pass_data_local_optimization_passes, ctxt)
  {}

  /* opt_pass methods: */
  virtual bool gate (function *)
    {
      /* Don't bother doing anything if the program has errors.  */
      return (!seen_error () && !in_lto_p);
    }

}; // class pass_local_optimization_passes

} // anon namespace

simple_ipa_opt_pass *
make_pass_build_ssa_passes (gcc::context *ctxt)
{
  return new pass_build_ssa_passes (ctxt);
}

simple_ipa_opt_pass *
make_pass_chkp_instrumentation_passes (gcc::context *ctxt)
{
  return new pass_chkp_instrumentation_passes (ctxt);
}

simple_ipa_opt_pass *
make_pass_local_optimization_passes (gcc::context *ctxt)
{
  return new pass_local_optimization_passes (ctxt);
}

namespace {

const pass_data pass_data_all_early_optimizations =
{
  GIMPLE_PASS, /* type */
  "early_optimizations", /* name */
  OPTGROUP_NONE, /* optinfo_flags */
  TV_NONE, /* tv_id */
  0, /* properties_required */
  0, /* properties_provided */
  0, /* properties_destroyed */
  0, /* todo_flags_start */
  0, /* todo_flags_finish */
};

class pass_all_early_optimizations : public gimple_opt_pass
{
public:
  pass_all_early_optimizations (gcc::context *ctxt)
    : gimple_opt_pass (pass_data_all_early_optimizations, ctxt)
  {}

  /* opt_pass methods: */
  virtual bool gate (function *)
    {
      return (optimize >= 1
	      /* Don't bother doing anything if the program has errors.  */
	      && !seen_error ());
    }

}; // class pass_all_early_optimizations

} // anon namespace

static gimple_opt_pass *
make_pass_all_early_optimizations (gcc::context *ctxt)
{
  return new pass_all_early_optimizations (ctxt);
}

namespace {

const pass_data pass_data_all_optimizations =
{
  GIMPLE_PASS, /* type */
  "*all_optimizations", /* name */
  OPTGROUP_NONE, /* optinfo_flags */
  TV_OPTIMIZE, /* tv_id */
  0, /* properties_required */
  0, /* properties_provided */
  0, /* properties_destroyed */
  0, /* todo_flags_start */
  0, /* todo_flags_finish */
};

class pass_all_optimizations : public gimple_opt_pass
{
public:
  pass_all_optimizations (gcc::context *ctxt)
    : gimple_opt_pass (pass_data_all_optimizations, ctxt)
  {}

  /* opt_pass methods: */
  virtual bool gate (function *) { return optimize >= 1 && !optimize_debug; }

}; // class pass_all_optimizations

} // anon namespace

static gimple_opt_pass *
make_pass_all_optimizations (gcc::context *ctxt)
{
  return new pass_all_optimizations (ctxt);
}

namespace {

const pass_data pass_data_all_optimizations_g =
{
  GIMPLE_PASS, /* type */
  "*all_optimizations_g", /* name */
  OPTGROUP_NONE, /* optinfo_flags */
  TV_OPTIMIZE, /* tv_id */
  0, /* properties_required */
  0, /* properties_provided */
  0, /* properties_destroyed */
  0, /* todo_flags_start */
  0, /* todo_flags_finish */
};

class pass_all_optimizations_g : public gimple_opt_pass
{
public:
  pass_all_optimizations_g (gcc::context *ctxt)
    : gimple_opt_pass (pass_data_all_optimizations_g, ctxt)
  {}

  /* opt_pass methods: */
  virtual bool gate (function *) { return optimize >= 1 && optimize_debug; }

}; // class pass_all_optimizations_g

} // anon namespace

static gimple_opt_pass *
make_pass_all_optimizations_g (gcc::context *ctxt)
{
  return new pass_all_optimizations_g (ctxt);
}

namespace {

const pass_data pass_data_rest_of_compilation =
{
  RTL_PASS, /* type */
  "*rest_of_compilation", /* name */
  OPTGROUP_NONE, /* optinfo_flags */
  TV_REST_OF_COMPILATION, /* tv_id */
  PROP_rtl, /* properties_required */
  0, /* properties_provided */
  0, /* properties_destroyed */
  0, /* todo_flags_start */
  0, /* todo_flags_finish */
};

class pass_rest_of_compilation : public rtl_opt_pass
{
public:
  pass_rest_of_compilation (gcc::context *ctxt)
    : rtl_opt_pass (pass_data_rest_of_compilation, ctxt)
  {}

  /* opt_pass methods: */
  virtual bool gate (function *)
    {
      /* Early return if there were errors.  We can run afoul of our
	 consistency checks, and there's not really much point in fixing them.  */
      return !(rtl_dump_and_exit || flag_syntax_only || seen_error ());
    }

}; // class pass_rest_of_compilation

} // anon namespace

static rtl_opt_pass *
make_pass_rest_of_compilation (gcc::context *ctxt)
{
  return new pass_rest_of_compilation (ctxt);
}

namespace {

const pass_data pass_data_postreload =
{
  RTL_PASS, /* type */
  "*all-postreload", /* name */
  OPTGROUP_NONE, /* optinfo_flags */
  TV_POSTRELOAD, /* tv_id */
  PROP_rtl, /* properties_required */
  0, /* properties_provided */
  0, /* properties_destroyed */
  0, /* todo_flags_start */
  0, /* todo_flags_finish */
};

class pass_postreload : public rtl_opt_pass
{
public:
  pass_postreload (gcc::context *ctxt)
    : rtl_opt_pass (pass_data_postreload, ctxt)
  {}

  /* opt_pass methods: */
  virtual bool gate (function *) { return reload_completed; }

}; // class pass_postreload

} // anon namespace

static rtl_opt_pass *
make_pass_postreload (gcc::context *ctxt)
{
  return new pass_postreload (ctxt);
}

namespace {

const pass_data pass_data_late_compilation =
{
  RTL_PASS, /* type */
  "*all-late_compilation", /* name */
  OPTGROUP_NONE, /* optinfo_flags */
  TV_LATE_COMPILATION, /* tv_id */
  PROP_rtl, /* properties_required */
  0, /* properties_provided */
  0, /* properties_destroyed */
  0, /* todo_flags_start */
  0, /* todo_flags_finish */
};

class pass_late_compilation : public rtl_opt_pass
{
public:
  pass_late_compilation (gcc::context *ctxt)
    : rtl_opt_pass (pass_data_late_compilation, ctxt)
  {}

  /* opt_pass methods: */
  virtual bool gate (function *)
  {
    return reload_completed || targetm.no_register_allocation;
  }

}; // class pass_late_compilation

} // anon namespace

static rtl_opt_pass *
make_pass_late_compilation (gcc::context *ctxt)
{
  return new pass_late_compilation (ctxt);
}



/* Set the static pass number of pass PASS to ID and record that
   in the mapping from static pass number to pass.  */

void
pass_manager::
set_pass_for_id (int id, opt_pass *pass)
{
  pass->static_pass_number = id;
  if (passes_by_id_size <= id)
    {
      passes_by_id = XRESIZEVEC (opt_pass *, passes_by_id, id + 1);
      memset (passes_by_id + passes_by_id_size, 0,
	      (id + 1 - passes_by_id_size) * sizeof (void *));
      passes_by_id_size = id + 1;
    }
  passes_by_id[id] = pass;
}

/* Return the pass with the static pass number ID.  */

opt_pass *
pass_manager::get_pass_for_id (int id) const
{
  if (id >= passes_by_id_size)
    return NULL;
  return passes_by_id[id];
}

/* Iterate over the pass tree allocating dump file numbers.  We want
   to do this depth first, and independent of whether the pass is
   enabled or not.  */

void
register_one_dump_file (opt_pass *pass)
{
  g->get_passes ()->register_one_dump_file (pass);
}

void
pass_manager::register_one_dump_file (opt_pass *pass)
{
  char *dot_name, *flag_name, *glob_name;
  const char *name, *full_name, *prefix;
  char num[10];
  int flags, id;
  int optgroup_flags = OPTGROUP_NONE;
  gcc::dump_manager *dumps = m_ctxt->get_dumps ();

  /* See below in next_pass_1.  */
  num[0] = '\0';
  if (pass->static_pass_number != -1)
    sprintf (num, "%d", ((int) pass->static_pass_number < 0
			 ? 1 : pass->static_pass_number));

  /* The name is both used to identify the pass for the purposes of plugins,
     and to specify dump file name and option.
     The latter two might want something short which is not quite unique; for
     that reason, we may have a disambiguating prefix, followed by a space
     to mark the start of the following dump file name / option string.  */
  name = strchr (pass->name, ' ');
  name = name ? name + 1 : pass->name;
  dot_name = concat (".", name, num, NULL);
  if (pass->type == SIMPLE_IPA_PASS || pass->type == IPA_PASS)
    {
      prefix = "ipa-";
      flags = TDF_IPA;
      optgroup_flags |= OPTGROUP_IPA;
    }
  else if (pass->type == GIMPLE_PASS)
    {
      prefix = "tree-";
      flags = TDF_TREE;
    }
  else
    {
      prefix = "rtl-";
      flags = TDF_RTL;
    }

  flag_name = concat (prefix, name, num, NULL);
  glob_name = concat (prefix, name, NULL);
  optgroup_flags |= pass->optinfo_flags;
  /* For any passes that do not have an optgroup set, and which are not
     IPA passes setup above, set the optgroup to OPTGROUP_OTHER so that
     any dump messages are emitted properly under -fopt-info(-optall).  */
  if (optgroup_flags == OPTGROUP_NONE)
    optgroup_flags = OPTGROUP_OTHER;
  id = dumps->dump_register (dot_name, flag_name, glob_name, flags,
			     optgroup_flags,
			     true);
  set_pass_for_id (id, pass);
  full_name = concat (prefix, pass->name, num, NULL);
  register_pass_name (pass, full_name);
  free (CONST_CAST (char *, full_name));
}

/* Register the dump files for the pass_manager starting at PASS. */

void
pass_manager::register_dump_files (opt_pass *pass)
{
  do
    {
      if (pass->name && pass->name[0] != '*')
        register_one_dump_file (pass);

      if (pass->sub)
        register_dump_files (pass->sub);

      pass = pass->next;
    }
  while (pass);
}

/* Helper for pass_registry hash table.  */

struct pass_registry_hasher : default_hashmap_traits
{
  static inline hashval_t hash (const char *);
  static inline bool equal_keys (const char *, const char *);
};

/* Pass registry hash function.  */

inline hashval_t
pass_registry_hasher::hash (const char *name)
{
  return htab_hash_string (name);
}

/* Hash equal function  */

inline bool
pass_registry_hasher::equal_keys (const char *s1, const char *s2)
{
  return !strcmp (s1, s2);
}

static hash_map<const char *, opt_pass *, pass_registry_hasher>
  *name_to_pass_map;

/* Register PASS with NAME.  */

static void
register_pass_name (opt_pass *pass, const char *name)
{
  if (!name_to_pass_map)
    name_to_pass_map
      = new hash_map<const char *, opt_pass *, pass_registry_hasher> (256);

  if (name_to_pass_map->get (name))
    return; /* Ignore plugin passes.  */

      const char *unique_name = xstrdup (name);
      name_to_pass_map->put (unique_name, pass);
}

/* Map from pass id to canonicalized pass name.  */

typedef const char *char_ptr;
static vec<char_ptr> pass_tab = vNULL;

/* Callback function for traversing NAME_TO_PASS_MAP.  */

bool
passes_pass_traverse (const char *const &name, opt_pass *const &pass, void *)
{
  gcc_assert (pass->static_pass_number > 0);
  gcc_assert (pass_tab.exists ());

  pass_tab[pass->static_pass_number] = name;

  return 1;
}

/* The function traverses NAME_TO_PASS_MAP and creates a pass info
   table for dumping purpose.  */

static void
create_pass_tab (void)
{
  if (!flag_dump_passes)
    return;

  pass_tab.safe_grow_cleared (g->get_passes ()->passes_by_id_size + 1);
  name_to_pass_map->traverse <void *, passes_pass_traverse> (NULL);
}

static bool override_gate_status (opt_pass *, tree, bool);

/* Dump the instantiated name for PASS. IS_ON indicates if PASS
   is turned on or not.  */

static void
dump_one_pass (opt_pass *pass, int pass_indent)
{
  int indent = 3 * pass_indent;
  const char *pn;
  bool is_on, is_really_on;

  is_on = pass->gate (cfun);
  is_really_on = override_gate_status (pass, current_function_decl, is_on);

  if (pass->static_pass_number <= 0)
    pn = pass->name;
  else
    pn = pass_tab[pass->static_pass_number];

  fprintf (stderr, "%*s%-40s%*s:%s%s\n", indent, " ", pn,
           (15 - indent < 0 ? 0 : 15 - indent), " ",
           is_on ? "  ON" : "  OFF",
           ((!is_on) == (!is_really_on) ? ""
            : (is_really_on ? " (FORCED_ON)" : " (FORCED_OFF)")));
}

/* Dump pass list PASS with indentation INDENT.  */

static void
dump_pass_list (opt_pass *pass, int indent)
{
  do
    {
      dump_one_pass (pass, indent);
      if (pass->sub)
        dump_pass_list (pass->sub, indent + 1);
      pass = pass->next;
    }
  while (pass);
}

/* Dump all optimization passes.  */

void
dump_passes (void)
{
  g->get_passes ()->dump_passes ();
}

void
pass_manager::dump_passes () const
{
  struct cgraph_node *n, *node = NULL;

  create_pass_tab ();

  FOR_EACH_FUNCTION (n)
    if (DECL_STRUCT_FUNCTION (n->decl))
      {
	node = n;
	break;
      }

  if (!node)
    return;

  push_cfun (DECL_STRUCT_FUNCTION (node->decl));

  dump_pass_list (all_lowering_passes, 1);
  dump_pass_list (all_small_ipa_passes, 1);
  dump_pass_list (all_regular_ipa_passes, 1);
  dump_pass_list (all_late_ipa_passes, 1);
  dump_pass_list (all_passes, 1);

  pop_cfun ();
}


/* Returns the pass with NAME.  */

static opt_pass *
get_pass_by_name (const char *name)
{
  opt_pass **p = name_to_pass_map->get (name);
  if (p)
    return *p;

  return NULL;
}


/* Range [start, last].  */

struct uid_range
{
  unsigned int start;
  unsigned int last;
  const char *assem_name;
  struct uid_range *next;
};

typedef struct uid_range *uid_range_p;


static vec<uid_range_p>
      enabled_pass_uid_range_tab = vNULL;
static vec<uid_range_p>
      disabled_pass_uid_range_tab = vNULL;


/* Parse option string for -fdisable- and -fenable-
   The syntax of the options:

   -fenable-<pass_name>
   -fdisable-<pass_name>

   -fenable-<pass_name>=s1:e1,s2:e2,...
   -fdisable-<pass_name>=s1:e1,s2:e2,...
*/

static void
enable_disable_pass (const char *arg, bool is_enable)
{
  opt_pass *pass;
  char *range_str, *phase_name;
  char *argstr = xstrdup (arg);
  vec<uid_range_p> *tab = 0;

  range_str = strchr (argstr,'=');
  if (range_str)
    {
      *range_str = '\0';
      range_str++;
    }

  phase_name = argstr;
  if (!*phase_name)
    {
      if (is_enable)
        error ("unrecognized option -fenable");
      else
        error ("unrecognized option -fdisable");
      free (argstr);
      return;
    }
  pass = get_pass_by_name (phase_name);
  if (!pass || pass->static_pass_number == -1)
    {
      if (is_enable)
        error ("unknown pass %s specified in -fenable", phase_name);
      else
        error ("unknown pass %s specified in -fdisable", phase_name);
      free (argstr);
      return;
    }

  if (is_enable)
    tab = &enabled_pass_uid_range_tab;
  else
    tab = &disabled_pass_uid_range_tab;

  if ((unsigned) pass->static_pass_number >= tab->length ())
    tab->safe_grow_cleared (pass->static_pass_number + 1);

  if (!range_str)
    {
      uid_range_p slot;
      uid_range_p new_range = XCNEW (struct uid_range);

      new_range->start = 0;
      new_range->last = (unsigned)-1;

      slot = (*tab)[pass->static_pass_number];
      new_range->next = slot;
      (*tab)[pass->static_pass_number] = new_range;
      if (is_enable)
        inform (UNKNOWN_LOCATION, "enable pass %s for functions in the range "
                "of [%u, %u]", phase_name, new_range->start, new_range->last);
      else
        inform (UNKNOWN_LOCATION, "disable pass %s for functions in the range "
                "of [%u, %u]", phase_name, new_range->start, new_range->last);
    }
  else
    {
      char *next_range = NULL;
      char *one_range = range_str;
      char *end_val = NULL;

      do
	{
	  uid_range_p slot;
	  uid_range_p new_range;
	  char *invalid = NULL;
	  long start;
	  char *func_name = NULL;

	  next_range = strchr (one_range, ',');
	  if (next_range)
	    {
	      *next_range = '\0';
	      next_range++;
	    }

	  end_val = strchr (one_range, ':');
	  if (end_val)
	    {
	      *end_val = '\0';
	      end_val++;
	    }
	  start = strtol (one_range, &invalid, 10);
	  if (*invalid || start < 0)
	    {
              if (end_val || (one_range[0] >= '0'
			      && one_range[0] <= '9'))
                {
                  error ("Invalid range %s in option %s",
                         one_range,
                         is_enable ? "-fenable" : "-fdisable");
                  free (argstr);
                  return;
                }
	      func_name = one_range;
	    }
	  if (!end_val)
	    {
	      new_range = XCNEW (struct uid_range);
              if (!func_name)
                {
                  new_range->start = (unsigned) start;
                  new_range->last = (unsigned) start;
                }
              else
                {
                  new_range->start = (unsigned) -1;
                  new_range->last = (unsigned) -1;
                  new_range->assem_name = xstrdup (func_name);
                }
	    }
	  else
	    {
	      long last = strtol (end_val, &invalid, 10);
	      if (*invalid || last < start)
		{
		  error ("Invalid range %s in option %s",
			 end_val,
			 is_enable ? "-fenable" : "-fdisable");
		  free (argstr);
		  return;
		}
	      new_range = XCNEW (struct uid_range);
	      new_range->start = (unsigned) start;
	      new_range->last = (unsigned) last;
	    }

          slot = (*tab)[pass->static_pass_number];
          new_range->next = slot;
          (*tab)[pass->static_pass_number] = new_range;
          if (is_enable)
            {
              if (new_range->assem_name)
                inform (UNKNOWN_LOCATION,
                        "enable pass %s for function %s",
                        phase_name, new_range->assem_name);
              else
                inform (UNKNOWN_LOCATION,
                        "enable pass %s for functions in the range of [%u, %u]",
                        phase_name, new_range->start, new_range->last);
            }
          else
            {
              if (new_range->assem_name)
                inform (UNKNOWN_LOCATION,
                        "disable pass %s for function %s",
                        phase_name, new_range->assem_name);
              else
                inform (UNKNOWN_LOCATION,
                        "disable pass %s for functions in the range of [%u, %u]",
                        phase_name, new_range->start, new_range->last);
            }

	  one_range = next_range;
	} while (next_range);
    }

  free (argstr);
}

/* Enable pass specified by ARG.  */

void
enable_pass (const char *arg)
{
  enable_disable_pass (arg, true);
}

/* Disable pass specified by ARG.  */

void
disable_pass (const char *arg)
{
  enable_disable_pass (arg, false);
}

/* Returns true if PASS is explicitly enabled/disabled for FUNC.  */

static bool
is_pass_explicitly_enabled_or_disabled (opt_pass *pass,
					tree func,
					vec<uid_range_p> tab)
{
  uid_range_p slot, range;
  int cgraph_uid;
  const char *aname = NULL;

  if (!tab.exists ()
      || (unsigned) pass->static_pass_number >= tab.length ()
      || pass->static_pass_number == -1)
    return false;

  slot = tab[pass->static_pass_number];
  if (!slot)
    return false;

  cgraph_uid = func ? cgraph_node::get (func)->uid : 0;
  if (func && DECL_ASSEMBLER_NAME_SET_P (func))
    aname = IDENTIFIER_POINTER (DECL_ASSEMBLER_NAME (func));

  range = slot;
  while (range)
    {
      if ((unsigned) cgraph_uid >= range->start
	  && (unsigned) cgraph_uid <= range->last)
	return true;
      if (range->assem_name && aname
          && !strcmp (range->assem_name, aname))
        return true;
      range = range->next;
    }

  return false;
}


/* Update static_pass_number for passes (and the flag
   TODO_mark_first_instance).

   Passes are constructed with static_pass_number preinitialized to 0

   This field is used in two different ways: initially as instance numbers
   of their kind, and then as ids within the entire pass manager.

   Within pass_manager::pass_manager:

   * In add_pass_instance(), as called by next_pass_1 in
     NEXT_PASS in init_optimization_passes

   * When the initial instance of a pass within a pass manager is seen,
     it is flagged, and its static_pass_number is set to -1

   * On subsequent times that it is seen, the static pass number
     is decremented each time, so that if there are e.g. 4 dups,
     they have static_pass_number -4, 2, 3, 4 respectively (note
     how the initial one is negative and gives the count); these
     can be thought of as instance numbers of the specific pass

   * Within the register_dump_files () traversal, set_pass_for_id()
     is called on each pass, using these instance numbers to create
     dumpfile switches, and then overwriting them with a pass id,
     which are global to the whole pass manager (based on
     (TDI_end + current value of extra_dump_files_in_use) )  */

static void
add_pass_instance (opt_pass *new_pass, bool track_duplicates,
		   opt_pass *initial_pass)
{
  /* Are we dealing with the first pass of its kind, or a clone?  */
  if (new_pass != initial_pass)
    {
      /* We're dealing with a clone.  */
      new_pass->todo_flags_start &= ~TODO_mark_first_instance;

      /* Indicate to register_dump_files that this pass has duplicates,
         and so it should rename the dump file.  The first instance will
         be -1, and be number of duplicates = -static_pass_number - 1.
         Subsequent instances will be > 0 and just the duplicate number.  */
      if ((new_pass->name && new_pass->name[0] != '*') || track_duplicates)
        {
          initial_pass->static_pass_number -= 1;
          new_pass->static_pass_number = -initial_pass->static_pass_number;
	}
    }
  else
    {
      /* We're dealing with the first pass of its kind.  */
      new_pass->todo_flags_start |= TODO_mark_first_instance;
      new_pass->static_pass_number = -1;

      invoke_plugin_callbacks (PLUGIN_NEW_PASS, new_pass);
    }
}

/* Add a pass to the pass list. Duplicate the pass if it's already
   in the list.  */

static opt_pass **
next_pass_1 (opt_pass **list, opt_pass *pass, opt_pass *initial_pass)
{
  /* Every pass should have a name so that plugins can refer to them.  */
  gcc_assert (pass->name != NULL);

  add_pass_instance (pass, false, initial_pass);
  *list = pass;

  return &(*list)->next;
}

/* List node for an inserted pass instance. We need to keep track of all
   the newly-added pass instances (with 'added_pass_nodes' defined below)
   so that we can register their dump files after pass-positioning is finished.
   Registering dumping files needs to be post-processed or the
   static_pass_number of the opt_pass object would be modified and mess up
   the dump file names of future pass instances to be added.  */

struct pass_list_node
{
  opt_pass *pass;
  struct pass_list_node *next;
};

static struct pass_list_node *added_pass_nodes = NULL;
static struct pass_list_node *prev_added_pass_node;

/* Insert the pass at the proper position. Return true if the pass
   is successfully added.

   NEW_PASS_INFO - new pass to be inserted
   PASS_LIST - root of the pass list to insert the new pass to  */

static bool
position_pass (struct register_pass_info *new_pass_info, opt_pass **pass_list)
{
  opt_pass *pass = *pass_list, *prev_pass = NULL;
  bool success = false;

  for ( ; pass; prev_pass = pass, pass = pass->next)
    {
      /* Check if the current pass is of the same type as the new pass and
         matches the name and the instance number of the reference pass.  */
      if (pass->type == new_pass_info->pass->type
          && pass->name
          && !strcmp (pass->name, new_pass_info->reference_pass_name)
          && ((new_pass_info->ref_pass_instance_number == 0)
              || (new_pass_info->ref_pass_instance_number ==
                  pass->static_pass_number)
              || (new_pass_info->ref_pass_instance_number == 1
                  && pass->todo_flags_start & TODO_mark_first_instance)))
        {
          opt_pass *new_pass;
          struct pass_list_node *new_pass_node;

	  if (new_pass_info->ref_pass_instance_number == 0)
	    {
	      new_pass = new_pass_info->pass->clone ();
	      add_pass_instance (new_pass, true, new_pass_info->pass);
	    }
	  else
	    {
	      new_pass = new_pass_info->pass;
	      add_pass_instance (new_pass, true, new_pass);
	    }

          /* Insert the new pass instance based on the positioning op.  */
          switch (new_pass_info->pos_op)
            {
              case PASS_POS_INSERT_AFTER:
                new_pass->next = pass->next;
                pass->next = new_pass;

		/* Skip newly inserted pass to avoid repeated
		   insertions in the case where the new pass and the
		   existing one have the same name.  */
                pass = new_pass;
                break;
              case PASS_POS_INSERT_BEFORE:
                new_pass->next = pass;
                if (prev_pass)
                  prev_pass->next = new_pass;
                else
                  *pass_list = new_pass;
                break;
              case PASS_POS_REPLACE:
                new_pass->next = pass->next;
                if (prev_pass)
                  prev_pass->next = new_pass;
                else
                  *pass_list = new_pass;
                new_pass->sub = pass->sub;
                new_pass->tv_id = pass->tv_id;
                pass = new_pass;
                break;
              default:
                error ("invalid pass positioning operation");
                return false;
            }

          /* Save the newly added pass (instance) in the added_pass_nodes
             list so that we can register its dump file later. Note that
             we cannot register the dump file now because doing so will modify
             the static_pass_number of the opt_pass object and therefore
             mess up the dump file name of future instances.  */
          new_pass_node = XCNEW (struct pass_list_node);
          new_pass_node->pass = new_pass;
          if (!added_pass_nodes)
            added_pass_nodes = new_pass_node;
          else
            prev_added_pass_node->next = new_pass_node;
          prev_added_pass_node = new_pass_node;

          success = true;
        }

      if (pass->sub && position_pass (new_pass_info, &pass->sub))
        success = true;
    }

  return success;
}

/* Hooks a new pass into the pass lists.

   PASS_INFO   - pass information that specifies the opt_pass object,
                 reference pass, instance number, and how to position
                 the pass  */

void
register_pass (struct register_pass_info *pass_info)
{
  g->get_passes ()->register_pass (pass_info);
}

void
register_pass (opt_pass* pass, pass_positioning_ops pos,
	       const char* ref_pass_name, int ref_pass_inst_number)
{
  register_pass_info i;
  i.pass = pass;
  i.reference_pass_name = ref_pass_name;
  i.ref_pass_instance_number = ref_pass_inst_number;
  i.pos_op = pos;

  g->get_passes ()->register_pass (&i);
}

void
pass_manager::register_pass (struct register_pass_info *pass_info)
{
  bool all_instances, success;
  gcc::dump_manager *dumps = m_ctxt->get_dumps ();

  /* The checks below could fail in buggy plugins.  Existing GCC
     passes should never fail these checks, so we mention plugin in
     the messages.  */
  if (!pass_info->pass)
      fatal_error (input_location, "plugin cannot register a missing pass");

  if (!pass_info->pass->name)
      fatal_error (input_location, "plugin cannot register an unnamed pass");

  if (!pass_info->reference_pass_name)
      fatal_error
	(input_location,
	 "plugin cannot register pass %qs without reference pass name",
	 pass_info->pass->name);

  /* Try to insert the new pass to the pass lists.  We need to check
     all five lists as the reference pass could be in one (or all) of
     them.  */
  all_instances = pass_info->ref_pass_instance_number == 0;
  success = position_pass (pass_info, &all_lowering_passes);
  if (!success || all_instances)
    success |= position_pass (pass_info, &all_small_ipa_passes);
  if (!success || all_instances)
    success |= position_pass (pass_info, &all_regular_ipa_passes);
  if (!success || all_instances)
    success |= position_pass (pass_info, &all_late_ipa_passes);
  if (!success || all_instances)
    success |= position_pass (pass_info, &all_passes);
  if (!success)
    fatal_error
      (input_location,
       "pass %qs not found but is referenced by new pass %qs",
       pass_info->reference_pass_name, pass_info->pass->name);

  /* OK, we have successfully inserted the new pass. We need to register
     the dump files for the newly added pass and its duplicates (if any).
     Because the registration of plugin/backend passes happens after the
     command-line options are parsed, the options that specify single
     pass dumping (e.g. -fdump-tree-PASSNAME) cannot be used for new
     passes. Therefore we currently can only enable dumping of
     new passes when the 'dump-all' flags (e.g. -fdump-tree-all)
     are specified. While doing so, we also delete the pass_list_node
     objects created during pass positioning.  */
  while (added_pass_nodes)
    {
      struct pass_list_node *next_node = added_pass_nodes->next;
      enum tree_dump_index tdi;
      register_one_dump_file (added_pass_nodes->pass);
      if (added_pass_nodes->pass->type == SIMPLE_IPA_PASS
          || added_pass_nodes->pass->type == IPA_PASS)
        tdi = TDI_ipa_all;
      else if (added_pass_nodes->pass->type == GIMPLE_PASS)
        tdi = TDI_tree_all;
      else
        tdi = TDI_rtl_all;
      /* Check if dump-all flag is specified.  */
      if (dumps->get_dump_file_info (tdi)->pstate)
        dumps->get_dump_file_info (added_pass_nodes->pass->static_pass_number)
            ->pstate = dumps->get_dump_file_info (tdi)->pstate;
      XDELETE (added_pass_nodes);
      added_pass_nodes = next_node;
    }
}

/* Construct the pass tree.  The sequencing of passes is driven by
   the cgraph routines:

   finalize_compilation_unit ()
       for each node N in the cgraph
	   cgraph_analyze_function (N)
	       cgraph_lower_function (N) -> all_lowering_passes

   If we are optimizing, compile is then invoked:

   compile ()
       ipa_passes () 			-> all_small_ipa_passes
					-> Analysis of all_regular_ipa_passes
	* possible LTO streaming at copmilation time *
					-> Execution of all_regular_ipa_passes
	* possible LTO streaming at link time *
					-> all_late_ipa_passes
       expand_all_functions ()
           for each node N in the cgraph
	       expand_function (N)      -> Transformation of all_regular_ipa_passes
				        -> all_passes
*/

void *
pass_manager::operator new (size_t sz)
{
  /* Ensure that all fields of the pass manager are zero-initialized.  */
  return xcalloc (1, sz);
}

void
pass_manager::operator delete (void *ptr)
{
  free (ptr);
}

pass_manager::pass_manager (context *ctxt)
: all_passes (NULL), all_small_ipa_passes (NULL), all_lowering_passes (NULL),
  all_regular_ipa_passes (NULL),
  all_late_ipa_passes (NULL), passes_by_id (NULL), passes_by_id_size (0),
  m_ctxt (ctxt)
{
  opt_pass **p;

  /* Initialize the pass_lists array.  */
#define DEF_PASS_LIST(LIST) pass_lists[PASS_LIST_NO_##LIST] = &LIST;
  GCC_PASS_LISTS
#undef DEF_PASS_LIST

  /* Build the tree of passes.  */

#define INSERT_PASSES_AFTER(PASS) \
  p = &(PASS);

#define PUSH_INSERT_PASSES_WITHIN(PASS) \
  { \
    opt_pass **p = &(PASS ## _1)->sub;

#define POP_INSERT_PASSES() \
  }

#define NEXT_PASS(PASS, NUM) \
  do { \
    gcc_assert (NULL == PASS ## _ ## NUM); \
    if ((NUM) == 1)                              \
      PASS ## _1 = make_##PASS (m_ctxt);          \
    else                                         \
      {                                          \
        gcc_assert (PASS ## _1);                 \
        PASS ## _ ## NUM = PASS ## _1->clone (); \
      }                                          \
    p = next_pass_1 (p, PASS ## _ ## NUM, PASS ## _1);  \
  } while (0)

#define TERMINATE_PASS_LIST() \
  *p = NULL;

#include "pass-instances.def"

#undef INSERT_PASSES_AFTER
#undef PUSH_INSERT_PASSES_WITHIN
#undef POP_INSERT_PASSES
#undef NEXT_PASS
#undef TERMINATE_PASS_LIST

  /* Register the passes with the tree dump code.  */
  register_dump_files (all_lowering_passes);
  register_dump_files (all_small_ipa_passes);
  register_dump_files (all_regular_ipa_passes);
  register_dump_files (all_late_ipa_passes);
  register_dump_files (all_passes);
}

static void
delete_pass_tree (opt_pass *pass)
{
  while (pass)
    {
      /* Recurse into child passes.  */
      delete_pass_tree (pass->sub);

      opt_pass *next = pass->next;

      /* Delete this pass.  */
      delete pass;

      /* Iterate onto sibling passes.  */
      pass = next;
    }
}

pass_manager::~pass_manager ()
{
  XDELETEVEC (passes_by_id);

  /* Call delete_pass_tree on each of the pass_lists.  */
#define DEF_PASS_LIST(LIST) \
    delete_pass_tree (*pass_lists[PASS_LIST_NO_##LIST]);
  GCC_PASS_LISTS
#undef DEF_PASS_LIST

}

/* If we are in IPA mode (i.e., current_function_decl is NULL), call
   function CALLBACK for every function in the call graph.  Otherwise,
   call CALLBACK on the current function.  */

static void
do_per_function (void (*callback) (function *, void *data), void *data)
{
  if (current_function_decl)
    callback (cfun, data);
  else
    {
      struct cgraph_node *node;
      FOR_EACH_DEFINED_FUNCTION (node)
	if (node->analyzed && (gimple_has_body_p (node->decl) && !in_lto_p)
	    && (!node->clone_of || node->decl != node->clone_of->decl))
	  callback (DECL_STRUCT_FUNCTION (node->decl), data);
    }
}

/* Because inlining might remove no-longer reachable nodes, we need to
   keep the array visible to garbage collector to avoid reading collected
   out nodes.  */
static int nnodes;
static GTY ((length ("nnodes"))) cgraph_node **order;

/* Hook called when NODE is removed and therefore should be
   excluded from order vector.  DATA is an array of integers.
   DATA[0] holds max index it may be accessed by.  For cgraph
   node DATA[node->uid + 1] holds index of this node in order
   vector.  */
static void
remove_cgraph_node_from_order (cgraph_node *node, void *data)
{
  int *order_idx = (int *)data;

  if (node->uid >= order_idx[0])
    return;

  int idx = order_idx[node->uid + 1];
  if (idx >= 0 && idx < nnodes && order[idx] == node)
    order[idx] = NULL;
}

/* If we are in IPA mode (i.e., current_function_decl is NULL), call
   function CALLBACK for every function in the call graph.  Otherwise,
   call CALLBACK on the current function.
   This function is global so that plugins can use it.  */
void
do_per_function_toporder (void (*callback) (function *, void *data), void *data)
{
  int i;

  if (current_function_decl)
    callback (cfun, data);
  else
    {
      cgraph_node_hook_list *hook;
      int *order_idx;
      gcc_assert (!order);
      order = ggc_vec_alloc<cgraph_node *> (symtab->cgraph_count);

      order_idx = XALLOCAVEC (int, symtab->cgraph_max_uid + 1);
      memset (order_idx + 1, -1, sizeof (int) * symtab->cgraph_max_uid);
      order_idx[0] = symtab->cgraph_max_uid;

      nnodes = ipa_reverse_postorder (order);
      for (i = nnodes - 1; i >= 0; i--)
	{
	  order[i]->process = 1;
	  order_idx[order[i]->uid + 1] = i;
	}
      hook = symtab->add_cgraph_removal_hook (remove_cgraph_node_from_order,
					      order_idx);
      for (i = nnodes - 1; i >= 0; i--)
	{
	  /* Function could be inlined and removed as unreachable.  */
	  if (!order[i])
	    continue;

	  struct cgraph_node *node = order[i];

	  /* Allow possibly removed nodes to be garbage collected.  */
	  order[i] = NULL;
	  node->process = 0;
	  if (node->has_gimple_body_p ())
	    callback (DECL_STRUCT_FUNCTION (node->decl), data);
	}
      symtab->remove_cgraph_removal_hook (hook);
    }
  ggc_free (order);
  order = NULL;
  nnodes = 0;
}

/* Helper function to perform function body dump.  */

static void
execute_function_dump (function *fn, void *data)
{
  opt_pass *pass = (opt_pass *)data;

  if (dump_file)
    {
      push_cfun (fn);

      if (fn->curr_properties & PROP_trees)
        dump_function_to_file (fn->decl, dump_file, dump_flags);
      else
	print_rtl_with_bb (dump_file, get_insns (), dump_flags);

      /* Flush the file.  If verification fails, we won't be able to
	 close the file before aborting.  */
      fflush (dump_file);

      if ((fn->curr_properties & PROP_cfg)
	  && (dump_flags & TDF_GRAPH))
	{
	  if (!pass->graph_dump_initialized)
	    {
	      clean_graph_dump_file (dump_file_name);
	      pass->graph_dump_initialized = true;
	    }
	  print_graph_cfg (dump_file_name, fn);
	}

      pop_cfun ();
    }
}

static struct profile_record *profile_record;

/* Do profile consistency book-keeping for the pass with static number INDEX.
   If SUBPASS is zero, we run _before_ the pass, and if SUBPASS is one, then
   we run _after_ the pass.  RUN is true if the pass really runs, or FALSE
   if we are only book-keeping on passes that may have selectively disabled
   themselves on a given function.  */
static void
check_profile_consistency (int index, int subpass, bool run)
{
  pass_manager *passes = g->get_passes ();
  if (index == -1)
    return;
  if (!profile_record)
    profile_record = XCNEWVEC (struct profile_record,
			       passes->passes_by_id_size);
  gcc_assert (index < passes->passes_by_id_size && index >= 0);
  gcc_assert (subpass < 2);
  profile_record[index].run |= run;
  account_profile_record (&profile_record[index], subpass);
}

/* Output profile consistency.  */

void
dump_profile_report (void)
{
  g->get_passes ()->dump_profile_report ();
}

void
pass_manager::dump_profile_report () const
{
  int i, j;
  int last_freq_in = 0, last_count_in = 0, last_freq_out = 0, last_count_out = 0;
  gcov_type last_time = 0, last_size = 0;
  double rel_time_change, rel_size_change;
  int last_reported = 0;

  if (!profile_record)
    return;
  fprintf (stderr, "\nProfile consistency report:\n\n");
  fprintf (stderr, "Pass name                        |mismatch in |mismated out|Overall\n");
  fprintf (stderr, "                                 |freq count  |freq count  |size      time\n");
	   
  for (i = 0; i < passes_by_id_size; i++)
    for (j = 0 ; j < 2; j++)
      if (profile_record[i].run)
	{
	  if (last_time)
	    rel_time_change = (profile_record[i].time[j]
			       - (double)last_time) * 100 / (double)last_time;
	  else
	    rel_time_change = 0;
	  if (last_size)
	    rel_size_change = (profile_record[i].size[j]
			       - (double)last_size) * 100 / (double)last_size;
	  else
	    rel_size_change = 0;

	  if (profile_record[i].num_mismatched_freq_in[j] != last_freq_in
	      || profile_record[i].num_mismatched_freq_out[j] != last_freq_out
	      || profile_record[i].num_mismatched_count_in[j] != last_count_in
	      || profile_record[i].num_mismatched_count_out[j] != last_count_out
	      || rel_time_change || rel_size_change)
	    {
	      last_reported = i;
              fprintf (stderr, "%-20s %s",
		       passes_by_id [i]->name,
		       j ? "(after TODO)" : "            ");
	      if (profile_record[i].num_mismatched_freq_in[j] != last_freq_in)
		fprintf (stderr, "| %+5i",
		         profile_record[i].num_mismatched_freq_in[j]
			  - last_freq_in);
	      else
		fprintf (stderr, "|      ");
	      if (profile_record[i].num_mismatched_count_in[j] != last_count_in)
		fprintf (stderr, " %+5i",
		         profile_record[i].num_mismatched_count_in[j]
			  - last_count_in);
	      else
		fprintf (stderr, "      ");
	      if (profile_record[i].num_mismatched_freq_out[j] != last_freq_out)
		fprintf (stderr, "| %+5i",
		         profile_record[i].num_mismatched_freq_out[j]
			  - last_freq_out);
	      else
		fprintf (stderr, "|      ");
	      if (profile_record[i].num_mismatched_count_out[j] != last_count_out)
		fprintf (stderr, " %+5i",
		         profile_record[i].num_mismatched_count_out[j]
			  - last_count_out);
	      else
		fprintf (stderr, "      ");

	      /* Size/time units change across gimple and RTL.  */
	      if (i == pass_expand_1->static_pass_number)
		fprintf (stderr, "|----------");
	      else
		{
		  if (rel_size_change)
		    fprintf (stderr, "| %+8.4f%%", rel_size_change);
		  else
		    fprintf (stderr, "|          ");
		  if (rel_time_change)
		    fprintf (stderr, " %+8.4f%%", rel_time_change);
		}
	      fprintf (stderr, "\n");
	      last_freq_in = profile_record[i].num_mismatched_freq_in[j];
	      last_freq_out = profile_record[i].num_mismatched_freq_out[j];
	      last_count_in = profile_record[i].num_mismatched_count_in[j];
	      last_count_out = profile_record[i].num_mismatched_count_out[j];
	    }
	  else if (j && last_reported != i)
	    {
	      last_reported = i;
              fprintf (stderr, "%-20s ------------|            |            |\n",
		       passes_by_id [i]->name);
	    }
	  last_time = profile_record[i].time[j];
	  last_size = profile_record[i].size[j];
	}
}

/* Perform all TODO actions that ought to be done on each function.  */

static void
execute_function_todo (function *fn, void *data)
{
  bool from_ipa_pass = (cfun == NULL);
  unsigned int flags = (size_t)data;
  flags &= ~fn->last_verified;
  if (!flags)
    return;

  push_cfun (fn);

  /* Always cleanup the CFG before trying to update SSA.  */
  if (flags & TODO_cleanup_cfg)
    {
      cleanup_tree_cfg ();

      /* When cleanup_tree_cfg merges consecutive blocks, it may
	 perform some simplistic propagation when removing single
	 valued PHI nodes.  This propagation may, in turn, cause the
	 SSA form to become out-of-date (see PR 22037).  So, even
	 if the parent pass had not scheduled an SSA update, we may
	 still need to do one.  */
      if (!(flags & TODO_update_ssa_any) && need_ssa_update_p (cfun))
	flags |= TODO_update_ssa;
    }

  if (flags & TODO_update_ssa_any)
    {
      unsigned update_flags = flags & TODO_update_ssa_any;
      update_ssa (update_flags);
    }

  if (flag_tree_pta && (flags & TODO_rebuild_alias))
    compute_may_aliases ();

  if (optimize && (flags & TODO_update_address_taken))
    execute_update_addresses_taken ();

  if (flags & TODO_remove_unused_locals)
    remove_unused_locals ();

  if (flags & TODO_rebuild_frequencies)
    rebuild_frequencies ();

  if (flags & TODO_rebuild_cgraph_edges)
    cgraph_edge::rebuild_edges ();

  /* If we've seen errors do not bother running any verifiers.  */
  if (!seen_error ())
    {
#if defined ENABLE_CHECKING
      dom_state pre_verify_state = dom_info_state (fn, CDI_DOMINATORS);
      dom_state pre_verify_pstate = dom_info_state (fn, CDI_POST_DOMINATORS);

      if (flags & TODO_verify_il)
	{
	  if (cfun->curr_properties & PROP_trees)
	    {
	      if (cfun->curr_properties & PROP_cfg)
		/* IPA passes leave stmts to be fixed up, so make sure to
		   not verify stmts really throw.  */
		verify_gimple_in_cfg (cfun, !from_ipa_pass);
	      else
		verify_gimple_in_seq (gimple_body (cfun->decl));
	    }
	  if (cfun->curr_properties & PROP_ssa)
	    /* IPA passes leave stmts to be fixed up, so make sure to
	       not verify SSA operands whose verifier will choke on that.  */
	    verify_ssa (true, !from_ipa_pass);
	  /* IPA passes leave basic-blocks unsplit, so make sure to
	     not trip on that.  */
	  if ((cfun->curr_properties & PROP_cfg)
	      && !from_ipa_pass)
	    verify_flow_info ();
	  if (current_loops
	      && loops_state_satisfies_p (LOOP_CLOSED_SSA))
	    verify_loop_closed_ssa (false);
	  if (cfun->curr_properties & PROP_rtl)
	    verify_rtl_sharing ();
	}

      /* Make sure verifiers don't change dominator state.  */
      gcc_assert (dom_info_state (fn, CDI_DOMINATORS) == pre_verify_state);
      gcc_assert (dom_info_state (fn, CDI_POST_DOMINATORS) == pre_verify_pstate);
#endif
    }

  fn->last_verified = flags & TODO_verify_all;

  pop_cfun ();

  /* For IPA passes make sure to release dominator info, it can be
     computed by non-verifying TODOs.  */
  if (from_ipa_pass)
    {
      free_dominance_info (fn, CDI_DOMINATORS);
      free_dominance_info (fn, CDI_POST_DOMINATORS);
    }
}

/* Perform all TODO actions.  */
static void
execute_todo (unsigned int flags)
{
#if defined ENABLE_CHECKING
  if (cfun
      && need_ssa_update_p (cfun))
    gcc_assert (flags & TODO_update_ssa_any);
#endif

  timevar_push (TV_TODO);

  /* Inform the pass whether it is the first time it is run.  */
  first_pass_instance = (flags & TODO_mark_first_instance) != 0;

  statistics_fini_pass ();

  if (flags)
    do_per_function (execute_function_todo, (void *)(size_t) flags);

  /* Always remove functions just as before inlining: IPA passes might be
     interested to see bodies of extern inline functions that are not inlined
     to analyze side effects.  The full removal is done just at the end
     of IPA pass queue.  */
  if (flags & TODO_remove_functions)
    {
      gcc_assert (!cfun);
      symtab->remove_unreachable_nodes (dump_file);
    }

  if ((flags & TODO_dump_symtab) && dump_file && !current_function_decl)
    {
      gcc_assert (!cfun);
      symtab_node::dump_table (dump_file);
      /* Flush the file.  If verification fails, we won't be able to
	 close the file before aborting.  */
      fflush (dump_file);
    }

  /* Now that the dumping has been done, we can get rid of the optional
     df problems.  */
  if (flags & TODO_df_finish)
    df_finish_pass ((flags & TODO_df_verify) != 0);

  timevar_pop (TV_TODO);
}

/* Verify invariants that should hold between passes.  This is a place
   to put simple sanity checks.  */

static void
verify_interpass_invariants (void)
{
  gcc_checking_assert (!fold_deferring_overflow_warnings_p ());
}

/* Clear the last verified flag.  */

static void
clear_last_verified (function *fn, void *data ATTRIBUTE_UNUSED)
{
  fn->last_verified = 0;
}

/* Helper function. Verify that the properties has been turn into the
   properties expected by the pass.  */

#ifdef ENABLE_CHECKING
static void
verify_curr_properties (function *fn, void *data)
{
  unsigned int props = (size_t)data;
  gcc_assert ((fn->curr_properties & props) == props);
}
#endif

/* Initialize pass dump file.  */
/* This is non-static so that the plugins can use it.  */

bool
pass_init_dump_file (opt_pass *pass)
{
  /* If a dump file name is present, open it if enabled.  */
  if (pass->static_pass_number != -1)
    {
      timevar_push (TV_DUMP);
      gcc::dump_manager *dumps = g->get_dumps ();
      bool initializing_dump =
	!dumps->dump_initialized_p (pass->static_pass_number);
      dump_file_name = dumps->get_dump_file_name (pass->static_pass_number);
      dumps->dump_start (pass->static_pass_number, &dump_flags);
      if (dump_file && current_function_decl)
        dump_function_header (dump_file, current_function_decl, dump_flags);
      if (initializing_dump
	  && dump_file && (dump_flags & TDF_GRAPH)
	  && cfun && (cfun->curr_properties & PROP_cfg))
	{
	  clean_graph_dump_file (dump_file_name);
	  pass->graph_dump_initialized = true;
	}
      timevar_pop (TV_DUMP);
      return initializing_dump;
    }
  else
    return false;
}

/* Flush PASS dump file.  */
/* This is non-static so that plugins can use it.  */

void
pass_fini_dump_file (opt_pass *pass)
{
  timevar_push (TV_DUMP);

  /* Flush and close dump file.  */
  if (dump_file_name)
    {
      free (CONST_CAST (char *, dump_file_name));
      dump_file_name = NULL;
    }

  g->get_dumps ()->dump_finish (pass->static_pass_number);
  timevar_pop (TV_DUMP);
}

/* After executing the pass, apply expected changes to the function
   properties. */

static void
update_properties_after_pass (function *fn, void *data)
{
  opt_pass *pass = (opt_pass *) data;
  fn->curr_properties = (fn->curr_properties | pass->properties_provided)
		         & ~pass->properties_destroyed;
}

/* Execute summary generation for all of the passes in IPA_PASS.  */

void
execute_ipa_summary_passes (ipa_opt_pass_d *ipa_pass)
{
  while (ipa_pass)
    {
      opt_pass *pass = ipa_pass;

      /* Execute all of the IPA_PASSes in the list.  */
      if (ipa_pass->type == IPA_PASS
	  && pass->gate (cfun)
	  && ipa_pass->generate_summary)
	{
	  pass_init_dump_file (pass);

	  /* If a timevar is present, start it.  */
	  if (pass->tv_id)
	    timevar_push (pass->tv_id);

	  current_pass = pass;
	  ipa_pass->generate_summary ();

	  /* Stop timevar.  */
	  if (pass->tv_id)
	    timevar_pop (pass->tv_id);

	  pass_fini_dump_file (pass);
	}
      ipa_pass = (ipa_opt_pass_d *)ipa_pass->next;
    }
}

/* Execute IPA_PASS function transform on NODE.  */

static void
execute_one_ipa_transform_pass (struct cgraph_node *node,
				ipa_opt_pass_d *ipa_pass)
{
  opt_pass *pass = ipa_pass;
  unsigned int todo_after = 0;

  current_pass = pass;
  if (!ipa_pass->function_transform)
    return;

  /* Note that the folders should only create gimple expressions.
     This is a hack until the new folder is ready.  */
  in_gimple_form = (cfun && (cfun->curr_properties & PROP_trees)) != 0;

  pass_init_dump_file (pass);

  /* Run pre-pass verification.  */
  execute_todo (ipa_pass->function_transform_todo_flags_start);

  /* If a timevar is present, start it.  */
  if (pass->tv_id != TV_NONE)
    timevar_push (pass->tv_id);

  /* Do it!  */
  todo_after = ipa_pass->function_transform (node);

  /* Stop timevar.  */
  if (pass->tv_id != TV_NONE)
    timevar_pop (pass->tv_id);

  if (profile_report && cfun && (cfun->curr_properties & PROP_cfg))
    check_profile_consistency (pass->static_pass_number, 0, true);

  /* Run post-pass cleanup and verification.  */
  execute_todo (todo_after);
  verify_interpass_invariants ();
  if (profile_report && cfun && (cfun->curr_properties & PROP_cfg))
    check_profile_consistency (pass->static_pass_number, 1, true);

  if (dump_file)
    do_per_function (execute_function_dump, NULL);
  pass_fini_dump_file (pass);

  current_pass = NULL;

  /* Signal this is a suitable GC collection point.  */
  if (!(todo_after & TODO_do_not_ggc_collect))
    ggc_collect ();
}

/* For the current function, execute all ipa transforms. */

void
execute_all_ipa_transforms (void)
{
  struct cgraph_node *node;
  if (!cfun)
    return;
  node = cgraph_node::get (current_function_decl);

  if (node->ipa_transforms_to_apply.exists ())
    {
      unsigned int i;

      for (i = 0; i < node->ipa_transforms_to_apply.length (); i++)
	execute_one_ipa_transform_pass (node, node->ipa_transforms_to_apply[i]);
      node->ipa_transforms_to_apply.release ();
    }
}

/* Check if PASS is explicitly disabled or enabled and return
   the gate status.  FUNC is the function to be processed, and
   GATE_STATUS is the gate status determined by pass manager by
   default.  */

static bool
override_gate_status (opt_pass *pass, tree func, bool gate_status)
{
  bool explicitly_enabled = false;
  bool explicitly_disabled = false;

  explicitly_enabled
   = is_pass_explicitly_enabled_or_disabled (pass, func,
                                             enabled_pass_uid_range_tab);
  explicitly_disabled
   = is_pass_explicitly_enabled_or_disabled (pass, func,
                                             disabled_pass_uid_range_tab);

  gate_status = !explicitly_disabled && (gate_status || explicitly_enabled);

  return gate_status;
}


/* Execute PASS. */

bool
execute_one_pass (opt_pass *pass)
{
  unsigned int todo_after = 0;

  bool gate_status;

  /* IPA passes are executed on whole program, so cfun should be NULL.
     Other passes need function context set.  */
  if (pass->type == SIMPLE_IPA_PASS || pass->type == IPA_PASS)
    gcc_assert (!cfun && !current_function_decl);
  else
    gcc_assert (cfun && current_function_decl);

  current_pass = pass;

  /* Check whether gate check should be avoided.
     User controls the value of the gate through the parameter "gate_status". */
  gate_status = pass->gate (cfun);
  gate_status = override_gate_status (pass, current_function_decl, gate_status);

  /* Override gate with plugin.  */
  invoke_plugin_callbacks (PLUGIN_OVERRIDE_GATE, &gate_status);

  if (!gate_status)
    {
      /* Run so passes selectively disabling themselves on a given function
	 are not miscounted.  */
      if (profile_report && cfun && (cfun->curr_properties & PROP_cfg))
	{
          check_profile_consistency (pass->static_pass_number, 0, false);
          check_profile_consistency (pass->static_pass_number, 1, false);
	}
      current_pass = NULL;
      return false;
    }

  /* Pass execution event trigger: useful to identify passes being
     executed.  */
  invoke_plugin_callbacks (PLUGIN_PASS_EXECUTION, pass);

<<<<<<< HEAD
  /* SIPLE IPA passes do not handle callgraphs with IPA transforms in it.
     Apply all trnasforms first.  */
  if (pass->type == SIMPLE_IPA_PASS)
    {
      struct cgraph_node *node;
      bool applied = false;
      FOR_EACH_DEFINED_FUNCTION (node)
	if (node->analyzed
	    && cgraph_function_with_gimple_body_p (node)
	    && (!node->clone_of || node->decl != node->clone_of->decl))
	  {
	    if (!node->global.inlined_to
		&& node->ipa_transforms_to_apply.exists ())
	      {
		cgraph_get_body (node);
		push_cfun (DECL_STRUCT_FUNCTION (node->decl));
		execute_all_ipa_transforms ();
		rebuild_cgraph_edges ();
		free_dominance_info (CDI_DOMINATORS);
		free_dominance_info (CDI_POST_DOMINATORS);
		pop_cfun ();
		applied = true;
	      }
	  }
      if (applied)
        symtab_remove_unreachable_nodes (true, dump_file);
      /* Restore current_pass.  */
      current_pass = pass;
    }

=======
>>>>>>> d5ad84b3
  if (!quiet_flag && !cfun)
    fprintf (stderr, " <%s>", pass->name ? pass->name : "");

  /* Note that the folders should only create gimple expressions.
     This is a hack until the new folder is ready.  */
  in_gimple_form = (cfun && (cfun->curr_properties & PROP_trees)) != 0;

  pass_init_dump_file (pass);

  /* Run pre-pass verification.  */
  execute_todo (pass->todo_flags_start);

#ifdef ENABLE_CHECKING
  do_per_function (verify_curr_properties,
		   (void *)(size_t)pass->properties_required);
#endif

  /* If a timevar is present, start it.  */
  if (pass->tv_id != TV_NONE)
    timevar_push (pass->tv_id);

  /* Do it!  */
  todo_after = pass->execute (cfun);
  do_per_function (clear_last_verified, NULL);

  /* Stop timevar.  */
  if (pass->tv_id != TV_NONE)
    timevar_pop (pass->tv_id);

  do_per_function (update_properties_after_pass, pass);

  if (profile_report && cfun && (cfun->curr_properties & PROP_cfg))
    check_profile_consistency (pass->static_pass_number, 0, true);

  /* Run post-pass cleanup and verification.  */
  execute_todo (todo_after | pass->todo_flags_finish | TODO_verify_il);
  if (profile_report && cfun && (cfun->curr_properties & PROP_cfg))
    check_profile_consistency (pass->static_pass_number, 1, true);

  verify_interpass_invariants ();
  if (dump_file)
    do_per_function (execute_function_dump, pass);
  if (pass->type == IPA_PASS)
    {
      struct cgraph_node *node;
      FOR_EACH_FUNCTION_WITH_GIMPLE_BODY (node)
	node->ipa_transforms_to_apply.safe_push ((ipa_opt_pass_d *)pass);
    }

  if (!current_function_decl)
    symtab->process_new_functions ();

  pass_fini_dump_file (pass);

  if (pass->type != SIMPLE_IPA_PASS && pass->type != IPA_PASS)
    gcc_assert (!(cfun->curr_properties & PROP_trees)
		|| pass->type != RTL_PASS);

  current_pass = NULL;

  /* Signal this is a suitable GC collection point.  */
  if (!((todo_after | pass->todo_flags_finish) & TODO_do_not_ggc_collect))
    ggc_collect ();

  return true;
}

static void
execute_pass_list_1 (opt_pass *pass)
{
  do
    {
      gcc_assert (pass->type == GIMPLE_PASS
		  || pass->type == RTL_PASS);
      if (execute_one_pass (pass) && pass->sub)
        execute_pass_list_1 (pass->sub);
      pass = pass->next;
    }
  while (pass);
}

void
execute_pass_list (function *fn, opt_pass *pass)
{
  push_cfun (fn);
  execute_pass_list_1 (pass);
  if (fn->cfg)
    {
      free_dominance_info (CDI_DOMINATORS);
      free_dominance_info (CDI_POST_DOMINATORS);
    }
  pop_cfun ();
}

/* Write out all LTO data.  */
static void
write_lto (void)
{
  timevar_push (TV_IPA_LTO_GIMPLE_OUT);
  lto_output ();
  timevar_pop (TV_IPA_LTO_GIMPLE_OUT);
  timevar_push (TV_IPA_LTO_DECL_OUT);
  produce_asm_for_decls ();
  timevar_pop (TV_IPA_LTO_DECL_OUT);
}

/* Same as execute_pass_list but assume that subpasses of IPA passes
   are local passes. If SET is not NULL, write out summaries of only
   those node in SET. */

static void
ipa_write_summaries_2 (opt_pass *pass, struct lto_out_decl_state *state)
{
  while (pass)
    {
      ipa_opt_pass_d *ipa_pass = (ipa_opt_pass_d *)pass;
      gcc_assert (!current_function_decl);
      gcc_assert (!cfun);
      gcc_assert (pass->type == SIMPLE_IPA_PASS || pass->type == IPA_PASS);
      if (pass->type == IPA_PASS
	  && ipa_pass->write_summary
	  && pass->gate (cfun))
	{
	  /* If a timevar is present, start it.  */
	  if (pass->tv_id)
	    timevar_push (pass->tv_id);

          pass_init_dump_file (pass);

	  current_pass = pass;
	  ipa_pass->write_summary ();

          pass_fini_dump_file (pass);

	  /* If a timevar is present, start it.  */
	  if (pass->tv_id)
	    timevar_pop (pass->tv_id);
	}

      if (pass->sub && pass->sub->type != GIMPLE_PASS)
	ipa_write_summaries_2 (pass->sub, state);

      pass = pass->next;
    }
}

/* Helper function of ipa_write_summaries. Creates and destroys the
   decl state and calls ipa_write_summaries_2 for all passes that have
   summaries.  SET is the set of nodes to be written.  */

static void
ipa_write_summaries_1 (lto_symtab_encoder_t encoder)
{
  pass_manager *passes = g->get_passes ();
  struct lto_out_decl_state *state = lto_new_out_decl_state ();
  state->symtab_node_encoder = encoder;

  lto_output_init_mode_table ();
  lto_push_out_decl_state (state);

  gcc_assert (!flag_wpa);
  ipa_write_summaries_2 (passes->all_regular_ipa_passes, state);

  write_lto ();

  gcc_assert (lto_get_out_decl_state () == state);
  lto_pop_out_decl_state ();
  lto_delete_out_decl_state (state);
}

/* Write out summaries for all the nodes in the callgraph.  */

void
ipa_write_summaries (void)
{
  lto_symtab_encoder_t encoder;
  int i, order_pos;
  varpool_node *vnode;
  struct cgraph_node *node;
  struct cgraph_node **order;

  if ((!flag_generate_lto && !flag_generate_offload) || seen_error ())
    return;

  select_what_to_stream ();

  encoder = lto_symtab_encoder_new (false);

  /* Create the callgraph set in the same order used in
     cgraph_expand_all_functions.  This mostly facilitates debugging,
     since it causes the gimple file to be processed in the same order
     as the source code.  */
  order = XCNEWVEC (struct cgraph_node *, symtab->cgraph_count);
  order_pos = ipa_reverse_postorder (order);
  gcc_assert (order_pos == symtab->cgraph_count);

  for (i = order_pos - 1; i >= 0; i--)
    {
      struct cgraph_node *node = order[i];

      if (node->has_gimple_body_p ())
	{
	  /* When streaming out references to statements as part of some IPA
	     pass summary, the statements need to have uids assigned and the
	     following does that for all the IPA passes here. Naturally, this
	     ordering then matches the one IPA-passes get in their stmt_fixup
	     hooks.  */

	  push_cfun (DECL_STRUCT_FUNCTION (node->decl));
	  renumber_gimple_stmt_uids ();
	  pop_cfun ();
	}
      if (node->definition && node->need_lto_streaming)
        lto_set_symtab_encoder_in_partition (encoder, node);
    }

  FOR_EACH_DEFINED_FUNCTION (node)
    if (node->alias && node->need_lto_streaming)
      lto_set_symtab_encoder_in_partition (encoder, node);
  FOR_EACH_DEFINED_VARIABLE (vnode)
    if (vnode->need_lto_streaming)
      lto_set_symtab_encoder_in_partition (encoder, vnode);

  ipa_write_summaries_1 (compute_ltrans_boundary (encoder));

  free (order);
}

/* Same as execute_pass_list but assume that subpasses of IPA passes
   are local passes. If SET is not NULL, write out optimization summaries of
   only those node in SET. */

static void
ipa_write_optimization_summaries_1 (opt_pass *pass,
				    struct lto_out_decl_state *state)
{
  while (pass)
    {
      ipa_opt_pass_d *ipa_pass = (ipa_opt_pass_d *)pass;
      gcc_assert (!current_function_decl);
      gcc_assert (!cfun);
      gcc_assert (pass->type == SIMPLE_IPA_PASS || pass->type == IPA_PASS);
      if (pass->type == IPA_PASS
	  && ipa_pass->write_optimization_summary
	  && pass->gate (cfun))
	{
	  /* If a timevar is present, start it.  */
	  if (pass->tv_id)
	    timevar_push (pass->tv_id);

          pass_init_dump_file (pass);

	  current_pass = pass;
	  ipa_pass->write_optimization_summary ();

          pass_fini_dump_file (pass);

	  /* If a timevar is present, start it.  */
	  if (pass->tv_id)
	    timevar_pop (pass->tv_id);
	}

      if (pass->sub && pass->sub->type != GIMPLE_PASS)
	ipa_write_optimization_summaries_1 (pass->sub, state);

      pass = pass->next;
    }
}

/* Write all the optimization summaries for the cgraph nodes in SET.  If SET is
   NULL, write out all summaries of all nodes. */

void
ipa_write_optimization_summaries (lto_symtab_encoder_t encoder)
{
  struct lto_out_decl_state *state = lto_new_out_decl_state ();
  lto_symtab_encoder_iterator lsei;
  state->symtab_node_encoder = encoder;

  lto_output_init_mode_table ();
  lto_push_out_decl_state (state);
  for (lsei = lsei_start_function_in_partition (encoder);
       !lsei_end_p (lsei); lsei_next_function_in_partition (&lsei))
    {
      struct cgraph_node *node = lsei_cgraph_node (lsei);
      /* When streaming out references to statements as part of some IPA
	 pass summary, the statements need to have uids assigned.

	 For functions newly born at WPA stage we need to initialize
	 the uids here.  */
      if (node->definition
	  && gimple_has_body_p (node->decl))
	{
	  push_cfun (DECL_STRUCT_FUNCTION (node->decl));
	  renumber_gimple_stmt_uids ();
	  pop_cfun ();
	}
    }

  gcc_assert (flag_wpa);
  pass_manager *passes = g->get_passes ();
  ipa_write_optimization_summaries_1 (passes->all_regular_ipa_passes, state);

  write_lto ();

  gcc_assert (lto_get_out_decl_state () == state);
  lto_pop_out_decl_state ();
  lto_delete_out_decl_state (state);
}

/* Same as execute_pass_list but assume that subpasses of IPA passes
   are local passes.  */

static void
ipa_read_summaries_1 (opt_pass *pass)
{
  while (pass)
    {
      ipa_opt_pass_d *ipa_pass = (ipa_opt_pass_d *) pass;

      gcc_assert (!current_function_decl);
      gcc_assert (!cfun);
      gcc_assert (pass->type == SIMPLE_IPA_PASS || pass->type == IPA_PASS);

      if (pass->gate (cfun))
	{
	  if (pass->type == IPA_PASS && ipa_pass->read_summary)
	    {
	      /* If a timevar is present, start it.  */
	      if (pass->tv_id)
		timevar_push (pass->tv_id);

	      pass_init_dump_file (pass);

	      current_pass = pass;
	      ipa_pass->read_summary ();

	      pass_fini_dump_file (pass);

	      /* Stop timevar.  */
	      if (pass->tv_id)
		timevar_pop (pass->tv_id);
	    }

	  if (pass->sub && pass->sub->type != GIMPLE_PASS)
	    ipa_read_summaries_1 (pass->sub);
	}
      pass = pass->next;
    }
}


/* Read all the summaries for all_regular_ipa_passes.  */

void
ipa_read_summaries (void)
{
  pass_manager *passes = g->get_passes ();
  ipa_read_summaries_1 (passes->all_regular_ipa_passes);
}

/* Same as execute_pass_list but assume that subpasses of IPA passes
   are local passes.  */

static void
ipa_read_optimization_summaries_1 (opt_pass *pass)
{
  while (pass)
    {
      ipa_opt_pass_d *ipa_pass = (ipa_opt_pass_d *) pass;

      gcc_assert (!current_function_decl);
      gcc_assert (!cfun);
      gcc_assert (pass->type == SIMPLE_IPA_PASS || pass->type == IPA_PASS);

      if (pass->gate (cfun))
	{
	  if (pass->type == IPA_PASS && ipa_pass->read_optimization_summary)
	    {
	      /* If a timevar is present, start it.  */
	      if (pass->tv_id)
		timevar_push (pass->tv_id);

	      pass_init_dump_file (pass);

	      current_pass = pass;
	      ipa_pass->read_optimization_summary ();

	      pass_fini_dump_file (pass);

	      /* Stop timevar.  */
	      if (pass->tv_id)
		timevar_pop (pass->tv_id);
	    }

	  if (pass->sub && pass->sub->type != GIMPLE_PASS)
	    ipa_read_optimization_summaries_1 (pass->sub);
	}
      pass = pass->next;
    }
}

/* Read all the summaries for all_regular_ipa_passes.  */

void
ipa_read_optimization_summaries (void)
{
  pass_manager *passes = g->get_passes ();
  ipa_read_optimization_summaries_1 (passes->all_regular_ipa_passes);
}

/* Same as execute_pass_list but assume that subpasses of IPA passes
   are local passes.  */
void
execute_ipa_pass_list (opt_pass *pass)
{
  do
    {
      gcc_assert (!current_function_decl);
      gcc_assert (!cfun);
      gcc_assert (pass->type == SIMPLE_IPA_PASS || pass->type == IPA_PASS);
      if (execute_one_pass (pass) && pass->sub)
	{
	  if (pass->sub->type == GIMPLE_PASS)
	    {
	      invoke_plugin_callbacks (PLUGIN_EARLY_GIMPLE_PASSES_START, NULL);
	      do_per_function_toporder ((void (*)(function *, void *))
					  execute_pass_list,
					pass->sub);
	      invoke_plugin_callbacks (PLUGIN_EARLY_GIMPLE_PASSES_END, NULL);
	    }
	  else if (pass->sub->type == SIMPLE_IPA_PASS
		   || pass->sub->type == IPA_PASS)
	    execute_ipa_pass_list (pass->sub);
	  else
	    gcc_unreachable ();
	}
      gcc_assert (!current_function_decl);
      symtab->process_new_functions ();
      pass = pass->next;
    }
  while (pass);
}

/* Execute stmt fixup hooks of all passes in PASS for NODE and STMTS.  */

static void
execute_ipa_stmt_fixups (opt_pass *pass,
			 struct cgraph_node *node, gimple *stmts)
{
  while (pass)
    {
      /* Execute all of the IPA_PASSes in the list.  */
      if (pass->type == IPA_PASS
	  && pass->gate (cfun))
	{
	  ipa_opt_pass_d *ipa_pass = (ipa_opt_pass_d *) pass;

	  if (ipa_pass->stmt_fixup)
	    {
	      pass_init_dump_file (pass);
	      /* If a timevar is present, start it.  */
	      if (pass->tv_id)
		timevar_push (pass->tv_id);

	      current_pass = pass;
	      ipa_pass->stmt_fixup (node, stmts);

	      /* Stop timevar.  */
	      if (pass->tv_id)
		timevar_pop (pass->tv_id);
	      pass_fini_dump_file (pass);
	    }
	  if (pass->sub)
	    execute_ipa_stmt_fixups (pass->sub, node, stmts);
	}
      pass = pass->next;
    }
}

/* Execute stmt fixup hooks of all IPA passes for NODE and STMTS.  */

void
execute_all_ipa_stmt_fixups (struct cgraph_node *node, gimple *stmts)
{
  pass_manager *passes = g->get_passes ();
  execute_ipa_stmt_fixups (passes->all_regular_ipa_passes, node, stmts);
}


extern void debug_properties (unsigned int);
extern void dump_properties (FILE *, unsigned int);

DEBUG_FUNCTION void
dump_properties (FILE *dump, unsigned int props)
{
  fprintf (dump, "Properties:\n");
  if (props & PROP_gimple_any)
    fprintf (dump, "PROP_gimple_any\n");
  if (props & PROP_gimple_lcf)
    fprintf (dump, "PROP_gimple_lcf\n");
  if (props & PROP_gimple_leh)
    fprintf (dump, "PROP_gimple_leh\n");
  if (props & PROP_cfg)
    fprintf (dump, "PROP_cfg\n");
  if (props & PROP_ssa)
    fprintf (dump, "PROP_ssa\n");
  if (props & PROP_no_crit_edges)
    fprintf (dump, "PROP_no_crit_edges\n");
  if (props & PROP_rtl)
    fprintf (dump, "PROP_rtl\n");
  if (props & PROP_gimple_lomp)
    fprintf (dump, "PROP_gimple_lomp\n");
  if (props & PROP_gimple_lcx)
    fprintf (dump, "PROP_gimple_lcx\n");
  if (props & PROP_gimple_lvec)
    fprintf (dump, "PROP_gimple_lvec\n");
  if (props & PROP_cfglayout)
    fprintf (dump, "PROP_cfglayout\n");
}

DEBUG_FUNCTION void
debug_properties (unsigned int props)
{
  dump_properties (stderr, props);
}

/* Called by local passes to see if function is called by already processed nodes.
   Because we process nodes in topological order, this means that function is
   in recursive cycle or we introduced new direct calls.  */
bool
function_called_by_processed_nodes_p (void)
{
  struct cgraph_edge *e;
  for (e = cgraph_node::get (current_function_decl)->callers;
       e;
       e = e->next_caller)
    {
      if (e->caller->decl == current_function_decl)
        continue;
      if (!e->caller->has_gimple_body_p ())
        continue;
      if (TREE_ASM_WRITTEN (e->caller->decl))
        continue;
      if (!e->caller->process && !e->caller->global.inlined_to)
      	break;
    }
  if (dump_file && e)
    {
      fprintf (dump_file, "Already processed call to:\n");
      e->caller->dump (dump_file);
    }
  return e != NULL;
}

#include "gt-passes.h"<|MERGE_RESOLUTION|>--- conflicted
+++ resolved
@@ -2306,39 +2306,6 @@
      executed.  */
   invoke_plugin_callbacks (PLUGIN_PASS_EXECUTION, pass);
 
-<<<<<<< HEAD
-  /* SIPLE IPA passes do not handle callgraphs with IPA transforms in it.
-     Apply all trnasforms first.  */
-  if (pass->type == SIMPLE_IPA_PASS)
-    {
-      struct cgraph_node *node;
-      bool applied = false;
-      FOR_EACH_DEFINED_FUNCTION (node)
-	if (node->analyzed
-	    && cgraph_function_with_gimple_body_p (node)
-	    && (!node->clone_of || node->decl != node->clone_of->decl))
-	  {
-	    if (!node->global.inlined_to
-		&& node->ipa_transforms_to_apply.exists ())
-	      {
-		cgraph_get_body (node);
-		push_cfun (DECL_STRUCT_FUNCTION (node->decl));
-		execute_all_ipa_transforms ();
-		rebuild_cgraph_edges ();
-		free_dominance_info (CDI_DOMINATORS);
-		free_dominance_info (CDI_POST_DOMINATORS);
-		pop_cfun ();
-		applied = true;
-	      }
-	  }
-      if (applied)
-        symtab_remove_unreachable_nodes (true, dump_file);
-      /* Restore current_pass.  */
-      current_pass = pass;
-    }
-
-=======
->>>>>>> d5ad84b3
   if (!quiet_flag && !cfun)
     fprintf (stderr, " <%s>", pass->name ? pass->name : "");
 
