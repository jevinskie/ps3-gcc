--- conflicted
+++ resolved
@@ -1,10 +1,5 @@
 /* Header file for collect/tlink routines.
-<<<<<<< HEAD
-   Copyright (C) 1998, 2003, 2004, 2005, 2007, 2010, 2011, 2013
-   Free Software Foundation, Inc.
-=======
    Copyright (C) 1998-2013 Free Software Foundation, Inc.
->>>>>>> e9c762ec
 
 This file is part of GCC.
 
@@ -30,6 +25,8 @@
 extern struct pex_obj *collect_execute (const char *, char **, const char *,
 					const char *, int flags);
 
+extern void collect_exit (int) ATTRIBUTE_NORETURN;
+
 extern int collect_wait (const char *, struct pex_obj *);
 
 extern void dump_ld_file (const char *, FILE *);
