--- conflicted
+++ resolved
@@ -149,14 +149,6 @@
 		{
 		  char *str = concat (iprefix, p->fname + len, NULL);
 		  if (p->multilib == 1 && imultilib)
-<<<<<<< HEAD
-		    str = concat (str, dir_separator_str, imultilib, NULL);
-		  else if (p->multilib == 2)
-		    {
-		      if (!imultiarch)
-			continue;
-		      str = concat (str, dir_separator_str, imultiarch, NULL);
-=======
 		    str = reconcat (str, str, dir_separator_str,
 				    imultilib, NULL);
 		  else if (p->multilib == 2)
@@ -168,7 +160,6 @@
 			}
 		      str = reconcat (str, str, dir_separator_str,
 				      imultiarch, NULL);
->>>>>>> e9c762ec
 		    }
 		  add_path (str, SYSTEM, p->cxx_aware, false);
 		}
@@ -225,14 +216,6 @@
 	    str = update_path (p->fname, p->component);
 
 	  if (p->multilib == 1 && imultilib)
-<<<<<<< HEAD
-	    str = concat (str, dir_separator_str, imultilib, NULL);
-	  else if (p->multilib == 2)
-	    {
-	      if (!imultiarch)
-		continue;
-	      str = concat (str, dir_separator_str, imultiarch, NULL);
-=======
 	    str = reconcat (str, str, dir_separator_str, imultilib, NULL);
 	  else if (p->multilib == 2)
 	    {
@@ -242,7 +225,6 @@
 		  continue;
 		}
 	      str = reconcat (str, str, dir_separator_str, imultiarch, NULL);
->>>>>>> e9c762ec
 	    }
 
 	  add_path (str, SYSTEM, p->cxx_aware, false);
