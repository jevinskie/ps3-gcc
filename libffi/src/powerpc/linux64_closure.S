/* -----------------------------------------------------------------------
   sysv.h - Copyright (c) 2003 Jakub Jelinek <jakub@redhat.com>
	    Copyright (c) 2008 Red Hat, Inc.

   PowerPC64 Assembly glue.

   Permission is hereby granted, free of charge, to any person obtaining
   a copy of this software and associated documentation files (the
   ``Software''), to deal in the Software without restriction, including
   without limitation the rights to use, copy, modify, merge, publish,
   distribute, sublicense, and/or sell copies of the Software, and to
   permit persons to whom the Software is furnished to do so, subject to
   the following conditions:

   The above copyright notice and this permission notice shall be included
   in all copies or substantial portions of the Software.

   THE SOFTWARE IS PROVIDED ``AS IS'', WITHOUT WARRANTY OF ANY KIND,
   EXPRESS OR IMPLIED, INCLUDING BUT NOT LIMITED TO THE WARRANTIES OF
   MERCHANTABILITY, FITNESS FOR A PARTICULAR PURPOSE AND
   NONINFRINGEMENT.  IN NO EVENT SHALL THE AUTHORS OR COPYRIGHT
   HOLDERS BE LIABLE FOR ANY CLAIM, DAMAGES OR OTHER LIABILITY,
   WHETHER IN AN ACTION OF CONTRACT, TORT OR OTHERWISE, ARISING FROM,
   OUT OF OR IN CONNECTION WITH THE SOFTWARE OR THE USE OR OTHER
   DEALINGS IN THE SOFTWARE.
   ----------------------------------------------------------------------- */
#define LIBFFI_ASM
#include <fficonfig.h>
#include <ffi.h>

	.file	"linux64_closure.S"

#ifdef POWERPC64
	FFI_HIDDEN (ffi_closure_LINUX64)
	.globl  ffi_closure_LINUX64
	.text
	.cfi_startproc
# if _CALL_ELF == 2
ffi_closure_LINUX64:
	addis	%r2, %r12, .TOC.-ffi_closure_LINUX64@ha
	addi	%r2, %r2, .TOC.-ffi_closure_LINUX64@l
	.localentry ffi_closure_LINUX64, . - ffi_closure_LINUX64
# else
	.section        ".opd","aw"
	.align  3
ffi_closure_LINUX64:
#  ifdef _CALL_LINUX
	.quad   .L.ffi_closure_LINUX64,.TOC.@tocbase,0
	.type   ffi_closure_LINUX64,@function
	.text
.L.ffi_closure_LINUX64:
#  else
	FFI_HIDDEN (.ffi_closure_LINUX64)
	.globl  .ffi_closure_LINUX64
	.quad   .ffi_closure_LINUX64,.TOC.@tocbase,0
	.size   ffi_closure_LINUX64,24
	.type   .ffi_closure_LINUX64,@function
	.text
.ffi_closure_LINUX64:
#  endif
# endif

# if _CALL_ELF == 2
#  32 byte special reg save area + 64 byte parm save area
#  + 64 byte retval area + 13*8 fpr save area + round to 16
#  define STACKFRAME 272
#  define PARMSAVE 32
#  define RETVAL PARMSAVE+64
# else
#  48 bytes special reg save area + 64 bytes parm save area
#  + 16 bytes retval area + 13*8 bytes fpr save area + round to 16
#  define STACKFRAME 240
#  define PARMSAVE 48
#  define RETVAL PARMSAVE+64
# endif

# if _CALL_ELF == 2
	ld	%r12, FFI_TRAMPOLINE_SIZE(%r11)		# closure->cif
	mflr	%r0
	lwz	%r12, 28(%r12)				# cif->flags
	mtcrf	0x40, %r12
	addi	%r12, %r1, PARMSAVE
	bt	7, 0f
	# Our caller has not allocated a parameter save area.
	# We need to allocate one here and use it to pass gprs to
	# ffi_closure_helper_LINUX64.
	addi	%r12, %r1, -STACKFRAME+PARMSAVE
0:
	# Save general regs into parm save area
	std	%r3, 0(%r12)
	std	%r4, 8(%r12)
	std	%r5, 16(%r12)
	std	%r6, 24(%r12)
	std	%r7, 32(%r12)
	std	%r8, 40(%r12)
	std	%r9, 48(%r12)
	std	%r10, 56(%r12)

	# load up the pointer to the parm save area
	mr	%r7, %r12
# else
	# copy r2 to r11 and load TOC into r2
	mr	%r11, %r2
	ld	%r2, 16(%r2)

	mflr	%r0
	# Save general regs into parm save area
	# This is the parameter save area set up by our caller.
	std	%r3, PARMSAVE+0(%r1)
	std	%r4, PARMSAVE+8(%r1)
	std	%r5, PARMSAVE+16(%r1)
	std	%r6, PARMSAVE+24(%r1)
	std	%r7, PARMSAVE+32(%r1)
	std	%r8, PARMSAVE+40(%r1)
	std	%r9, PARMSAVE+48(%r1)
	std	%r10, PARMSAVE+56(%r1)

	# load up the pointer to the parm save area
	addi	%r7, %r1, PARMSAVE
# endif
	std	%r0, 16(%r1)

	# closure->cif
	ld	%r3, FFI_TRAMPOLINE_SIZE(%r11)
	# closure->fun
	ld	%r4, FFI_TRAMPOLINE_SIZE+8(%r11)
	# closure->user_data
	ld	%r5, FFI_TRAMPOLINE_SIZE+16(%r11)

.Ldoclosure:
	# next save fpr 1 to fpr 13
	stfd	%f1, -104+(0*8)(%r1)
	stfd	%f2, -104+(1*8)(%r1)
	stfd	%f3, -104+(2*8)(%r1)
	stfd	%f4, -104+(3*8)(%r1)
	stfd	%f5, -104+(4*8)(%r1)
	stfd	%f6, -104+(5*8)(%r1)
	stfd	%f7, -104+(6*8)(%r1)
	stfd	%f8, -104+(7*8)(%r1)
	stfd	%f9, -104+(8*8)(%r1)
	stfd	%f10, -104+(9*8)(%r1)
	stfd	%f11, -104+(10*8)(%r1)
	stfd	%f12, -104+(11*8)(%r1)
	stfd	%f13, -104+(12*8)(%r1)

	# load up the pointer to the saved fpr registers */
	addi	%r8, %r1, -104

	# load up the pointer to the result storage
	addi	%r6, %r1, -STACKFRAME+RETVAL

	stdu	%r1, -STACKFRAME(%r1)
	.cfi_def_cfa_offset STACKFRAME
	.cfi_offset 65, 16

	# make the call
# if defined _CALL_LINUX || _CALL_ELF == 2
	bl ffi_closure_helper_LINUX64
# else
	bl .ffi_closure_helper_LINUX64
# endif
.Lret:

	# now r3 contains the return type
	# so use it to look up in a table
	# so we know how to deal with each type

	# look up the proper starting point in table
	# by using return type as offset
	ld %r0, STACKFRAME+16(%r1)
	cmpldi %r3, FFI_V2_TYPE_SMALL_STRUCT
	bge .Lsmall
	mflr %r4		# move address of .Lret to r4
	sldi %r3, %r3, 4	# now multiply return type by 16
	addi %r4, %r4, .Lret_type0 - .Lret
	add %r3, %r3, %r4	# add contents of table to table address
	mtctr %r3
	bctr			# jump to it

# Each of the ret_typeX code fragments has to be exactly 16 bytes long
# (4 instructions). For cache effectiveness we align to a 16 byte boundary
# first.
	.align 4

.Lret_type0:
# case FFI_TYPE_VOID
	mtlr %r0
	addi %r1, %r1, STACKFRAME
	.cfi_def_cfa_offset 0
	blr
	.cfi_def_cfa_offset STACKFRAME
	nop
# case FFI_TYPE_INT
# ifdef __LITTLE_ENDIAN__
	lwa %r3, RETVAL+0(%r1)
# else
	lwa %r3, RETVAL+4(%r1)
# endif
	mtlr %r0
	addi %r1, %r1, STACKFRAME
	.cfi_def_cfa_offset 0
	blr
	.cfi_def_cfa_offset STACKFRAME
# case FFI_TYPE_FLOAT
	lfs %f1, RETVAL+0(%r1)
	mtlr %r0
	addi %r1, %r1, STACKFRAME
	.cfi_def_cfa_offset 0
	blr
	.cfi_def_cfa_offset STACKFRAME
# case FFI_TYPE_DOUBLE
	lfd %f1, RETVAL+0(%r1)
	mtlr %r0
	addi %r1, %r1, STACKFRAME
	.cfi_def_cfa_offset 0
	blr
	.cfi_def_cfa_offset STACKFRAME
# case FFI_TYPE_LONGDOUBLE
	lfd %f1, RETVAL+0(%r1)
	mtlr %r0
	lfd %f2, RETVAL+8(%r1)
	b .Lfinish
# case FFI_TYPE_UINT8
# ifdef __LITTLE_ENDIAN__
	lbz %r3, RETVAL+0(%r1)
# else
	lbz %r3, RETVAL+7(%r1)
# endif
	mtlr %r0
	addi %r1, %r1, STACKFRAME
	.cfi_def_cfa_offset 0
	blr
	.cfi_def_cfa_offset STACKFRAME
# case FFI_TYPE_SINT8
# ifdef __LITTLE_ENDIAN__
	lbz %r3, RETVAL+0(%r1)
# else
	lbz %r3, RETVAL+7(%r1)
# endif
	extsb %r3,%r3
	mtlr %r0
	b .Lfinish
# case FFI_TYPE_UINT16
# ifdef __LITTLE_ENDIAN__
	lhz %r3, RETVAL+0(%r1)
# else
	lhz %r3, RETVAL+6(%r1)
# endif
	mtlr %r0
.Lfinish:
	addi %r1, %r1, STACKFRAME
	.cfi_def_cfa_offset 0
	blr
	.cfi_def_cfa_offset STACKFRAME
# case FFI_TYPE_SINT16
# ifdef __LITTLE_ENDIAN__
	lha %r3, RETVAL+0(%r1)
# else
	lha %r3, RETVAL+6(%r1)
# endif
	mtlr %r0
	addi %r1, %r1, STACKFRAME
	.cfi_def_cfa_offset 0
	blr
	.cfi_def_cfa_offset STACKFRAME
# case FFI_TYPE_UINT32
# ifdef __LITTLE_ENDIAN__
	lwz %r3, RETVAL+0(%r1)
# else
	lwz %r3, RETVAL+4(%r1)
# endif
	mtlr %r0
	addi %r1, %r1, STACKFRAME
	.cfi_def_cfa_offset 0
	blr
	.cfi_def_cfa_offset STACKFRAME
# case FFI_TYPE_SINT32
# ifdef __LITTLE_ENDIAN__
	lwa %r3, RETVAL+0(%r1)
# else
	lwa %r3, RETVAL+4(%r1)
# endif
	mtlr %r0
	addi %r1, %r1, STACKFRAME
	.cfi_def_cfa_offset 0
	blr
	.cfi_def_cfa_offset STACKFRAME
# case FFI_TYPE_UINT64
	ld %r3, RETVAL+0(%r1)
	mtlr %r0
	addi %r1, %r1, STACKFRAME
	.cfi_def_cfa_offset 0
	blr
	.cfi_def_cfa_offset STACKFRAME
# case FFI_TYPE_SINT64
	ld %r3, RETVAL+0(%r1)
	mtlr %r0
	addi %r1, %r1, STACKFRAME
	.cfi_def_cfa_offset 0
	blr
	.cfi_def_cfa_offset STACKFRAME
# case FFI_TYPE_STRUCT
	mtlr %r0
	addi %r1, %r1, STACKFRAME
	.cfi_def_cfa_offset 0
	blr
	.cfi_def_cfa_offset STACKFRAME
	nop
# case FFI_TYPE_POINTER
	ld %r3, RETVAL+0(%r1)
	mtlr %r0
	addi %r1, %r1, STACKFRAME
	.cfi_def_cfa_offset 0
	blr
	.cfi_def_cfa_offset STACKFRAME
# case FFI_V2_TYPE_FLOAT_HOMOG
	lfs %f1, RETVAL+0(%r1)
	lfs %f2, RETVAL+4(%r1)
	lfs %f3, RETVAL+8(%r1)
	b .Lmorefloat
# case FFI_V2_TYPE_DOUBLE_HOMOG
	lfd %f1, RETVAL+0(%r1)
	lfd %f2, RETVAL+8(%r1)
	lfd %f3, RETVAL+16(%r1)
	lfd %f4, RETVAL+24(%r1)
	mtlr %r0
	lfd %f5, RETVAL+32(%r1)
	lfd %f6, RETVAL+40(%r1)
	lfd %f7, RETVAL+48(%r1)
	lfd %f8, RETVAL+56(%r1)
	addi %r1, %r1, STACKFRAME
	.cfi_def_cfa_offset 0
	blr
	.cfi_def_cfa_offset STACKFRAME
.Lmorefloat:
	lfs %f4, RETVAL+12(%r1)
	mtlr %r0
	lfs %f5, RETVAL+16(%r1)
	lfs %f6, RETVAL+20(%r1)
	lfs %f7, RETVAL+24(%r1)
	lfs %f8, RETVAL+28(%r1)
	addi %r1, %r1, STACKFRAME
	.cfi_def_cfa_offset 0
	blr
	.cfi_def_cfa_offset STACKFRAME
.Lsmall:
# ifdef __LITTLE_ENDIAN__
	ld %r3,RETVAL+0(%r1)
	mtlr %r0
	ld %r4,RETVAL+8(%r1)
	addi %r1, %r1, STACKFRAME
	.cfi_def_cfa_offset 0
	blr
# else
	# A struct smaller than a dword is returned in the low bits of r3
	# ie. right justified.  Larger structs are passed left justified
	# in r3 and r4.  The return value area on the stack will have
	# the structs as they are usually stored in memory.
	cmpldi %r3, FFI_V2_TYPE_SMALL_STRUCT + 7 # size 8 bytes?
	neg %r5, %r3
	ld %r3,RETVAL+0(%r1)
	blt .Lsmalldown
	mtlr %r0
	ld %r4,RETVAL+8(%r1)
	addi %r1, %r1, STACKFRAME
	.cfi_def_cfa_offset 0
	blr
	.cfi_def_cfa_offset STACKFRAME
.Lsmalldown:
	addi %r5, %r5, FFI_V2_TYPE_SMALL_STRUCT + 7
	mtlr %r0
	sldi %r5, %r5, 3
	addi %r1, %r1, STACKFRAME
	.cfi_def_cfa_offset 0
	srd %r3, %r3, %r5
	blr
# endif

	.cfi_endproc
# if _CALL_ELF == 2
	.size	ffi_closure_LINUX64,.-ffi_closure_LINUX64
# else
#  ifdef _CALL_LINUX
	.size	ffi_closure_LINUX64,.-.L.ffi_closure_LINUX64
#  else
	.long	0
	.byte	0,12,0,1,128,0,0,0
	.size	.ffi_closure_LINUX64,.-.ffi_closure_LINUX64
#  endif
# endif


<<<<<<< HEAD
=======
	FFI_HIDDEN (ffi_go_closure_linux64)
	.globl  ffi_go_closure_linux64
	.text
	.cfi_startproc
# if _CALL_ELF == 2
ffi_go_closure_linux64:
	addis	%r2, %r12, .TOC.-ffi_go_closure_linux64@ha
	addi	%r2, %r2, .TOC.-ffi_go_closure_linux64@l
	.localentry ffi_go_closure_linux64, . - ffi_go_closure_linux64
# else
	.section        ".opd","aw"
	.align  3
ffi_go_closure_linux64:
#  ifdef _CALL_LINUX
	.quad   .L.ffi_go_closure_linux64,.TOC.@tocbase,0
	.type   ffi_go_closure_linux64,@function
	.text
.L.ffi_go_closure_linux64:
#  else
	FFI_HIDDEN (.ffi_go_closure_linux64)
	.globl  .ffi_go_closure_linux64
	.quad   .ffi_go_closure_linux64,.TOC.@tocbase,0
	.size   ffi_go_closure_linux64,24
	.type   .ffi_go_closure_linux64,@function
	.text
.ffi_go_closure_linux64:
#  endif
# endif

# if _CALL_ELF == 2
	ld	%r12, 8(%r11)				# closure->cif
	mflr	%r0
	lwz	%r12, 28(%r12)				# cif->flags
	mtcrf	0x40, %r12
	addi	%r12, %r1, PARMSAVE
	bt	7, 0f
	# Our caller has not allocated a parameter save area.
	# We need to allocate one here and use it to pass gprs to
	# ffi_closure_helper_LINUX64.
	addi	%r12, %r1, -STACKFRAME+PARMSAVE
0:
	# Save general regs into parm save area
	std	%r3, 0(%r12)
	std	%r4, 8(%r12)
	std	%r5, 16(%r12)
	std	%r6, 24(%r12)
	std	%r7, 32(%r12)
	std	%r8, 40(%r12)
	std	%r9, 48(%r12)
	std	%r10, 56(%r12)

	# load up the pointer to the parm save area
	mr	%r7, %r12
# else
	mflr	%r0
	# Save general regs into parm save area
	# This is the parameter save area set up by our caller.
	std	%r3, PARMSAVE+0(%r1)
	std	%r4, PARMSAVE+8(%r1)
	std	%r5, PARMSAVE+16(%r1)
	std	%r6, PARMSAVE+24(%r1)
	std	%r7, PARMSAVE+32(%r1)
	std	%r8, PARMSAVE+40(%r1)
	std	%r9, PARMSAVE+48(%r1)
	std	%r10, PARMSAVE+56(%r1)

	# load up the pointer to the parm save area
	addi	%r7, %r1, PARMSAVE
# endif
	std	%r0, 16(%r1)

	# closure->cif
	ld	%r3, 8(%r11)
	# closure->fun
	ld	%r4, 16(%r11)
	# user_data
	mr	%r5, %r11
	b	.Ldoclosure

	.cfi_endproc
# if _CALL_ELF == 2
	.size	ffi_go_closure_linux64,.-ffi_go_closure_linux64
# else
#  ifdef _CALL_LINUX
	.size	ffi_go_closure_linux64,.-.L.ffi_go_closure_linux64
#  else
	.long	0
	.byte	0,12,0,1,128,0,0,0
	.size	.ffi_go_closure_linux64,.-.ffi_go_closure_linux64
#  endif
# endif
>>>>>>> d5ad84b3
#endif

#if (defined __ELF__ && defined __linux__) || _CALL_ELF == 2
	.section	.note.GNU-stack,"",@progbits
#endif<|MERGE_RESOLUTION|>--- conflicted
+++ resolved
@@ -390,8 +390,6 @@
 # endif
 
 
-<<<<<<< HEAD
-=======
 	FFI_HIDDEN (ffi_go_closure_linux64)
 	.globl  ffi_go_closure_linux64
 	.text
@@ -483,7 +481,6 @@
 	.size	.ffi_go_closure_linux64,.-.ffi_go_closure_linux64
 #  endif
 # endif
->>>>>>> d5ad84b3
 #endif
 
 #if (defined __ELF__ && defined __linux__) || _CALL_ELF == 2
