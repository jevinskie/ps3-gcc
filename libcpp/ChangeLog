<<<<<<< HEAD
2014-10-30  Release Manager

	* GCC 4.9.2 released.

2014-10-12  Bill Schmidt  <wschmidt@linux.vnet.ibm.com>

	Backport from mainline r215873
	2014-10-03  Bill Schmidt  <wschmidt@linux.vnet.ibm.com>
=======
2015-04-22  Release Manager

	* GCC 5.1.0 released.

2015-04-09  Richard Biener  <rguenther@suse.de>

	PR pch/65550
	* files.c (pch_open_file): Allow main and pre-included files
	when trying to open a PCH.

2015-04-06  Jakub Jelinek  <jakub@redhat.com>

	PR preprocessor/61977
	* lex.c (cpp_peek_token): If peektok is CPP_EOF, back it up
	with all tokens peeked by the current function.

2015-04-02  Jakub Jelinek  <jakub@redhat.com>

	PR preprocessor/61977
	* lex.c (cpp_peek_token): Temporarily clear pfile->cb.line_change.

2015-03-23  Jakub Jelinek  <jakub@redhat.com>

	PR preprocessor/65238
	* internal.h (_cpp_scan_out_logical_line): Add third argument.
	* directives.c (prepare_directive_trad): Pass false to it.
	* traditional.c (_cpp_read_logical_line_trad,
	_cpp_create_trad_definition): Likewise.
	(struct fun_macro): Add paramc field.
	(fun_like_macro): New function.
	(maybe_start_funlike): Handle NODE_BUILTIN macros.  Initialize
	macro->paramc field.
	(save_argument): Use macro->paramc instead of
	macro->node->value.macro->paramc.
	(push_replacement_text): Formatting fix.
	(recursive_macro): Use fun_like_macro helper.
	(_cpp_scan_out_logical_line): Likewise.  Add BUILTIN_MACRO_ARG
	argument.  Initialize fmacro.paramc field.  Handle builtin
	function-like macros.

2015-03-16  Edward Smith-Rowland  <3dw4rd@verizon.net>

	PR c++/64626
	* lex.c (lex_number): If a number ends with digit-seps (') skip back
	and let lex_string take them.

2015-03-02  Markus Trippelsdorf  <markus@trippelsdorf.de>

	PR target/65261
	* lex.c (search_line_fast): Silence ubsan errors.

2015-02-03    <dodji@redhat.com>

	PR preprocessor/64803
	* internal.h (cpp_reader::top_most_macro_node): New data member.
	* macro.c (enter_macro_context): Pass the location of the end of
	the top-most invocation of the function-like macro, or the
	location of the expansion point of the top-most object-like macro.
	(cpp_get_token_1): Store the top-most macro node in the new
	pfile->top_most_macro_node data member.
	(_cpp_pop_context): Clear the new cpp_reader::top_most_macro_node
	data member.

2015-01-30  Szabolcs Nagy  <szabolcs.nagy@arm.com>

	* lex.c (search_line_fast): Change __ARM_NEON__ to __ARM_NEON.

2015-01-23  Marek Polacek  <polacek@redhat.com>

	DR#412
	PR preprocessor/60570
	* directives.c (do_elif): Don't evaluate #elif conditionals
	when they don't need to be.

2015-01-16  Jakub Jelinek  <jakub@redhat.com>

	* expr.c (cpp_classify_number): Add N_() around ?: string
	literals used in cpp_error_with_line call as format string.

2015-01-05  Jakub Jelinek  <jakub@redhat.com>

	Update copyright years.

2014-12-19  Jakub Jelinek  <jakub@redhat.com>

	PR preprocessor/63831
	* directives.c (lex_macro_node): Remove __has_attribute__ handling.
	* internal.h (struct spec_node): Remove n__has_attribute__ field.
	(struct lexer_state): Remove in__has_attribute__ field.
	* macro.c (_cpp_builtin_macro_text): Handle BT_HAS_ATTRIBUTE.
	* identifiers.c (_cpp_init_hashtable): Remove __has_attribute__
	handling.
	* init.c (builtin_array): Add __has_attribute and __has_cpp_attribute.
	(cpp_init_special_builtins): Don't initialize __has_attribute
	or __has_cpp_attribute if CLK_ASM or pfile->cb.has_attribute is NULL.
	* traditional.c (enum ls): Remove ls_has_attribute,
	ls_has_attribute_close.
	(_cpp_scan_out_logical_line): Remove __has_attribute__ handling.
	* include/cpplib.h (enum cpp_builtin_type): Add BT_HAS_ATTRIBUTE.
	* pch.c (cpp_read_state): Remove __has_attribute__ handling.
	* expr.c (eval_token): Likewise.
	(parse_has_attribute): Removed.

2014-12-11  Uros Bizjak  <ubizjak@gmail.com>

	* directives.c (cpp_define_formatted): Use xvasprintf.

2014-12-05  Manuel López-Ibáñez  <manu@gcc.gnu.org>

	* line-map.c (linemap_position_for_loc_and_offset): Add new
	linemap_assert_fails.

2014-12-02  Manuel López-Ibáñez  <manu@gcc.gnu.org>

	* include/line-map.h (linemap_assert_fails): Declare.
	* line-map.c (linemap_position_for_loc_and_offset): Use it.

2014-12-02  Manuel López-Ibáñez  <manu@gcc.gnu.org>

        * line-map.c (linemap_add): Fix typo.
        (linemap_line_start): Fix whitespace.

2014-11-29  John Schmerge  <jbschmerge@gmail.com>

	PR preprocessor/41698
	* charset.c (one_utf8_to_utf16): Do not produce surrogate pairs
	for 0xffff.

2014-11-25  Jakub Jelinek  <jakub@redhat.com>

	PR preprocessor/60436
	* line-map.c (linemap_line_start): If highest is above 0x60000000
	and we are still tracking columns or highest is above 0x70000000,
	force add_map.

2014-11-20  Uros Bizjak  <ubizjak@gmail.com>

	PR target/63966
	* lex.c [__i386__ || __x86_64__]: Compile special SSE functions
	only for (__GNUC__ >= 5 || !defined(__PIC__)).

2014-11-13  Manuel López-Ibáñez  <manu@gcc.gnu.org>

	* include/line-map.h: Include EXPR, so that unused variable warnings
	do not occur.

2014-11-11  Manuel López-Ibáñez  <manu@gcc.gnu.org>

	PR fortran/44054
	* include/line-map.h (linemap_position_for_loc_and_offset):
	Declare.
	* line-map.c (linemap_position_for_loc_and_offset): New.

2014-11-11  David Malcolm  <dmalcolm@redhat.com>

	* ChangeLog.jit: New.

2014-11-10  Edward Smith-Rowland  <3dw4rd@verizon.net>

	* include/cpplib.h (cpp_callbacks): Add has_attribute.
	* internal.h (lexer_state): Add in__has_attribute__.
	* directives.c (lex_macro_node): Prevent use of __has_attribute__
	as a macro.
	* expr.c (parse_has_attribute): New function; (eval_token): Look for
	__has_attribute__ and route to parse_has_attribute.
	* identifiers.c (_cpp_init_hashtable): Initialize n__has_attribute__.
	* pch.c (cpp_read_state): Initialize n__has_attribute__.
	* traditional.c (enum ls): Add ls_has_attribute, ls_has_attribute_close;
	(_cpp_scan_out_logical_line): Attend to __has_attribute__.

2014-11-06  Joseph Myers  <joseph@codesourcery.com>

	* include/cpp-id-data.h (struct cpp_macro): Update comment
	regarding parameters.
	* include/cpplib.h (struct cpp_macro_arg, struct cpp_identifier):
	Add spelling fields.
	(struct cpp_token): Update comment on macro_arg.
	* internal.h (_cpp_save_parameter): Add extra argument.
	(_cpp_spell_ident_ucns): New declaration.
	* lex.c (lex_identifier): Add SPELLING argument.  Set *SPELLING to
	original spelling of identifier.
	(_cpp_lex_direct): Update calls to lex_identifier.
	(_cpp_spell_ident_ucns): New function, factored out of
	cpp_spell_token.
	(cpp_spell_token): Adjust FORSTRING argument semantics to return
	original spelling of identifiers.  Use _cpp_spell_ident_ucns in
	!FORSTRING case.
	(_cpp_equiv_tokens): Check spellings of identifiers and macro
	arguments are identical.
	* macro.c (macro_arg_saved_data): New structure.
	(paste_tokens): Use original spellings of identifiers from
	cpp_spell_token.
	(_cpp_save_parameter): Add argument SPELLING.  Save both canonical
	node and its value.
	(parse_params): Update calls to _cpp_save_parameter.
	(lex_expansion_token): Save spelling of macro argument tokens.
	(_cpp_create_definition): Extract canonical node from saved data.
	(cpp_macro_definition): Use UCNs in spelling of macro name.  Use
	original spellings of macro argument tokens and identifiers.
	* traditional.c (scan_parameters): Update call to
	_cpp_save_parameter.

2014-11-05  Joseph Myers  <joseph@codesourcery.com>

	PR preprocessor/9449
	* init.c (lang_defaults): Enable extended identifiers for C++ and
	C99-based standards.

2014-10-22  Alan Modra  <amodra@gmail.com>

	* symtab.c (ht_create): Use obstack_specify_allocation in place of
	_obstack_begin.
	* files.c (_cpp_init_files): Likewise.
	* init.c (cpp_create_reader): Likewise.
	* identifiers.c (_cpp_init_hashtable): Likewise.

2014-10-14  Manuel López-Ibáñez  <manu@gcc.gnu.org>

	* include/line-map.h (linemap_location_from_macro_expansion_p):
	const struct line_maps * argument.
	(linemap_position_for_line_and_column): const struct line_map *
	argument.
	* line-map.c (linemap_add_macro_token): Use correct argument name
	in comment.
	(linemap_position_for_line_and_column): const struct line_map *
	argument.
	(linemap_macro_map_loc_to_def_point): Fix comment. Make static.
	(linemap_location_from_macro_expansion_p): const struct line_maps *
	argument.
	(linemap_resolve_location): Fix argument names in comment.

2014-10-03  Bill Schmidt  <wschmidt@linux.vnet.ibm.com>
>>>>>>> d5ad84b3

	* lex.c (search_line_fast): Add new version to be used for Power8
	and later targets when Altivec is enabled.  Restrict the existing
	Altivec version to big-endian systems so that lvsr is not used on
	little endian, where it is deprecated.  Remove LE-specific code
	from the now-BE-only version.

<<<<<<< HEAD
2014-10-08  Edward Smith-Rowland  <3dw4rd@verizon.net>
=======
2014-10-02  Bernd Edlinger  <bernd.edlinger@hotmail.de>
	    Jeff Law  <law@redhat.com>

	* charset.c (convert_no_conversion): Reallocate memory with 25%
	headroom.

2014-10-01  Edward Smith-Rowland  <3dw4rd@verizon.net>
>>>>>>> d5ad84b3

	Implement SD-6: SG10 Feature Test Recommendations
	* internal.h (lexer_state, spec_nodes): Add in__has_include__.
	* directives.c: Support __has_include__ builtin.
	* expr.c (parse_has_include): New function to parse __has_include__
	builtin; (eval_token()): Use it.
	* files.c (_cpp_has_header()): New funtion to look for header;
	(open_file_failed()): Not an error to not find a header file for
	__has_include__.
	* identifiers.c (_cpp_init_hashtable()): Add entry for __has_include__.
	* pch.c (cpp_read_state): Lookup __has_include__.
	* traditional.c (enum ls, _cpp_scan_out_logical_line()): Walk through
	__has_include__ statements.

<<<<<<< HEAD
2014-07-16  Release Manager

	* GCC 4.9.1 released.
=======
2014-09-30  Bernd Edlinger  <bernd.edlinger@hotmail.de>

	PR preprocessor/58893
	* errors.c (cpp_diagnostic): Fix possible out of bounds access.
	* files.c (_cpp_stack_include): Initialize src_loc for IT_CMDLINE.

2014-09-24  Marek Polacek  <polacek@redhat.com>

	PR c/61405
	PR c/53874
	* include/cpplib.h (enum cpp_ttype): Define CPP_KEYWORD.

2014-09-17  Jan Hubicka  <hubicka@ucw.cz>

	* charset.c (conversion): Rename to ...
	(cpp_conversion): ... this one; update.
	* files.c (file_hash_entry): Rename to ...
	(cpp_file_hash_entry): ... this one ; update.

2014-09-17  Marek Polacek  <polacek@redhat.com>

	PR c/61854
	* init.c (struct lang_flags): Remove cplusplus_comments.
	(cpp_set_lang): Likewise.
	(post_options): Likewise.
	* lex.c (_cpp_lex_direct): Disallow C++ style comments in C90/C94.

2014-09-09  Manuel López-Ibáñez  <manu@gcc.gnu.org>

	* include/cpplib.h (struct cpp_options): Declare warn_normalize as
	int instead of enum.

2014-09-04  Manuel López-Ibáñez  <manu@gcc.gnu.org>

	* macro.c (replace_args): Use cpp_pedwarning, cpp_warning and
	CPP_W flags.
	* include/cpplib.h: Add CPP_W_C90_C99_COMPAT and CPP_W_PEDANTIC.
	* init.c (cpp_create_reader): Do not init to -1 here.
	* expr.c (num_binary_op): Use cpp_pedwarning.

2014-08-29  Manuel López-Ibáñez  <manu@gcc.gnu.org>

	* directives.c (check_eol_1): New.
	(check_eol_endif_labels): New.
	(check_eol): Call check_eol_1.
	(do_else,do_endif): Call check_eol_endif_labels.

2014-08-29  Manuel López-Ibáñez  <manu@gcc.gnu.org>

	* macro.c (warn_of_redefinition): Suppress warnings for builtins
	that lack the NODE_WARN flag, unless Wbuiltin-macro-redefined.
	(_cpp_create_definition): Use Wbuiltin-macro-redefined for
	builtins that lack the NODE_WARN flag.
	* directives.c (do_undef): Likewise.
	* init.c (cpp_init_special_builtins): Do not change flags
	depending on Wbuiltin-macro-redefined.

2014-08-28  Edward Smith-Rowland  <3dw4rd@verizon.net>

	PR cpp/23827 - standard C++ should not have hex float preprocessor
	tokens
	* libcpp/init.c (lang_flags): Change CXX98 flag for extended numbers
	from 1 to 0.
	* libcpp/expr.c (cpp_classify_number): Weite error message for improper
	use of hex floating literal.

2014-08-23  Edward Smith-Rowland  <3dw4rd@verizon.net>

	* include/cpplib.h (enum c_lang): Add CLK_GNUCXX1Z, CLK_CXX1Z;
	Rename CLK_GNUCXX1Y, CLK_CXX1Y to CLK_GNUCXX14, CLK_CXX14;
	* init.c (struct lang_flags lang_defaults): Add column for trigraphs;
	Add rows for CLK_GNUCXX1Z, CLK_CXX1Z; (cpp_set_lang): Set trigraphs;
	(cpp_init_builtins): Set __cplusplus to 201402L for C++14;
	Set __cplusplus to 201500L for C++17.
	* expr.c (cpp_classify_number): Change C++1y to C++14 in binary
	constants error message.

2014-08-20  Marek Polacek  <polacek@redhat.com>

	* include/cpplib.h (cpp_options): Use signed char.
	* lex.c (_cpp_lex_direct): Don't warn in C++ mode.

2014-08-19  Marek Polacek  <polacek@redhat.com>

	* lex.c (_cpp_lex_direct): Fix a typo.

2014-08-19  Marek Polacek  <polacek@redhat.com>

	* charset.c (_cpp_valid_ucn): Warn only if -Wc90-c99-compat.
	* lex.c (_cpp_lex_direct): Likewise.
	* macro.c (replace_args): Likewise.
	(parse_params): Likewise.
	* include/cpplib.h (cpp_options): Change cpp_warn_c90_c99_compat
	to char.

2014-08-10 Marek Polacek  <polacek@redhat.com>

	PR c/51849
	* lex.c (_cpp_lex_direct): Warn when -Wc90-c99-compat is in effect.
	* charset.c (_cpp_valid_ucn): Likewise.
	* include/cpplib.h (cpp_options): Add cpp_warn_c90_c99_compat.
	* macro.c (replace_args): Warn when -Wc90-c99-compat is in effect.
	(parse_params): Likewise.

2014-07-27  Marek Polacek  <polacek@redhat.com>

	PR c/61861
	* macro.c (builtin_macro): Add location parameter.  Set
	location of builtin macro to the expansion point.
	(enter_macro_context): Pass location to builtin_macro.

2014-07-16  Dodji Seketeli  <dodji@redhat.com>

	Support location tracking for built-in macro tokens
	* include/line-map.h (line_maps::builtin_location): New data
	member.
	(line_map_init): Add a new parameter to initialize the new
	line_maps::builtin_location data member.
	* line-map.c (linemap_init): Initialize the
	line_maps::builtin_location data member.
	* macro.c (builtin_macro): Create a macro map and track the token
	resulting from the expansion of a built-in macro.

2014-07-10  Edward Smith-Rowland  <3dw4rd@verizon.net>
	    Jonathan Wakely  <jwakely@redhat.com>

	PR preprocessor/61389
	* macro.c (_cpp_arguments_ok, parse_params, create_iso_definition):
	Warning messages mention C++11 in c++ mode and C99 in c mode.
	* lex.c (lex_identifier_intern, lex_identifier): Ditto
>>>>>>> d5ad84b3

2014-07-09  Edward Smith-Rowland  <3dw4rd@verizon.net>

	PR c++/58155 - -Wliteral-suffix warns about tokens which are skipped
	by preprocessor
	* lex.c (lex_raw_string ()): Do not warn about invalid suffix
	if skipping. (lex_string ()): Ditto.

<<<<<<< HEAD
2014-04-22  Release Manager

	* GCC 4.9.0 released.
=======
2014-06-04  Edward Smith-Rowland  <3dw4rd@verizon.net>

	PR c++/61038
	* macro.c (stringify_arg (cpp_reader *, macro_arg *)):
	Combine user-defined escape logic with the other string and char logic.

2014-05-26  Richard Biener  <rguenther@suse.de>

	* configure.ac: Remove long long and __int64 type checks,
	add check for uint64_t and fail if that wasn't found.
	* include/cpplib.h (cpp_num_part): Use uint64_t.
	* config.in: Regenerate.
	* configure: Likewise.

2014-05-21  Marek Polacek  <polacek@redhat.com>

	PR c/61212
	* files.c (find_file_in_dir): Add parens around &&.

2014-05-20  Edward Smith-Rowland  <3dw4rd@verizon.net>

	PR c++/61038
	* macro.c (stringify_arg (cpp_reader *, macro_arg *)):
	Check for user-defined literal strings and user-defined literal chars
	to escape necessary characters.

2014-05-20  Richard Biener  <rguenther@suse.de>

	* configure.ac: Copy gcc logic of detecting a 64bit type.
	Remove HOST_WIDE_INT define.
	* include/cpplib.h: typedef cpp_num_part to a 64bit type,
	similar to how hwint.h does it.
	* config.in: Regenerate.
	* configure: Likewise.

2014-05-09  Joey Ye  <joey.ye@arm.com>

	* files.c (find_file_in_dir): Always try to shorten for DOS
	non-system headers.
	* init.c (ENABLE_CANONICAL_SYSTEM_HEADERS): Default enabled for DOS.

2014-05-07  Richard Biener  <rguenther@suse.de>

	* configure.ac: Always set need_64bit_hwint to yes.
	* configure: Regenerated.

2014-04-22  Rainer Orth  <ro@CeBiTec.Uni-Bielefeld.DE>

	* lex.c: Remove Solaris 9 reference.
>>>>>>> d5ad84b3

2014-02-24  Walter Lee  <walt@tilera.com>

	* configure.ac: Change "tilepro" triplet to "tilepro*".
	* configure: Regenerate.

2014-02-19  Jakub Jelinek  <jakub@redhat.com>

	PR preprocessor/58844
	* macro.c (enter_macro_context): Only push
	macro_real_token_count (macro) tokens rather than
	macro->count tokens, regardless of
	CPP_OPTION (pfile, track-macro-expansion).

2014-02-07  Jakub Jelinek  <jakub@redhat.com>

	PR preprocessor/56824
	* line-map.c (get_combined_adhoc_loc, linemap_get_expansion_line,
	linemap_get_expansion_filename, linemap_location_in_system_header_p,
	linemap_location_from_macro_expansion_p,
	linemap_macro_loc_to_spelling_point, linemap_macro_loc_to_def_point,
	linemap_macro_loc_to_exp_point, linemap_expand_location): Fix
	formatting.
	(linemap_compare_locations): Look through adhoc locations for both
	l0 and l1.

2014-01-23  Dodji Seketeli  <dodji@redhat.com>

	PR PR preprocessor/58580
	* include/line-map.h (linemap_get_file_highest_location): Declare
	new function.
	* line-map.c (linemap_get_file_highest_location): Define it.

2014-01-02  Richard Sandiford  <rdsandiford@googlemail.com>

	Update copyright years

2013-12-09  Joseph Myers  <joseph@codesourcery.com>

	PR preprocessor/55715
	* expr.c (num_binary_op): Implement subtraction directly rather
	than with negation and falling through into addition case.

2013-11-18  Bill Schmidt  <wschmidt@linux.vnet.ibm.com>

	* lex.c (search_line_fast): Correct for little endian.

2013-11-15  Joseph Myers  <joseph@codesourcery.com>

	* ucnid.tab: Add C11 and C11NOSTART data.
	* makeucnid.c (digit): Rename enum value to N99.
	(C11, N11, all_languages): New enum values.
	(NUM_CODE_POINTS, MAX_CODE_POINT): New macros.
	(flags, decomp, combining_value): Use NUM_CODE_POINTS as array
	size.
	(decomp): Use unsigned int as element type.
	(all_decomp): New array.
	(read_ucnid): Handle C11 and C11NOSTART.  Use MAX_CODE_POINT.
	(read_table): Use MAX_CODE_POINT.  Store all decompositions in
	all_decomp.
	(read_derived): Use MAX_CODE_POINT.
	(write_table): Use NUM_CODE_POINTS.  Print N99, C11 and N11
	flags.  Print whole array variable declaration rather than just
	array contents.
	(char_id_valid, write_context_switch): New functions.
	(main): Call write_context_switch.
	* ucnid.h: Regenerate.
	* include/cpplib.h (struct cpp_options): Add c11_identifiers.
	* init.c (struct lang_flags): Add c11_identifiers.
	(cpp_set_lang): Set c11_identifiers option from selected language.
	* internal.h (struct normalize_state): Document "previous" as
	previous starter character.
	(NORMALIZE_STATE_UPDATE_IDNUM): Take character as argument.
	* charset.c (DIG): Rename enum value to N99.
	(C11, N11): New enum values.
	(struct ucnrange): Give name to struct.  Use short for flags and
	unsigned int for end of range.  Include ucnid.h for whole variable
	declaration.
	(ucn_valid_in_identifier): Allow for characters up to 0x10FFFF.
	Allow for C11 in determining valid characters and valid start
	characters.  Use check_nfc for non-Hangul context-dependent
	checks.  Only store starter characters in nst->previous.
	(_cpp_valid_ucn): Pass new argument to
	NORMALIZE_STATE_UPDATE_IDNUM.
	* lex.c (lex_identifier): Pass new argument to
	NORMALIZE_STATE_UPDATE_IDNUM.  Call NORMALIZE_STATE_UPDATE_IDNUM
	after initial non-UCN part of identifier.
	(lex_number): Pass new argument to NORMALIZE_STATE_UPDATE_IDNUM.

2013-11-15  Joseph Myers  <joseph@codesourcery.com>

	* ucnid.tab: Mark C99 digits as [C99DIG].
	* makeucnid.c (read_ucnid): Handle [C99DIG].
	(read_table): Don't check for digit characters.
	* ucnid.h: Regenerate.

2013-11-06  Tobias Burnus  <burnus@net-b.de>

	* macro.c (_cpp_builtin_macro_text): Correct
	wording of two warnings.

2013-11-05  Tobias Burnus  <burnus@net-b.de>

	* include/cpplib.h (CPP_W_DATE_TIME): Added.
	(cpp_options): Add warn_date_time.
	* init.c (cpp_create_reader): Init it.
	* macro.c (_cpp_builtin_macro_text): Warn when
	__DATE__/__TIME__/__TIMESTAMP__ is used.

2013-10-31  Edward Smith-Rowland  <3dw4rd@verizon.net>

	Implement C++14 digit separators.
	* include/cpplib.h (cpp_options): Add digit_separators flag.
	* internal.h (DIGIT_SEP(c)): New macro.
	* expr.c (cpp_classify_number): Check improper placement of digit sep;
	(cpp_interpret_integer): Skip over digit separators.
	* init.c (lang_flags): Add digit_separators flag; (lang_defaults): Add
	digit separator flags per language; (cpp_set_lang): Set
	digit_separators
	* lex.c (lex_number): Add digits separator to allowable characters for
	C++14.

2013-10-15  David Malcolm  <dmalcolm@redhat.com>

	* Makefile.in (PICFLAG): New.
	(ALL_CFLAGS): Add PICFLAG.
	(ALL_CXXFLAGS): Likewise.
	* configure.ac: Add --enable-host-shared, setting up new
	PICFLAG variable.
	* configure: Regenerate.

2013-08-07  Richard Earnshaw  <rearnsha@arm.com>

	* configure.ac: Set need_64bit_hwint for all arm targets.
	* configure: Regenerated.

2013-07-20  Jakub Jelinek  <jakub@redhat.com>

	PR preprocessor/57620
	* lex.c (lex_raw_string): Undo phase1 and phase2 transformations
	between R" and final " rather than only in between R"del( and )del".

2013-07-10  Jakub Jelinek  <jakub@redhat.com>

	PR preprocessor/57824
	* lex.c (lex_raw_string): Allow reading new-lines if
	in_deferred_pragma or if parsing_args and there is still
	data in the current buffer.

	* include/cpplib.h (cpp_token_val_index): Change parameter type to
	const cpp_token *.
	* lex.c (cpp_token_val_index): Likewise.

	PR preprocessor/57757
	* lex.c (cpp_avoid_paste): Avoid pasting CPP_{,W,UTF8}STRING
	or CPP_STRING{16,32} with CPP_NAME or SPELL_LITERAL token that
	starts if a-zA-Z_.

2013-06-28  Ed Smith-Rowland  <3dw4rd@verizon.net>

	* lex.c (lex_raw_string(), lex_string()): Constrain suffixes treated
	as concatenated literal and macro to just the patterns found in
	inttypes.h; (is_macro()): New.

2013-06-24  Dehao Chen  <dehao@google.com>

	* files.c (_cpp_stack_include): Fix the highest_location when header
	file is guarded by #ifndef and is included twice.

2013-04-28  Jakub Jelinek  <jakub@redhat.com>

	N3472 binary constants
	* include/cpplib.h (struct cpp_options): Fix a typo in user_literals
	field comment.  Add binary_constants field.
	* init.c (struct lang_flags): Add binary_constants field.
	(lang_defaults): Add bin_cst column to the table.
	(cpp_set_lang): Initialize CPP_OPTION (pfile, binary_constants).
	* expr.c (cpp_classify_number): Talk about C++11 instead of C++0x
	in diagnostics.  Accept binary constants if
	CPP_OPTION (pfile, binary_constants) even when pedantic.  Adjust
	pedwarn message.

2013-04-24  Paolo Carlini  <paolo.carlini@oracle.com>

	* include/cpplib.h (enum c_lang): Add CLK_GNUCXX1Y and CLK_CXX1Y.
	* init.c (lang_defaults): Add defaults for the latter.
	(cpp_init_builtins): Define __cplusplus as 201300L for the latter.
	* lex.c (_cpp_lex_direct): Update.

2013-04-03  Sebastian Huber  <sebastian.huber@embedded-brains.de>

	PR target/56771
	* configure.ac: Require 64-bit int for arm*-*-rtems*.
	* configure: Regenerate.

2013-03-06  Jakub Jelinek  <jakub@redhat.com>

	PR middle-end/56461
	* internal.h (struct cpp_buffer): Add to_free field.
	(_cpp_pop_file_buffer): Add third argument.
	* files.c (_cpp_stack_file): Set buffer->to_free.
	(_cpp_pop_file_buffer): Add to_free argument.  Free to_free
	if non-NULL, and if equal to file->buffer_start, also clear
	file->buffer{,_start,_valid}.
	* directives.c (_cpp_pop_buffer): Pass buffer->to_free
	to _cpp_pop_file_buffer.

2013-03-01  Jakub Jelinek  <jakub@redhat.com>

	PR middle-end/56461
	* files.c (_cpp_save_file_entries): Free result at the end.
	* pch.c (cpp_string_free): New function.
	(cpp_save_state): Use it in htab_create call.
	(cpp_write_pch_deps): Free ss->defs.  Destroy ss->definedhash.

2013-02-28  Jakub Jelinek  <jakub@redhat.com>

	* files.c (_cpp_find_file): If returning early, before storing
	something to *hash_slot and *hash_slot is NULL, call htab_clear_slot
	on it.  Access *hash_slot using void * type rather than
	struct file_hash_entry * to avoid aliasing issues.

	* configure.ac: Don't define ENABLE_CHECKING whenever
	--enable-checking is seen, instead use similar --enable-checking=yes
	vs. --enable-checking=release default as gcc/ subdir has and
	define ENABLE_CHECKING if ENABLE_CHECKING is defined in gcc/.
	Define ENABLE_VALGRIND_CHECKING if requested.
	* lex.c (new_buff): If ENABLE_VALGRIND_CHECKING, put _cpp_buff
	struct first in the allocated buffer and result->base after it.
	(_cpp_free_buff): If ENABLE_VALGRIND_CHECKING, free buff itself
	instead of buff->base.
	* config.in: Regenerated.
	* configure: Regenerated.

2013-02-13  Ed Smith-Rowland  <3dw4rd@verizon.net>

	PR c++/55582
	* lex.c (lex_raw_string): Allow string literal with suffix
	beginning with 's' to be parsed as a C++11 user-defined literal.

2013-01-14  Richard Sandiford  <rdsandiford@googlemail.com>

	Update copyright years.

2013-01-04  Paolo Carlini  <paolo.carlini@oracle.com>

	PR c++/54526 (again)
	* lex.c (_cpp_lex_direct): In C++11 mode, implement 2.5 p3, bullet 2.

2013-01-03  Marc Glisse  <marc.glisse@inria.fr>

	PR bootstrap/50177
	* line-map.c (get_combined_adhoc_loc): Cast from extern "C" type.
	(new_linemap): Likewise.
	(linemap_enter_macro): Likewise.

2012-12-03  Jakub Jelinek  <jakub@redhat.com>

	PR bootstrap/55380
	PR other/54691
	* files.c (read_file_guts): Allocate extra 16 bytes instead of
	1 byte at the end of buf.  Pass size + 16 instead of size
	to _cpp_convert_input.
	* charset.c (_cpp_convert_input): Reallocate if there aren't
	at least 16 bytes beyond to.len in the buffer.  Clear 16 bytes
	at to.text + to.len.

2012-11-21  Steve Ellcey  <sellcey@mips.com>

	PR pch/55399
	* files.c (pch_open_file): Fix check for implicit_preinclude.

2012-11-16  Simon Baldwin  <simonb@google.com>

	* include/cpplib.h (struct cpp_options): Add canonical_system_headers.
	* files.c (find_file_in_dir): Call maybe_shorter_path() only if
	canonical_system_headers is set.
	* init.c (cpp_create_reader): Initialize canonical_system_headers.
	* configure.ac: Add new --enable-canonical-system-headers.
	* configure: Regenerate.
	* config.in: Regenerate.

2012-11-09  Ed Smith-Rowland  <3dw4rd@verizon.net>

	PR c++/54413
	* include/cpplib.h (cpp_interpret_float_suffix): Add cpp_reader* arg.
	(cpp_interpret_int_suffix): Add cpp_reader* arg.
	* init.c (cpp_create_reader): Iitialize new flags.
	* expr.c (interpret_float_suffix): Use new flags.
	(cpp_interpret_float_suffix): Add cpp_reader* arg.
	(interpret_int_suffix): Use new flags.
	(cpp_interpret_int_suffix): Add cpp_reader* arg.
	(cpp_classify_number): Adjust calls to interpret_x_suffix.

2012-10-23  Ian Bolton  <ian.bolton@arm.com>
	    Jim MacArthur  <jim.macarthur@arm.com>
	    Marcus Shawcroft  <marcus.shawcroft@arm.com>
	    Nigel Stephens  <nigel.stephens@arm.com>
	    Ramana Radhakrishnan  <ramana.radhakrishnan@arm.com>
	    Richard Earnshaw  <rearnsha@arm.com>
	    Sofiane Naci  <sofiane.naci@arm.com>
	    Stephen Thomas  <stephen.thomas@arm.com>
	    Tejas Belagod  <tejas.belagod@arm.com>
	    Yufeng Zhang  <yufeng.zhang@arm.com>

	* configure.ac: Enable AArch64.
	* configure: Regenerate.

2012-10-23  Joseph Myers  <joseph@codesourcery.com>

	* files.c (struct _cpp_file): Add implicit_preinclude.
	(pch_open_file): Allow a previously opened implicitly included
	file.
	(_cpp_find_file): Add implicit_preinclude argument.  Free file and
	do not call open_file_failed if implicit_preinclude.  Store
	implicit_preinclude value.
	(_cpp_stack_include, _cpp_fake_include, _cpp_compare_file_date):
	Update calls to _cpp_find_file.
	(_cpp_stack_include): Handle IT_DEFAULT.
	(cpp_push_default_include): New.
	* include/cpplib.h (cpp_push_default_include): Declare.
	* init.c (cpp_read_main_file): Update call to _cpp_find_file.
	* internal.h (enum include_type): Add IT_DEFAULT.
	(_cpp_find_file): Update prototype.

2012-10-15  Tobias Burnus  <burnus@net-b.de>

	* files.c (read_file_guts, _cpp_save_file_entries): Free memory
	before returning.
	* lex.c (warn_about_normalization): Ditto.
	* mkdeps.c (deps_save): Ditto.
	* pch.c (cpp_valid_state): Ditto.

2012-10-04  Florian Weimer  <fweimer@redhat.com>

	* directives.c (do_pragma_warning_or_error): New.
	(do_pragma_warning): New.
	(do_pragma_error): New.
	(_cpp_init_internal_pragmas): Register new pragmas.

2012-09-25  Dehao Chen  <dehao@google.com>

	PR middle-end/54704
	* line-map.c (location_adhoc_data_hash): Fix the hash function.

2012-09-25  Dehao Chen  <dehao@google.com>

	PR middle-end/54645
	* include/line-map.h (location_adhoc_data): Move location_adhoc_data
	into GC.
	(location_adhoc_data_map): Likewise.
	(line_maps): Likewise.
	(rebuild_location_adhoc_htab): New Function.
	* line-map.c (+rebuild_location_adhoc_htab): new Funcion.
	(get_combined_adhoc_loc): Move location_adhoc_data into GC.
	(location_adhoc_data_fini): Likewise.
	(linemap_init): Likewise.
	(location_adhoc_data_init): Remove Function.

2012-09-19  Dehao Chen  <dehao@google.com>

	* include/line-map.h (MAX_SOURCE_LOCATION): New value.
	(location_adhoc_data_fini): New.
	(get_combined_adhoc_loc): New.
	(get_data_from_adhoc_loc): New.
	(get_location_from_adhoc_loc): New.
	(location_adhoc_data_map): New.
	(COMBINE_LOCATION_DATA): New.
	(IS_ADHOC_LOC): New.
	(expanded_location): New field.
	(line_maps): New field.
	* line-map.c (location_adhoc_data): New.
	(location_adhoc_data_hash): New.
	(location_adhoc_data_eq): New.
	(location_adhoc_data_update): New.
	(get_combined_adhoc_loc): New.
	(get_data_from_adhoc_loc): New.
	(get_location_from_adhoc_loc): New.
	(location_adhoc_data_init): New.
	(location_adhoc_data_fini): New.
	(linemap_init): Initialize location_adhoc_data.
	(linemap_lookup): Change to use new location.
	(linemap_ordinary_map_lookup): Likewise.
	(linemap_macro_map_lookup): Likewise.
	(linemap_macro_map_loc_to_def_point): Likewise.
	(linemap_macro_map_loc_unwind_toward_spel): Likewise.
	(linemap_get_expansion_line): Likewise.
	(linemap_get_expansion_filename): Likewise.
	(linemap_location_in_system_header_p): Likewise.
	(linemap_location_from_macro_expansion_p): Likewise.
	(linemap_macro_loc_to_spelling_point): Likewise.
	(linemap_macro_loc_to_def_point): Likewise.
	(linemap_macro_loc_to_exp_point): Likewise.
	(linemap_resolve_location): Likewise.
	(linemap_unwind_toward_expansion): Likewise.
	(linemap_unwind_to_first_non_reserved_loc): Likewise.
	(linemap_expand_location): Likewise.
	(linemap_dump_location): Likewise.
	(linemap_line_start): Likewise.

2012-05-25  Dodji Seketeli  <dodji@redhat.com>

	PR preprocessor/53469
	* directives.c (do_pragma): Use the virtual location for the
	pragma token, instead of its spelling location.

2012-08-14   Diego Novillo  <dnovillo@google.com>

	Merge from cxx-conversion branch.  Configury.

	* Makefile.in: Remove all handlers of ENABLE_BUILD_WITH_CXX.
	* configure.ac: Likewise.
	* configure: Regenerate.

2012-08-14   Lawrence Crowl  <crowl@google.com>

	Merge from cxx-conversion branch.  New C++ hash table.

	* include/symtab.h (typedef struct ht hash_table): Change the typedef
	name to cpp_hash_table.  Update all users of the typedef.

2012-07-30  Laurynas Biveinis  <laurynas.biveinis@gmail.com>

	* include/line-map.h (line_map_macro): Use the "atomic" GTY option
	for the macro_locations field.

2011-06-19  Uros Bizjak  <ubizjak@gmail.com>

	* lex.c (search_line_sse42): Use __builtin_ia32_loaddqu and
	__builtin_ia32_pcmpestri128 instead of asm.

2012-06-04  Dimitrios Apostolou <jimis@gmx.net>

	* line-map.c (linemap_enter_macro): Don't zero max_column_hint in
	every macro. This improves performance by reducing the number of
	reallocations when track-macro-expansion is on.

2012-06-04  Dodji Seketeli  <dodji@redhat.com>

	PR preprocessor/53463
	* line-map.c (linemap_location_in_system_header_p): For built-in
	macro tokens, check the first expansion point location that is not
	for a token coming from a built-in macro.

2012-05-29  Joseph Myers  <joseph@codesourcery.com>

	* directives.c: Fix typos.
	* include/line-map.h: Fix typos.
	* line-map.c: Fix typos.
	* macro.c: Fix typos.

2012-05-25  Dodji Seketeli  <dodji@redhat.com>

	PR bootstrap/53459
	* lex.c (search_line_fast): Avoid unused local typedefs to simulate
	a static assertion.

2012-05-29  Dodji Seketeli  <dodji@redhat.com>

	PR preprocessor/53229
	* internal.h (cpp_reader::set_invocation_location): Remove.
	(cpp_reader::about_to_expand_macro_p): New member flag.
	* directives.c (do_pragma):  Remove Kludge as
	pfile->set_invocation_location is no more.
	* macro.c (cpp_get_token_1): Do away with the use of
	cpp_reader::set_invocation_location.  Just collect the macro
	expansion point when we are about to expand the top-most macro.
	Do not override cpp_reader::about_to_expand_macro_p.
	This fixes gcc.dg/cpp/paste12.c by making get_token_no_padding
	properly handle locations of expansion points.
	(cpp_get_token_with_location): Adjust, as
	cpp_reader::set_invocation_location is no more.
	(paste_tokens): Take a virtual location parameter for
	the LHS of the pasting operator.  Use it in diagnostics.  Update
	comments.
	(paste_all_tokens): Tighten the assert.  Propagate the location of
	the expansion point when no virtual locations are available.
	Pass the virtual location to paste_tokens.
	(in_macro_expansion_p): New static function.
	(enter_macro_context): Set the cpp_reader::about_to_expand_macro_p
	flag until we really start expanding the macro.

2012-05-16  Dodji Seketeli  <dodji@redhat.com>

	PR preprocessor/7263
	* include/cpplib.h (cpp_classify_number): Take a location
	parameter.
	* expr.c (SYNTAX_ERROR_AT, SYNTAX_ERROR2_AT): New diagnostic
	macros that take a location parameter.
	(cpp_classify_number): Take a (virtual) location parameter.  Use
	it for diagnostics.  Adjust comments.
	(eval_token): Take a location parameter.  Pass it to
	cpp_classify_number and to diagnostic routines.
	(_cpp_parse_expr): Use virtual locations of tokens when parsing
	expressions.  Pass a virtual location to eval_token and to
	diagnostic routines.

2012-05-10  Tristan Gingold  <gingold@adacore.com>

	* expr.c (interpret_float_suffix): Add a guard.

2012-05-02  Dodji Seketeli  <dodji@redhat.com>

	Properly initialize cpp_context in destringize_and_run
	* directives.c (destringize_and_run): Properly initialize the new
	context.
	* macro.c (_cpp_pop_context): Assert that we shouldn't try to pop
	the initial base context, which has the same life time as the
	current instance of cpp_file.

2012-04-30  Manuel López-Ibáñez  <manu@gcc.gnu.org>
	    Dodji Seketeli  <dodji@seketeli.org>

	PR c++/52974
	* libcpp/files.c (maybe_shorter_path): New.
	(find_file_in_dir): Use it.

2012-04-30  Dodji Seketeli  <dodji@redhat.com>

	Switch -ftrack-macro-expansion=2 on by default.
	* init.c (cpp_create_reader): Switch -ftrack-macro-expansion=2 on
	by default.  Add comments.

	Strip "<built-in>" loc from displayed expansion context
	* include/line-map.h (linemap_unwind_toward_expansion): Fix typo
	in comment.
	(linemap_unwind_to_first_non_reserved_loc): Declare new function.
	* line-map.c (linemap_unwind_to_first_non_reserved_loc): Define
	new function.

	Fix expansion point loc for macro-like tokens
	* macro.c (macro_of_context): New static function.
	(_cpp_push_token_context, push_extended_tokens_context): If the
	macro argument is NULL, it means we are continuing the expansion
	of the current macro, if any.  Update comments.
	(_cpp_pop_context): Re-enable expansion of the macro only when we
	are really out of the context of the current expansion.

	Fix token pasting with -ftrack-macro-expansion
	* macro.c (paste_all_tokens): Put the token resulting from pasting
	into an extended token context with -ftrack-macro-location is in
	effect.

	Fix cpp_sys_macro_p with -ftrack-macro-expansion
	* macro.c (cpp_sys_macro_p):  Support -ftrack-macro-expansion.

2012-04-29  Dodji Seketeli  <dodji@redhat.com>

	* lex.c (lex_raw_string): Change C++ style comments into C style
	comments.
	(lex_string): Likewise.

2012-04-27   Ollie Wild  <aaw@google.com>

	* include/cpplib.h (struct cpp_options): Add new field,
	warn_literal_suffix.
	(CPP_W_LITERAL_SUFFIX): New enum.
	* init.c (cpp_create_reader): Default initialization of
	warn_literal_suffix.
	* lex.c (lex_raw_string): Treat user-defined literals which don't
	begin with '_' as separate tokens and produce a warning.
	(lex_string): Ditto.

2012-04-26  Manuel López-Ibáñez  <manu@gcc.gnu.org>

	* line-map.c (linemap_resolve_location): Synchronize comments with
	those in line-map.h.
	* include/line-map.h (linemap_resolve_location): Fix spelling in
	comment.

2012-03-22  Richard Earnshaw  <rearnsha@arm.com>

	* lex.c (search_line_fast): Provide Neon-optimized version for ARM.

2012-03-14  Rainer Orth  <ro@CeBiTec.Uni-Bielefeld.DE>

	* lex.c: Remove Solaris 8 reference.

2012-02-14  Walter Lee  <walt@tilera.com>

	* configure.ac: Require 64-bit hwint for tilegx and tilepro.
	* configure: Regenerate.

2012-01-09  Richard Guenther  <rguenther@suse.de>

	* macro.c (_cpp_builtin_macro_text): Remove unused variable map.

2012-01-09  Gary Funck  <gary@intrepid.com>

	PR preprocessor/33919
	* files.c (_cpp_get_file_name): New. Implement file name
	access function.
	* internal.h (_cpp_get_file_name): New prototype.
	* macro.c (_cpp_builtin_macro_text): Call _cpp_get_file_name()
	to use pfile->main_file in lieu of traversing INCLUDED_FROM chain.

2012-01-03  Olivier Hainque  <hainque@adacore.com>

	* system.h: Prior to #define, #undef fopen and freopen unconditionally.

2011-12-20  Joseph Myers  <joseph@codesourcery.com>

	* include/cpplib.h (CLK_GNUC1X): Change to CLK_GNUC11.
	(CLK_STDC1X): Change to CLK_STDC11.
	* init.c (lang_defaults): Update comments.
	(cpp_init_builtins): Update language tests.  Use 201112L for C11
	__STDC_VERSION__.

2011-12-20  Andreas Schwab  <schwab@linux-m68k.org>

	* configure: Regenerate.

2011-12-19  Andreas Schwab  <schwab@linux-m68k.org>

	* configure: Regenerate.

2011-12-07  Jakub Jelinek  <jakub@redhat.com>

	PR bootstrap/50237
	* internal.h (_cpp_init_lexer): New prototype.
	* init.c (init_library): Call it.
	* lex.c (init_vectorized_lexer): Remove constructor attribute,
	add inline keyword.
	(HAVE_init_vectorized_lexer): Define.
	(_cpp_init_lexer): New function.

2011-12-03  Dodji Seketeli  <dodji@redhat.com>

	* macro.c (tokens_buff_remove_last_token)
	(tokens_buff_put_token_to): Add an 'inline' function specifier to
	the prototype.

2011-11-22   Diego Novillo  <dnovillo@google.com>

	* include/line-map.h (linemap_dump): Declare.
	(line_table_dump): Declare.
	* line-map.c (linemap_dump): New.
	(line_table_dump): New.

2011-11-21  Ed Smith-Rowland  <3dw4rd@verizon.net>

	PR c++/50958
	* expr.c (cpp_userdef_char_remove_type): Fix typo.

2011-11-03  Michael Matz  <matz@suse.de>

	PR bootstrap/50857
	* configure.ac: Check for -fno-exceptions -fno-rtti.
	* configure: Regenerate.
	* Makefile.in (NOEXCEPTION_FLAGS): New flag.
	(ALL_CXXFLAGS): Use it.

2011-11-02  Paolo Carlini  <paolo.carlini@oracle.com>

	* internal.h (uxstrdup, ustrchr): Return const unsigned char *.

2011-11-02  Jason Merrill  <jason@redhat.com>

	PR c++/50810
	* configure.ac: Add -Wno-narrowing to warning options.

2011-10-31  Jason Merrill  <jason@redhat.com>

	PR libstdc++/1773
	* init.c (cpp_init_builtins): Set __cplusplus for C++11.

	PR c++/50920
	* include/cpplib.h (enum c_lang): Rename CLK_CXX0X to CLK_CXX11,
	CLK_GNUCXX0X to CLK_GNUCXX11.

2011-10-26  Ed Smith-Rowland  <3dw4rd@verizon.net>

	Implement C++11 user-defined literals.
	* expr.c: (cpp_interpret_float_suffix, cpp_interpret_int_suffix,
	cpp_userdef_string_remove_type, cpp_userdef_string_add_type,
	cpp_userdef_char_remove_type, cpp_userdef_char_add_type,
	cpp_userdef_string_p, cpp_userdef_char_p, cpp_get_userdef_suffix): New.
	(cpp_classify_number): Classify unrecognized tokens as user-defined
	literals.
	* include/cpplib.h: Add new tokens for user-defined literals.
	* init.c: Add new preprocessor flag (cxx11).
	* lex.c: (lex_string, lex_raw_string): Handle user-defined literals
	including concatenation and promotion with suffixes.

2011-10-24  Dodji Seketeli  <dodji@redhat.com>

	* line-map.c (linemap_macro_map_lookup): Fix logic.

2011-10-24  Dodji Seketeli  <dodji@redhat.com>

	* include/line-map.h (linemap_expand_location): Take a line table
	parameter.  Update comment.
	(linemap_resolve_location): Update comment.
	(linemap_expand_location_full): Remove.
	* line-map.c (linemap_resolve_location):  Handle reserved
	locations; return a NULL map in those cases.
	(linemap_expand_location): If location is reserved, return a
	zeroed expanded location.  Update comment.  Take a line table to
	assert that the function takes non-virtual locations only.
	(linemap_expand_location_full): remove.
	(linemap_dump_location): Handle the fact that
	linemap_resolve_location can return NULL line maps when the
	location resolves to a reserved location.

	* line-map.c (linemap_macro_map_lookup): Fix logic.

2011-10-22  Dodji Seketeli  <dodji@redhat.com>

	PR bootstrap/50778
	* include/internal.h (_cpp_remaining_tokens_num_in_context): Take the
	context to act upon.
	* lex.c (_cpp_remaining_tokens_num_in_context): Likewise.  Update
	comment.
	(cpp_token_from_context_at): Likewise.
	(cpp_peek_token): Use the context to peek tokens from.

2011-10-20  Dodji Seketeli  <dodji@redhat.com>

	PR bootstrap/50801
	* lex.c (_cpp_remaining_tokens_num_in_context): Fix computation of
	number of tokens.

2011-10-18  Dodji Seketeli  <dodji@redhat.com>

	PR bootstrap/50760
	* include/line-map.h (struct linemap_stats): Change the type of
	the members from size_t to long.
	* macro.c (macro_arg_token_iter_init): Unconditionally initialize
	iter->location_ptr.

2011-10-17  Dodji Seketeli  <dodji@redhat.com>

	* line-map.c (linemap_macro_map_loc_to_exp_point): Avoid setting a
	variable without using it if ENABLE_CHECKING is not defined.  Mark
	the LOCATION parameter as being unused.

2011-10-15  Tom Tromey  <tromey@redhat.com>
	    Dodji Seketeli  <dodji@redhat.com>

	* include/line-map.h (struct line_maps::alloced_size_for_request):
	New member.
	* line-map.c (new_linemap): Use set->alloced_size_for_request to
	get the actual allocated size of line maps.

2011-10-15  Tom Tromey  <tromey@redhat.com>
	    Dodji Seketeli  <dodji@redhat.com>

	* line-map.h (struct linemap_stats): Declare new struct.
	(linemap_get_statistics): Declare ...
	* line-map.c (linemap_get_statistics):  ... new function.
	* macro.c (num_expanded_macros_counter, num_macro_tokens_counter):
	Declare new counters.
	(enter_macro_context, replace_args): Update
	num_macro_tokens_counter.
	(cpp_get_token_1): Update num_expanded_macros_counter.

2011-10-15  Tom Tromey  <tromey@redhat.com>
	    Dodji Seketeli  <dodji@redhat.com>

	* include/cpplib.h (struct cpp_options)<debug>: New struct member.
	* include/line-map.h (linemap_dump_location): Declare ...
	* line-map.c (linemap_dump_location): ... new function.

2011-10-15  Tom Tromey  <tromey@redhat.com>
	    Dodji Seketeli  <dodji@redhat.com>

	* include/cpplib.h (struct cpp_options)<track_macro_expansion>:
	New option.
	* internal.h (struct macro_context): New struct.
	(enum context_tokens_kind): New enum.
	(struct cpp_context)<tokens_kind>: New member of type enum
	context_tokens_kind.
	(struct cpp_context)<macro>: Remove this.  Replace it with an enum
	of macro and  macro_context.
	(struct cpp_context)<direct_p>: Remove.
	(_cpp_remaining_tokens_num_in_context): Declare new function.
	* directives.c (destringize_and_run): Adjust.
	* lex.c (_cpp_remaining_tokens_num_in_context)
	(_cpp_token_from_context_at): Define new functions
	(cpp_peek_token): Use them.
	* init.c (cpp_create_reader): Initialize the base context to zero.
	(_cpp_token_from_context_at): Define new static function.
	(cpp_peek_token): Use new _cpp_remaining_tokens_num_in_context and
	_cpp_token_from_context_at.
	* macro.c (struct macro_arg)<virt_locs, expanded_virt_locs>: New
	members.
	(enum macro_arg_token_kind): New enum.
	(struct macro_arg_token_iter): New struct.
	(maybe_adjust_loc_for_trad_cpp, push_extended_tokens_context)
	(alloc_expanded_arg_mem, ensure_expanded_arg_room)
	(delete_macro_args, set_arg_token, get_arg_token_location)
	(arg_token_ptr_at, macro_arg_token_iter_init)
	(macro_arg_token_iter_get_token)
	(macro_arg_token_iter_get_location, macro_arg_token_iter_forward)
	(expanded_token_index, tokens_buff_new, tokens_buff_count)
	(tokens_buff_last_token_ptr, tokens_buff_put_token_to)
	(tokens_buff_add_token, tokens_buff_remove_last_token)
	(reached_end_of_context, consume_next_token_from_context): New
	static functions.
	(cpp_get_token_1): New static function. Split and extended from
	cpp_get_token.  Use reached_end_of_context and
	consume_next_token_from_context.  Unify its return point.  Move
	the location tweaking from cpp_get_token_with_location in here.
	(cpp_get_token): Use cpp_get_token_1
	(stringify_arg): Use the new arg_token_at.
	(paste_all_tokens): Support tokens coming from extended tokens
	contexts.
	(collect_args): Return the number of collected arguments, by
	parameter.  Store virtual locations of tokens that constitute the
	collected args.
	(funlike_invocation_p): Return the number of collected arguments,
	by parameter.
	(enter_macro_context): Add a parameter for macro expansion point.
	Pass it to replace_args and to the "used" cpp callback.  Get the
	number of function-like macro arguments from funlike_invocation_p,
	pass it to the new delete_macro_args to free the memory used by
	macro args.  When -ftrack-macro-expansion is in effect, for macros
	that have no arguments, create a macro map for the macro expansion
	and use it to allocate proper virtual locations for tokens
	resulting from the expansion.  Push an extended tokens context
	containing the tokens resulting from macro expansion and their
	virtual locations.
	(replace_args): Rename the different variables named 'count' into
	variables with more meaningful names.  Create a macro map;
	allocate virtual locations of tokens resulting from this
	expansion.  Use macro_arg_token_iter to iterate over tokens of a
	given macro.  Handle the case of the argument of
	-ftrack-macro-expansion being < 2.  Don't free macro arguments
	memory resulting from expand_arg here, as these are freed by the
	caller of replace_arg using delete_macro_args now.  Push extended
	token context.
	(next_context, push_ptoken_context, _cpp_push_token_context)
	(_cpp_push_text_context): Properly initialize the context.
	(expand_arg): Use the new alloc_expanded_arg_mem,
	push_extended_tokens_context, cpp_get_token_1, and set_arg_token.
	(_cpp_pop_context): Really free the memory held by the context.
	Handle freeing memory used by extended tokens contexts.
	(cpp_get_token_with_location): Use cpp_get_token_1.
	(cpp_sys_macro_p): Adjust.
	(_cpp_backup_tokens): Support the new kinds of token contexts.
	* traditional.c (recursive_macro): Adjust.

2011-10-15  Tom Tromey  <tromey@redhat>
	    Dodji Seketeli  <dodji@redhat.com>

	* include/line-map.h (enum lc_reason)<LC_ENTER_MACRO>: New enum
	member.
	(MAX_SOURCE_LOCATION): New constant.
	(struct line_map_ordinary, struct line_map_macro): New structs.
	(struct line_map): Turn this into a union of the two above.  Add
	comments.
	(struct maps_info): New struct.
	(struct line_maps)<info_ordinary, info_macro>: Two new fields.
	These now carry the map information that was previously scattered
	in struct line_maps.
	(struct map_info::allocated): Fix comment.
	(MAP_START_LOCATION, ORDINARY_MAP_FILE_NAME)
	(ORDINARY_MAP_STARTING_LINE_NUMBER)
	(ORDINARY_MAP_INCLUDER_FILE_INDEX)
	(ORDINARY_MAP_IN_SYSTEM_HEADER_P)
	(ORDINARY_MAP_NUMBER_OF_COLUMN_BITS, MACRO_MAP_MACRO)
	(MACRO_MAP_NUM_MACRO_TOKENS MACRO_MAP_LOCATIONS)
	(MACRO_MAP_EXPANSION_POINT_LOCATION)
	(LOCATION_POSSIBLY_IN_MACRO_MAP_P, LINEMAPS_MAP_INFO)
	(LINEMAPS_MAPS, LINEMAPS_ALLOCATE, LINEMAPS_USED, LINEMAPS_CACHE)
	(LINEMAPS_LAST_MAP, LINEMAPS_LAST_ALLOCATED_MAP)
	(LINEMAPS_ORDINARY_MAPS, LINEMAPS_ORDINARY_ALLOCATED)
	(LINEMAPS_ORDINARY_USED, LINEMAPS_ORDINARY_CACHE)
	(LINEMAPS_LAST_ORDINARY_MAP, LINEMAPS_LAST_ALLOCATED_ORDINARY_MAP)
	(LINEMAPS_MACRO_MAPS, LINEMAPS_MACRO_ALLOCATED)
	(LINEMAPS_MACRO_USED, LINEMAPS_MACRO_CACHE)
	(LINEMAPS_LAST_MACRO_MAP, LINEMAPS_LAST_ALLOCATED_MACRO_MAP)
	(LINEMAPS_MAP_AT, LINEMAPS_ORDINARY_MAP_AT)
	(LINEMAPS_MACRO_MAP_AT): New accessors for ordinary and macro map
	information.
	(linemap_check_ordinary, linemap_assert)
	(linemap_location_before_p): New macros.
	(linemap_position_for_line_and_column)
	(linemap_tracks_macro_expansion_locs_p, linemap_add_macro_token)
	(linemap_macro_expansion_map_p)
	(linemap_macro_map_loc_to_def_point)
	(linemap_macro_map_loc_unwind_once)
	(linemap_macro_map_loc_to_exp_point, linemap_step_out_once)
	(linemap_get_source_line linemap_get_source_column)
	(linemap_map_get_macro_name, linemap_get_file_path)
	(linemap_location_in_system_header_p)
	(linemap_location_from_macro_expansion_p): Declare new functions.
	(SOURCE_LINE, SOURCE_COLUMN, LAST_SOURCE_LINE_LOCATION)
	(LINEMAP_FILE, LINEMAP_LINE, LINEMAP_SYSP): Assert that this
	accessors act on ordinary maps only.
	(INCLUDED_FROM): Return NULL for main files; use the new
	accessors.
	(LINEMAP_POSITION_FOR_COLUMN): Use the new accessors.
	(struct expanded_location): Move here from gcc/input.h
	(linemap_resolve_location, linemap_expand_location)
	(linemap_expand_location_full): Declare new functions.
	* line-map.c: Include cpplib.h, internal.h
	(linemap_enter_macro, linemap_add_macro_token)
	(linemap_get_expansion_line, linemap_get_expansion_filename): New
	functions that are private to libcpp.
	(linemap_assert): New macro.
	(linemap_macro_loc_to_exp_point, linemap_macro_loc_to_exp_point)
	(linemap_macro_loc_unwind, linemap_macro_map_loc_to_def_point)
	(linemap_macro_map_loc_unwind_toward_spelling)
	(linemap_macro_map_loc_to_exp_point)
	(first_map_in_common_1, first_map_in_common): New static
	functions.
	(new_linemap): Define new static functions.  Extracted and
	enhanced from ...
	(linemap_add): ... here.  Use linemap_assert in lieu of abort
	previously.
	(linemap_tracks_macro_expansion_locs_p)
	(linemap_add_macro_token, linemap_macro_expansion_map_p)
	(linemap_check_ordinary, linemap_macro_map_loc_to_exp_point)
	(linemap_macro_map_loc_to_def_point)
	(linemap_macro_map_loc_unwind_once)
	(linemap_step_out_once, linemap_map_get_index)
	(linemap_get_source_line,linemap_get_source_column)
	(linemap_get_file_path, linemap_map_get_macro_name)
	(linemap_location_in_system_header_p)
	(linemap_location_originated_from_system_header_p)
	(linemap_location_from_macro_expansion_p)
	(linemap_tracks_macro_expansion_locs_p)
	(linemap_resolve_location, linemap_expand_location)
	(linemap_expand_location_full)
	(linemap_tracks_macro_expansion_locs_p)
	(linemap_position_for_line_and_column, linemap_compare_locations):
	Define new public functions.
	(linemap_init): Initialize ordinary and macro maps information in
	the map set.
	(linemap_check_files_exited): Use the new accessors.
	(linemap_free): Remove this dead code.
	(linemap_line_start): Assert this uses an ordinary map.  Adjust to
	use the new ordinary map accessors and data structures.  Don't
	overflow past the lowest possible macro token's location.
	(linemap_position_for_column): Assert the ordinary maps of the map
	set are really ordinary.  Use ordinary map accessors.
	(linemap_lookup): Keep the same logic but generalize to allow
	lookup of both ordinary and macro maps.  Do not crash when called
	with an empty line table.
	* directives-only.c (_cpp_preprocess_dir_only): Adjust to use the
	new API of line-map.h.
	* directives.c (start_directive, do_line, do_linemarker)
	(do_linemarker): Likewise.
	* files.c (_cpp_find_file, _cpp_stack_include, open_file_failed)
	(make_cpp_dir, cpp_make_system_header): Likewise.
	* init.c (cpp_read_main_file): Likewise.
	* internal.h (CPP_INCREMENT_LINE): Likewise.
	(linemap_enter_macro, linemap_add_macro_token)
	(linemap_get_expansion_line, linemap_get_expansion_filename): New
	functions private to libcpp.
	* lex.c (_cpp_process_line_notes, _cpp_skip_block_comment)
	(skip_line_comment, skip_whitespace, lex_raw_string)
	(_cpp_lex_direct): Likewise.
	* macro.c (_cpp_builtin_macro_text): Likewise.
	(_cpp_aligned_alloc): Initialize the new name member of the macro.
	* traditional.c (copy_comment, _cpp_scan_out_logical_line):
	Likewise.
	* errors.c (cpp_diagnostic): Adjust to new linemap API.

2011-08-28  Dodji Seketeli  <dodji@redhat.com>

	* line-map.c (linemap_add): Assert that reason must not be
	LC_RENAME when called for the first time on a "main input file".

2011-08-22  Gabriel Charette  <gchare@google.com>

	* init.c (cpp_create_reader): Inititalize forced_token_location_p.
	* internal.h (struct cpp_reader): Add field forced_token_location_p.
	* lex.c (_cpp_lex_direct): Use forced_token_location_p.
	(cpp_force_token_locations): New.
	(cpp_stop_forcing_token_locations): New.

2011-08-18  Rainer Orth  <ro@CeBiTec.Uni-Bielefeld.DE>

	PR libstdc++/1773
	* init.c (cpp_init_builtins): Define __cplusplus 19971L.

2011-08-18  Joseph Myers  <joseph@codesourcery.com>

	* include/cpplib.h (struct cpp_options): Fix typo.

2011-08-18  Joseph Myers  <joseph@codesourcery.com>

	* include/cpplib.h (struct cpp_options): Add rliterals.
	* init.c  (struct lang_flags, lang_defaults): Add rliterals.
	(cpp_set_lang): Set rliterals option.
	(cpp_init_builtins): Define __STDC_UTF_16__ and __STDC_UTF_32__.
	* lex.c (_cpp_lex_direct): Only accept raw strings if rliterals.

2011-08-15  Gabriel Charette  <gchare@google.com>

	* include/line-map.h (LINEMAP_POSITION_FOR_COLUMN): Remove.
	Update all users to use linemap_position_for_column instead.

2011-07-28  Gabriel Charette  <gchare@google.com>

	* include/line-map.h (struct line_maps):
	Remove unused field last_listed. Update all users.

2011-07-28  H.J. Lu  <hongjiu.lu@intel.com>

	* configure.ac: Set need_64bit_hwint to yes for x86 targets.
	* configure: Regenerated.

2011-07-25  Rainer Orth  <ro@CeBiTec.Uni-Bielefeld.DE>

	* system.h [__cplusplus]: Wrap C function declarations in extern "C".

2011-07-22  Rainer Orth  <ro@CeBiTec.Uni-Bielefeld.DE>
	    Ralf Wildenhues  <Ralf.Wildenhues@gmx.de>

	PR bootstrap/49794
	* configure.ac: Test AM_ICONV with CXX.
	* configure: Regenerate.
	* system.h (HAVE_DESIGNATED_INITIALIZERS): Never define for C++.

2011-07-15  Dodji Seketeli  <dodji@redhat.com>

	* directives.c (struct if_stack): Use source_location as type
	here.
	* include/cpplib.h (struct cpp_callbacks)<include, define, undef,
	indent, def_pragma, used_define, used_undef>: Properly use
	source_location as parameter type, rather than unsigned int.

2011-07-07  Rainer Orth  <ro@CeBiTec.Uni-Bielefeld.DE>

	PR target/39150
	* configure.ac (host_wide_int): Handle x86_64-*-solaris2.1[0-9]
	like i[34567]86-*-solaris2.1[0-9]*.
	* configure: Regenerate.

2011-06-16  Jason Merrill  <jason@redhat.com>

	PR c++/45399
	* lex.c (lex_raw_string): Don't check for embedded NUL.

2011-06-06  Dodji Seketeli  <dodji@redhat.com>

	PR preprocessor/48532
	* directives.c (do_pragma): Don't forget the invocation location
	when parsing the pragma name of a namespaced pragma directive.

2011-05-29  John Tytgat  <John.Tytgat@aaug.net>

	* files.c (read_file_guts): Add test on non-zero value of S_ISREG.

2011-05-22  Uros Bizjak  <ubizjak@gmail.com>

	PR target/49104
	* lex.c (init_vectorized_lexer): Do not set "minimum" when __3dNOW_A__
	is defined.  Check bit_MMXEXT and bit_CMOV to use search_line_mmx.

2011-04-25  Jan Kratochvil  <jan.kratochvil@redhat.com>

	* system.h (ENUM_BITFIELD): Remove.

2011-04-24  Jakub Jelinek  <jakub@redhat.com>

	PR preprocessor/48740
	* lex.c (lex_raw_string): When raw string ends with
	??) followed by raw prefix and ", ensure it is preprocessed
	with ??) rather than ??].

2011-04-20  Jim Meyering  <meyering@redhat.com>

	* files.c (destroy_cpp_file): Remove useless if-before-free.
	* init.c (cpp_destroy): Likewise.
	* macro.c (replace_args): Likewise.
	* pch.c (cpp_valid_state): Likewise.

2011-03-25  Kai Tietz  <ktietz@redhat.com>

	* files.c (file_hash_eq): Use filename_cmp
	instead of strcmp.
	(nonexistent_file_hash_eq): Likewise.
	(remap_filename): Likewise.
	Handle absolute DOS-path,
	(append_file_to_dir): Check for IS_DIR_SEPARATOR
	instead of slash.
	(read_name_map): Likewise.
	* linemap.c (linemap_add): Use filename_cmp
	instead of strcmp.
	* mkdeps.c (apply_vpath): Use filename_ncmp
	instead of strncmp.
	(deps_restore): Use filename_cmp instead of
	strcmp.
	* init.c (read_original_directory): Use
	IS_DIR_SEPARATOR instead of checking for slash.

2011-03-21  Michael Meissner  <meissner@linux.vnet.ibm.com>

	PR preprocessor/48192
	* directives.c (do_ifdef): Do not consider conditional macros as
	being defined.
	(do_ifndef): Ditto.
	* expr.c (parse_defined): Ditto.

2011-03-18  Richard Henderson  <rth@redhat.com>

	PR bootstrap/45381
	* lex.c [ALTIVEC] (search_line_fast): Require gcc version 4.5.

2011-11-04  Eric Botcazou  <ebotcazou@adacore.com>
	    Jakub Jelinek  <jakub@redhat.com>

	PR preprocessor/39213
	* directives.c (end_directive): Call _cpp_remove_overlay for deferred
	pragmas as well in traditional mode.

2010-11-17  Ian Lance Taylor  <iant@google.com>

	PR bootstrap/45538
	* configure.ac: Use AC_USE_SYSTEM_EXTENSIONS.  Remove switch of
	AC_LANG based on ENABLE_BUILD_WITH_CXX.

2010-11-16  Kai Tietz  <kai.tietz@onevision.com>

	PR preprocessor/17349
	* lex.c (save_comment): Handle in argument passing c++
	comments special.

2010-11-02  Ian Lance Taylor  <iant@google.com>

	* configure.ac: Use AC_SYS_LARGEFILE.
	* configure: Rebuild.
	* config.in: Rebuild.

2010-10-19  Basile Starynkevitch  <basile@starynkevitch.net>

	* line-map.h (source_location): Remove obsolete comment
	mentioning location_s.

2010-09-29  Kai Tietz  <kai.tietz@onevision.com>

	PR preprocessor/45362
	* directives.c (cpp_pop_definition): Make static.
	(do_pragma_push_macro): Reworked to store text
	definition.
	(do_pragma_pop_macro): Add free text definition.
	(cpp_push_definition): Removed.
	* include/cpplib.h (cpp_push_definition): Removed.
	(cpp_pop_definition): Likewise.
	* internal.h (def_pragma_macro): Remove member 'value'
	and add new members 'definition', 'line',
	'syshdr', 'sued' and 'is_undef'.
	* pch.c (_cpp_restore_pushed_macros): Rework to work
	on text definition and store additional macro flags.
	(_cpp_save_pushed_macros): Likewise.

2010-09-29  Joseph Myers  <joseph@codesourcery.com>

	* include/cpplib.h (cpp_options): Rename warn_deprecated,
	warn_traditional, warn_long_long and pedantic.
	* directives.c (directive_diagnostics, _cpp_handle_directive):
	Update names of cpp_options members.
	* expr.c (cpp_classify_number, eval_token): Update names of
	cpp_options members.
	* init.c (cpp_create_reader, post_options): Update names of
	cpp_options members.
	* internal.h (CPP_PEDANTIC, CPP_WTRADITIONAL): Update names of
	cpp_options members.
	* macro.c (parse_params): Update names of cpp_options members.

2010-09-15  Ian Lance Taylor  <iant@google.com>

	* init.c: Fix type name in comment.

2010-08-31  Jakub Jelinek  <jakub@redhat.com>

	PR preprocessor/45457
	* expr.c (parse_defined): Call pfile->cb.user_builtin_macro hook if
	needed.
	* directives.c (do_ifdef, do_ifndef): Likewise.

2010-08-26  Rainer Orth  <ro@CeBiTec.Uni-Bielefeld.DE>

	* system.h [HAVE_INTTYPES_H]: Include inttypes.h.

2010-08-24  Richard Henderson  <rth@redhat.com>

	PR bootstrap/45376
	* configure.ac (HAVE_SSE4): New check.
	* configure, config.in: Rebuild.
	* lex.c (search_line_sse42): Omit if !HAVE_SSE4.

2010-08-24  Rainer Orth  <ro@CeBiTec.Uni-Bielefeld.DE>

	* lex.c [__sun__ && __svr4__]: Disable init_vectorized_lexer
	etc. on Solaris 2/x86.

2010-08-21  Richard Henderson  <rth@redhat.com>
	    Andi Kleen <ak@linux.intel.com>
	    David S. Miller  <davem@davemloft.net>

	* configure.ac (AC_C_BIGENDIAN, AC_TYPE_UINTPTR_T): New tests.
	(ssize_t): Check via AC_TYPE_SSIZE_T instead of AC_CHECK_TYPE.
	(ptrdiff_t): Check via AC_CHECK_TYPE.
	* config.in, configure: Rebuild.
	* system.h: Include stdint.h, if available.
	* lex.c (WORDS_BIGENDIAN): Provide default.
	(acc_char_mask_misalign, acc_char_replicate, acc_char_cmp,
	acc_char_index, search_line_acc_char, repl_chars, search_line_mmx,
	search_line_sse2, search_line_sse42, init_vectorized_lexer,
	search_line_fast): New.
	(_cpp_clean_line): Use search_line_fast.  Restructure the fast
	loop to make it clear when we're leaving the loop.  Stay in the
	fast loop for non-trigraph '?'.

2010-06-11  Jakub Jelinek  <jakub@redhat.com>

	* include/cpplib.h (struct cpp_callbacks): Add user_builtin_macro
	callback.
	(enum cpp_builtin_type): Add BT_FIRST_USER and BT_LAST_USER.
	(cpp_macro_definition): Remove const qual from second argument.
	* macro.c (enter_macro_context): Call user_builtin_macro callback for
	NODE_BUILTIN !NODE_USED macros.
	(warn_of_redefinition): Likewise.  Remove const qual from second
	argument.
	(cpp_macro_definition): Likewise.
	* pch.c (write_macdef, save_macros): Call user_builtin_macro callback
	for NODE_BUILTIN !NODE_USED macros.

2010-06-10  Joseph Myers  <joseph@codesourcery.com>

	* include/cpplib.h (struct cpp_options): Remove show_column.
	* init.c (cpp_create_reader, post_options): Don't set show_column.

2010-06-09  Joern Rennecke  <joern.rennecke@embecosm.com>

	PR bootstrap/44432
	* configure.ac: Before using ZW_PROG_COMPILER_DEPENDENCIES for C++,
	check that C++ compiler works.
	* configure: Regenerate.

2010-06-08  Laurynas Biveinis  <laurynas.biveinis@gmail.com>

	* include/symtab.h (ht_identifier_ptr): New.

2010-06-03  Joern Rennecke <joern.rennecke@embecosm.com>
	    Ralf Wildenhues  <Ralf.Wildenhues@gmx.de>

	PR bootstrap/42798
	* configure.ac: Check for declaration of 'basename(char *)'.
	* configure: Regenerate.
	* config.in: Regenerate.

2010-04-25  Joseph Myers  <joseph@codesourcery.com>

	* include/cpplib.h (enum c_lang): Add CLK_GNUC1X and CLK_STDC1X.
	* init.c (lang_defaults): Add entries for new language variants.
	(cpp_init_builtins): Define __STDC_VERSION__ to 201000L for C1X
	variants.

2010-04-09  Manuel López-Ibáñez <manu@gcc.gnu.org>

	PR cpp/43195
	* files.c (report_missing_guard): Test for #pragma once.

2010-04-07  Simon Baldwin  <simonb@google.com>

	* directives.c (do_diagnostic): Add warning reason argument,
	call appropriate error reporting function for code.
	(directive_diagnostics): Call specific warning functions with
	warning reason where appropriate.
	(do_error, do_warning, do_pragma_dependency): Add warning reason
	argument to do_diagnostic calls.
	* macro.c (_cpp_warn_if_unused_macro, enter_macro_context,
	_cpp_create_definition): Call specific warning functions with
	warning reason where appropriate.
	* Makefile.in: Add new diagnostic functions to gettext translations.
	* include/cpplib.h (struct cpp_callbacks): Add warning reason code
	to error callback.
	(CPP_DL_WARNING, CPP_DL_WARNING_SYSHDR, CPP_DL_PEDWARN, CPP_DL_ERROR,
	CPP_DL_ICE, CPP_DL_NOTE, CPP_DL_FATAL): Replace macros with enums.
	(CPP_W_NONE, CPP_W_DEPRECATED, CPP_W_COMMENTS,
	CPP_W_MISSING_INCLUDE_DIRS, CPP_W_TRIGRAPHS, CPP_W_MULTICHAR,
	CPP_W_TRADITIONAL, CPP_W_LONG_LONG, CPP_W_ENDIF_LABELS,
	CPP_W_NUM_SIGN_CHANGE, CPP_W_VARIADIC_MACROS,
	CPP_W_BUILTIN_MACRO_REDEFINED, CPP_W_DOLLARS, CPP_W_UNDEF,
	CPP_W_UNUSED_MACROS, CPP_W_CXX_OPERATOR_NAMES, CPP_W_NORMALIZE,
	CPP_W_INVALID_PCH, CPP_W_WARNING_DIRECTIVE): New enums for cpp
	warning reason codes.
	(cpp_warning, cpp_pedwarning, cpp_warning_syshdr,
	cpp_warning_with_line, cpp_pedwarning_with_line,
	cpp_warning_with_line_syshdr): New specific error reporting functions.
	* pch.c (cpp_valid_state): Call specific warning functions with
	warning reason where appropriate.
	* errors.c (cpp_diagnostic, cpp_diagnostic_with_line): New central
	diagnostic handlers.
	(cpp_warning, cpp_pedwarning, cpp_warning_syshdr,
	cpp_warning_with_line, cpp_pedwarning_with_line,
	cpp_warning_with_line_syshdr): New specific error reporting functions.
	* expr.c (cpp_classify_number, eval_token, num_unary_op): Call
	specific warning functions with warning reason where appropriate.
	* lex.c (_cpp_process_line_notes, _cpp_skip_block_comment,
	warn_about_normalization, lex_identifier_intern, lex_identifier,
	_cpp_lex_direct): Ditto.
	* charset.c (_cpp_valid_ucn, convert_hex, convert_escape,
	narrow_str_to_charconst): Ditto.

2010-04-06  Jakub Jelinek  <jakub@redhat.com>

	PR preprocessor/43642
	* lex.c (lex_raw_string): Change type of TYPE variable to
	unsigned char.

2010-04-02  Ralf Wildenhues  <Ralf.Wildenhues@gmx.de>

	* aclocal.m4: Regenerate.

2010-03-29  Jason Merrill  <jason@redhat.com>

	More N3077 raw string changes
	* charset.c (cpp_interpret_string): Don't transform UCNs in raw
	strings.
	* lex.c (bufring_append): Split out from...
	(lex_raw_string): ...here.  Undo trigraph and line splicing
	transformations.  Do process line notes in multi-line literals.
	(_cpp_process_line_notes): Ignore notes that were already handled.

	Some raw string changes from N3077
	* charset.c (cpp_interpret_string): Change inner delimiters to ().
	* lex.c (lex_raw_string): Likewise.  Also disallow '\' in delimiter.

2010-02-11  Jakub Jelinek  <jakub@redhat.com>

	* init.c (read_original_filename): Don't call read_original_directory
	if _cpp_handle_directive returns 0.

2010-01-01  Joseph Myers  <joseph@codesourcery.com>

	PR preprocessor/41947
	* expr.c (cpp_classify_number): Give error for hexadecimal
	floating-point constant with no digits before or after point.

2009-11-20  Arnaud Charlet  <charlet@adacore.com>

	* macro.c (enter_macro_context): Call cb.used callback if defined.
	* directives.c (do_idef, do_ifndef): Ditto.
	* include/cpplib.h (struct cpp_callbacks): Add used callback.

2009-11-11  Kai Tietz  <kai.tietz@onevision.com>

	* directives.c (do_pragma_push_macro): New pragma handler.
	(do_pragma_pop_macro): Likewise.
	(_cpp_init_internal_pragmas): Add push_macro and
	pop_macro handler to internal pragmas.
	(lex_macro_node_from_str): Removed.
	(cpp_push_definition): Replace lex_macro_node_from_str
	by _cpp_lex_identifier.
	(cpp_pop_definition): Likewise.
	* internal.h (_cpp_lex_identifier): New prototype.
	(def_pragma_macro): New structure.
	(cpp_reader): New member pushed_macros.
	* lex.c (_cpp_lex_identifier): New function.
	(lex_identifier_intern): New function.
	* init.c (cpp_create_reader): Initialize pushed_macros
	member.
	(cpp_destroy): Free elements in pushed_macros member.
	* pch.c (_cpp_save_pushed_macros): New function.
	(_cpp_restore_pushed_macros): Likewise.
	(_cpp_restore_pushed_macros): Use _cpp_save_pushed_macros.
	(cpp_read_state): Use _cpp_restore_pushed_macros.

2009-10-19  Jakub Jelinek  <jakub@redhat.com>

	* charset.c (cpp_init_iconv): Initialize utf8_cset_desc.
	(_cpp_destroy_iconv): Destroy utf8_cset_desc, char16_cset_desc
	and char32_cset_desc.
	(converter_for_type): Handle CPP_UTF8STRING.
	(cpp_interpret_string): Handle CPP_UTF8STRING and raw-strings.
	* directives.c (get__Pragma_string): Handle CPP_UTF8STRING.
	(parse_include): Reject raw strings.
	* include/cpplib.h (CPP_UTF8STRING): New token type.
	* internal.h (struct cpp_reader): Add utf8_cset_desc field.
	* lex.c (lex_raw_string): New function.
	(lex_string): Handle u8 string literals, call lex_raw_string
	for raw string literals.
	(_cpp_lex_direct): Call lex_string even for u8" and {,u,U,L,u8}R"
	sequences.
	* macro.c (stringify_arg): Handle CPP_UTF8STRING.

2009-10-14  Jakub Jelinek  <jakub@redhat.com>

	PR preprocessor/41543
	* include/line-map.h (RESERVED_LOCATION_COUNT): Define.
	* line-map.c (linemap_init): Initialize highest_location and
	highest_line to RESERVED_LOCATION_COUNT-1 instead of 0.

2009-10-09  Jason Merrill  <jason@redhat.com>

	* charset.c (_cpp_valid_ucn): Update C++0x restrictions.

2009-10-09  Neil Vachharajani <nvachhar@google.com>

	* directives.c (DIRECTIVE_TABLE): Remove DEPRECATED from ident and
	sccs.

2009-09-23  Loren J. Rittle  <ljrittle@acm.org>

	* configure.ac (AC_CHECK_HEADERS after AC_LANG(C++)): Add sys/stat.h.
	* configure: Rebuilt.

2009-09-22  Richard Guenther  <rguenther@suse.de>

	PR pch/38987
	* files.c (pch_open_file): Disallow non-toplevel PCH inclusion.

2009-09-18  Chris Demetriou  <cgd@google.com>

	PR preprocessor/28435:
	* include/cpplib.h (struct cpp_options): Add new member
	deps.need_preprocessor_output.
	* files.c (open_file_failed): If preprocessor output is needed
	always report an error.

2009-09-13  Kai Tietz  <kai.tietz@onevision.com>

	* configure.ac: Set for i?86-w64-mingw*
	need_64bit_hwint to yes.
	* configure: Regenerated.

2009-09-10  Jason Merrill  <jason@redhat.com>

	* directives.c (cpp_define): constify.

2009-09-02  Ian Lance Taylor  <iant@google.com>

	* macro.c (stringify_arg): Escape CPP_WCHAR tokens.

2009-08-24  Ralf Wildenhues  <Ralf.Wildenhues@gmx.de>

	* configure.ac (AC_PREREQ): Bump to 2.64.

2009-08-22  Ralf Wildenhues  <Ralf.Wildenhues@gmx.de>

	* aclocal.m4: Regenerate.
	* config.in: Regenerate.
	* configure: Regenerate.

2009-08-17  Tom Tromey  <tromey@redhat.com>

	PR preprocessor/41067:
	* charset.c (convert_escape): Add missing ":" to error text.

2009-07-27  Douglas B Rupp  <rupp@gnat.com>

	* include/cpplib.h (INO_T_CPP): New macro.
	(struct cpp_dir): Use it.

2009-07-20  Jerry Quinn  <jlquinn@optonline.net>

	PR regression/40800
	* configure.ac: Use = instead of == for testing
	ENABLE_BUILD_WITH_CXX.
	* configure: Rebuild.

2009-07-17  Jerry Quinn  <jlquinn@optonline.net>

	* directives.c (do_linemarker, do_line): Use CPP_STRING for
	ignored enum value.
	* files.c (find_file_in_dir): Add cast from void* to char*.
	* symtab.c (ht_lookup_with_hash): Add cast from void* to char*.
	* Makefile.in: (WARN_CFLAGS): Use general and C-specific
	warnings.
	(CXX, CXXFLAGS, WARN_CXXFLAGS, ALL_CXXFLAGS,
	ENABLE_BUILD_WITH_CXX, CCDEPMODE, CXXDEPMODE, COMPILER,
	COMPILER_FLAGS): New.
	(DEPMODE): Set from CCDEPMODE or CXXDEPMODE.
	(COMPILE.base): Use COMPILER instead of CC.  Use COMPILER_FLAGS
	instead of ALL_CFLAGS.
	* configure.ac: Invoke AC_PROG_CXX.  Separate C-specific warnings
	from other warnings.  Add -Wc++-compat to C-specific warnings.
	Check for --enable-build-with-cxx.  Set and substitute
	ENABLE_BUILD_WITH_CXX.  Invoke ZW_PROG_COMPILER_DEPENDENCIES
	according to ENABLE_BUILD_WITH_CXX.  Invoke AC_LANG before
	AC_CHECK_HEADERS.
	* configure: Rebuild.
	* include/cpp-id-data.h: Remove extern "C".
	* include/line-map.h: Likewise.
	* include/mkdeps.h: Likewise.
	* include/symtab.h: Likewise.
	* internal.h: Likewise.

2009-06-23  Manuel Lopez-Ibanez  <manu@gcc.gnu.org>

	* directives.c (parse_include): Add location argument. Update all
	calls.
	(parse_answer): Likewise.
	(do_include_common): Error with exact location.
	(parse_assertion): Likewise.

2009-06-18  Manuel López-Ibáñez  <manu@gcc.gnu.org>

	* expr.c (num_div_op): Take explicit location.

2009-06-17  Ian Lance Taylor  <iant@google.com>

	* include/cpplib.h (progname): Don't declare.

2009-06-12  Ian Lance Taylor  <iant@google.com>

	* include/cpplib.h (struct cpp_options): Add
	warn_cxx_operator_names field.
	(NODE_WARN_OPERATOR): Define.
	(struct cpp_hashnode): Increase flags field to 10 bits, decrease
	type to 6 bits.
	* init.c (mark_named_operators): Add flags parameter.
	(cpp_post_options): Pick flags value to pass to
	mark_named_operators.
	* lex.c (lex_identifier): If NODE_WARN_OPERATOR is set, warn that
	identifier is an operator name in C++.

2009-06-01  Aldy Hernandez  <aldyh@redhat.com>

	* include/line-map.h (LAST_SOURCE_COLUMN): New.

2009-06-01  Ian Lance Taylor  <iant@google.com>

	* include/cpp-id-data.h: Add extern "C".
	* include/line-map.h: Likewise.
	* include/mkdeps.h: Likewise.
	* include/symtab.h: Likewise.
	* internal.h: Likewise.

2009-05-15  Ian Lance Taylor  <iant@google.com>

	* include/cpplib.h (enum cpp_builtin_type): Rename from enum
	builtin_type.  Change all uses.

2009-05-14  Manuel Lopez-Ibanez  <manu@gcc.gnu.org>

	PR cpp/36674
	* directives (do_linemarker): Compensate for the increment in
	location that occurs when we reach the end of line.
	* files (_cpp_stack_include): Mention _cpp_find_file in the
	comment.

2009-05-10  Joseph Myers  <joseph@codesourcery.com>

	* include/cpplib.h (enum cpp_token_fld_kind): Add
	CPP_TOKEN_FLD_TOKEN_NO.
	(struct cpp_macro_arg, struct cpp_identifier): Define.
	(union cpp_token_u): Use struct cpp_identifier for identifiers.
	Use struct cpp_macro_arg for macro arguments.  Add token_no for
	CPP_PASTE token numbers.
	* directives.c (_cpp_handle_directive, lex_macro_node, do_pragma,
	do_pragma_poison, parse_assertion): Use val.node.node in place of
	val.node.
	* expr.c (parse_defined, eval_token): Use val.node.node in place
	of val.node.
	* lex.c (cpp_ideq, _cpp_lex_direct, cpp_token_len,
	cpp_spell_token, cpp_output_token, _cpp_equiv_tokens,
	cpp_token_val_index): Use val.macro_arg.arg_no or val.token_no in
	place of val.arg_no.  Use val.node.node in place of val.node.
	* macro.c (replace_args, cpp_get_token, parse_params,
	lex_expansion_token, create_iso_definition, cpp_macro_definition):
	Use val.macro_arg.arg_no or val.token_no in place of val.arg_no.
	Use val.node.node in place of val.node.

2009-05-03  Joseph Myers  <joseph@codesourcery.com>

	* charset.c (one_utf8_to_cppchar): Correct mask used for 5-byte
	UTF-8 sequences.

2009-04-25  Joseph Myers  <joseph@codesourcery.com>

	PR preprocessor/39559
	* expr.c (cpp_interpret_integer): Use a pedwarn for decimal
	constants larger than intmax_t in C99 mode.

2009-04-21  Taras Glek <tglek@mozilla.com>

	* include/cpp-id-data.h: Update GTY annotations to new syntax.
	* include/cpplib.h: Likewise.
	* include/line-map.h: Likewise.
	* include/symtab.h: Likewise.

2009-04-22  Manuel Lopez-Ibanez  <manu@gcc.gnu.org>

	PR c++/14875
	* lex.c (cpp_type2name): Take a flags parameter. Call
	cpp_named_operator2name for named operators and cpp_digraph2name
	for digraphs.
	(cpp_digraph2name): New.
	(cpp_spell_token): Use it.
	(cpp_output_token): Likewise.
	* include/cpplib.h (cpp_type2name): Update declaration.
	* init.c (cpp_named_operator2name): New.
	* internal.h (cpp_named_operator2name): Declare.

2009-04-21  Manuel Lopez-Ibanez  <manu@gcc.gnu.org>

	PR c++/13358
	* init.c (cpp_create_reader): Wlong_long is disabled by default.
	* expr.c (cpp_classify_number): Give different messages for C and
	C++ front-ends.

2009-04-19  Joseph Myers  <joseph@codesourcery.com>

	PR preprocessor/20078
	* include/cpp-id-data.h (struct cpp_macro): Add extra_tokens
	field.
	* include/cpplib.h (SP_DIGRAPH, SP_PREV_WHITE): Define.
	(struct cpp_token): Change flags to unsigned short.
	* lex.c (_cpp_lex_direct): Initialize arg_no for CPP_PASTE tokens.
	(_cpp_equiv_tokens): Check arg_no for CPP_PASTE tokens.
	(cpp_token_val_index): Return CPP_TOKEN_FLD_ARG_NO for CPP_PASTE
	tokens.
	* macro.c (macro_real_token_count): New.
	(enter_macro_context, replace_args): Use macro_real_token_count.
	(create_iso_definition): Record whitespace surrounding and digraph
	spelling of # and ## tokens using SP_PREV_WHITE and SP_DIGRAPH.
	Set extra_tokens and save CPP_PASTE tokens with arg_no set for
	multiple consecutive ## tokens.
	(_cpp_create_definition): Initialize extra_tokens.
	(cpp_macro_definition): Use macro_real_token_count.

2009-04-18  Joseph Myers  <joseph@codesourcery.com>

	* directives.c (parse_include): Pass true to check_eol.

2009-04-18  Joseph Myers  <joseph@codesourcery.com>

	PR preprocessor/39646
	* include/line-map.h (enum lc_reason): Add LC_RENAME_VERBATIM.
	* line-map.c (linemap_add): Handle LC_RENAME_VERBATIM.
	* directives.c (do_line, do_linemarker): Use LC_RENAME_VERBATIM in
	place of LC_RENAME.

2009-04-18  Joseph Myers  <joseph@codesourcery.com>

	PR preprocessor/39647
	* directives.c (check_eol): Add parameter expand.
	(do_undef, parse_include, do_line, do_linemarker, do_ident,
	do_pragma_once, do_pragma_system_header, do_ifdef, do_ifndef,
	do_else, do_endif, do_assert, do_unassert): All callers changed.
	Pass true from do_line, false elsewhere.

2009-04-12  Joseph Myers  <joseph@codesourcery.com>

	PR preprocessor/31869
	* macro.c (stringify_arg): Handle NULL source token in padding
	token where previous padding token did not have source token with
	preceding whitespace.

2009-04-09  Jakub Jelinek  <jakub@redhat.com>

	* Makefile.in: Change copyright header to refer to version
	3 of the GNU General Public License and to point readers at the
	COPYING3 file and the FSF's license web page.
	* charset.c: Likewise.
	* directives-only.c: Likewise.
	* directives.c: Likewise.
	* errors.c: Likewise.
	* expr.c: Likewise.
	* files.c: Likewise.
	* identifiers.c: Likewise.
	* include/cpp-id-data.h: Likewise.
	* include/cpplib.h: Likewise.
	* include/line-map.h: Likewise.
	* include/mkdeps.h: Likewise.
	* include/symtab.h: Likewise.
	* init.c: Likewise.
	* internal.h: Likewise.
	* lex.c: Likewise.
	* line-map.c: Likewise.
	* macro.c: Likewise.
	* makeucnid.c: Likewise.
	* mkdeps.c: Likewise.
	* pch.c: Likewise.
	* symtab.c: Likewise.
	* system.h: Likewise.
	* traditional.c: Likewise.
	* ucnid.tab: Likewise.
	* ucnid.h: Regenerate.

2009-04-01  Janis Johnson  <janis187@us.ibm.com>

	PR c/39027
	* include/cpplib.h (CPP_N_DEFAULT): Define.
	* expr.c (interpret_float_suffix): Recognize d or D for double,
	return new value for default.
	(cpp_classify_number): Issue pedwarn for use of d or D in suffix.

	PR c/33466
	* expr.c (interpret_float_suffix): Reject invalid suffix that uses
	letters from decimal float and fixed-point suffixes.

2009-03-31  Joseph Myers  <joseph@codesourcery.com>

	PR preprocessor/15638
	* files.c (_cpp_find_file): Call open_file_failed after diagnosing
	invalid PCH.
	(open_file_failed): Make error for missing file fatal.
	* include/cpplib.h (CPP_DL_FATAL): Define.

2009-03-30  Sergiy Vyshnevetskiy  <serg@vostok.net>

	PR preprocessor/31932:
	* internal.h: Don't mention HAVE_ICONV_H.
	* configure, config.in: Rebuild.
	* configure.ac: Don't check for iconv.h.

2009-03-30  Tom Tromey  <tromey@redhat.com>

	PR preprocessor/39512:
	* line-map.c (linemap_init): Initialize 'reallocator' field.

2009-03-30  Jakub Jelinek  <jakub@redhat.com>

	PR target/39558
	* macro.c (cpp_get_token): If macro_to_expand returns NULL
	and used some tokens, add CPP_PADDING before next token.

2009-03-29  Joseph Myers  <joseph@codesourcery.com>

	PR preprocessor/34695
	* makedepend.c: Remove.
	* Makefile.in (makedepend_OBJS, makedepend$(EXEEXT)): Remove.
	(all, clean, TAGS_SOURCES, include): Remove makedepend handling.
	* directives.c (cpp_errors): Remove.
	* errors.c (print_location, _cpp_begin_message, v_message):
	Remove.
	(cpp_error, cpp_error_with_line): Always use error callback.
	(cpp_error, cpp_error_with_line, cpp_errno): Return bool.
	* include/cpplib.h (cpp_options): Remove pedantic_errors,
	inhibit_warnings, warn_system_headers, inhibit_errors,
	warnings_are_errors, client_diagnostic.
	(cpp_callbacks): Add extra arguments to error callback; make it
	return bool.
	(cpp_finish): Return void.
	(cpp_destroy): Remove inaccurate comment about return value.
	(cpp_errors, CPP_DL_EXTRACT, CPP_DL_WARNING_P): Remove.
	(CPP_DL_NOTE): Define.
	* include/line-map.h (linemap_print_containing_files): Remove.
	* init.c (cpp_finish): Do not check for or return number of
	errors.
	* internal.h (cpp_reader): Remove errors field.
	* line-map.c (linemap_print_containing_files): Remove.
	* macro.c (_cpp_create_definition): Use CPP_DL_NOTE for message
	about previous definition.  Only emit it if previous diagnostic
	was emitted.

2009-03-28  Joseph Myers  <joseph@codesourcery.com>

	* Makefile.in (po/$(PACKAGE).pot): Use $(mkinstalldirs) not
	mkinstalldirs.

2009-03-18  Jakub Jelinek  <jakub@redhat.com>

	* include/cpplib.h (struct cpp_dir): Reorder fields for 64-bit hosts.

2009-02-21  Joseph Myers  <joseph@codesourcery.com>

	* lex.c (lex_string): Return a CPP_LESS token for missing '>' in a
	header name.
	(_cpp_lex_direct): Handle this.

2009-02-15  Richard Guenther  <rguenther@suse.de>

	Revert last change.

2009-02-13  Richard Guenther  <rguenther@suse.de>

	* configure.ac: Enable LFS.
	* configure: Re-generate.
	* config.in: Likewise.

2009-01-05  Ben Elliston  <bje@au.ibm.com>

	* Makefile.in (.po.gmo): Use mkinstalldirs, not test -d || mkdir.
	(.po.pox): Likewise.
	(po/$(PACKAGE).pot): Likewise.

2008-12-10  Alexandre Oliva  <aoliva@redhat.com>

	PR target/37033
	* pch.c (cpp_valid_state): Improve message for poisoned symbols.
	Allow for differences in __GCC_HAVE_DWARF2_CFI_ASM.

2008-11-29  Joseph Myers  <joseph@codesourcery.com>

	* lex.c (cpp_token_len): Use 6 as default length.

2008-10-31  Manuel López-Ibáñez  <manu@gcc.gnu.org>

	* expr.c (struct op): Add location.
	(_cpp_parse_expr): Propagate locations throught the stack
	of expressions.
	(reduce): Likewise.
	(check_promotion): Use explicit location in errors.

2008-10-05  Matthew Gingell  <gingell@adacore.com>
	    Arnaud Charlet  <charlet@adacore.com>

	* include/cpplib.h (cpp_comments, cpp_comment_table): New structs.
	(cpp_get_comments): New function.
	* internal.h (struct cpp_reader): Add comments field.
	* init.c (cpp_destroy): Free comments.
	* lex.c (store_comment, cpp_get_comments): New functions.
	(comments): New struct.
	(save_comment): Store comments in comments struct.

2008-09-18  Simon Baldwin  <simonb@google.com>

	* include/cpplib.h (struct cpp_options): Add new boolean flag
	warn_builtin_macro_redefined.
	* init.c (cpp_create_reader): Initialize warn_builtin_macro_redefined.
	* (struct builtin_operator): Split out from previous struct builtin,
	enhance extra const correctness.
	* (struct builtin_macro): Split out from previous struct builtin, add
	new always_warn_if_redefined flag, enhance const correctness.
	* (mark_named_operators): Use struct builtin_operator.
	* (cpp_init_special_builtins): Use struct builtin_macro, add NODE_WARN
	to builtins selectively.
	* macro.c (warn_of_redefinition): Return false if a builtin macro
	is not flagged with NODE_WARN.

2008-07-31  Jakub Jelinek  <jakub@redhat.com>

	PR preprocessor/36649
	* files.c (struct report_missing_guard_data): New type.
	(report_missing_guard): Put paths into an array instead of printing
	them right away.  Return 1 rather than 0.
	(report_missing_guard_cmp): New function.
	(_cpp_report_missing_guards): Sort and print paths gathered by
	report_missing_guard callback.

2008-07-22  Manuel Lopez-Ibanez  <manu@gcc.gnu.org>

	PR 28079
	* directives.c (strtolinenum): Handle overflow.
	(do_line): Give a warning if line number overflowed.
	(do_linemarker): Update call to strtolinenum.

2008-07-21  Manuel Lopez-Ibanez  <manu@gcc.gnu.org>

	* include/line-map.h (linenum_type): New typedef.
	(struct line_map): Use it.
	(SOURCE_LINE): Second arguments is a LOCATION not a LINE.
	(SOURCE_COLUMN): Likewise.
	* macro.c (_cpp_builtin_macro_text): Use linenum_type. Don't store
	source_location values in a variable of type linenum_type.
	* directives.c (struct if_stack): Use linenum_type.
	(strtoul_for_line): Rename as strtolinenum.
	(do_line): Use linenum_type.
	(do_linemarker): Use linenum_type and strtolinenum.
	(_cpp_do_file_change): Use linenum_t.
	* line-map.c (linemap_add): Likewise.
	(linemap_line_start): Likewise.
	* traditional.c (struct fun_macro): 'line' is a source_location.
	* errors.c (print_location): Use linenum_type.
	* directives-only.c (_cpp_preprocess_dir_only): Likewise.
	* internal.h (CPP_INCREMENT_LINE): Likewise.
	* lex.c (_cpp_skip_block_comment): Use source_location.

2008-07-14  Ben Elliston  <bje@au.ibm.com>

	* include/cpplib.h (NODE_CONDITIONAL): New.
	(struct cpp_callbacks): New macro_to_expand field.
	(struct cpp_hashnode): Adjust size of flags and type fields.
	(cpp_peek_token): Prototype.
	* lex.c (cpp_peek_token): New function.
	(_cpp_temp_token): Protect pre-existing lookaheads.
	* macro.c (cpp_get_token): Expand any conditional macros.
	(_cpp_backup_tokens_direct): New.
	(_cpp_backup_tokens): Call _cpp_backup_tokens_direct.
	(warn_of_redefinition): Silently allow redefined conditional
	macros.
	(_cpp_create_definition): Remove the conditional flag when a user
	defines one of the conditional macros.
	* internal.h (_cpp_backup_tokens_direct): New prototype.

2008-06-13  Andrew Haley  <aph@redhat.com>

	PR preprocessor/33305
	* macro.c (replace_args): Print a warning for empty macro
	arguments in C89 and C++.

2008-06-17  Ralf Wildenhues  <Ralf.Wildenhues@gmx.de>

	* Makefile.in ($(srcdir)/aclocal.m4): Update dependencies.
	* configure: Regenerate.

2008-06-16  Ralf Wildenhues  <Ralf.Wildenhues@gmx.de>

	* Makefile.in (datarootdir): New variable.

2008-06-12  H.J. Lu  <hongjiu.lu@intel.com>

	PR preprocessor/36479
	* charset.c (cpp_interpret_string_notranslate): Also set
	narrow_cset_desc.width.

2008-06-07  Joseph Myers  <joseph@codesourcery.com>

	* configure.ac (parisc*64*-*-*): Remove.
	* configure: Regenerate.

2008-05-30  Tom Tromey  <tromey@redhat.com>

	PR preprocessor/36320:
	* internal.h (_cpp_parse_expr): Update.
	* expr.c (_cpp_parse_expr): Add 'is_if' argument.  Update error
	messages.
	* directives.c (do_if): Update.
	(do_elif): Require expression if processing group.

2008-05-30  Danny Smith  <dannysmith@users.sourceforge.net>

	* include/cpplib.h (struct cpp_dir): Add new field, canonical_name.

2008-05-21  Tom Tromey  <tromey@redhat.com>

	PR preprocessor/27777:
	* lex.c (cpp_output_line_to_string): New function.
	* internal.h (_cpp_begin_message): Don't declare.
	* errors.c (_cpp_begin_message): Now static.
	* include/cpplib.h (cpp_output_line_to_string): Declare.
	* directives.c (do_diagnostic): Rewrote.  Use
	cpp_output_line_to_string.  Don't use _cpp_begin_message.

2008-05-21  Tom Tromey  <tromey@redhat.com>

	* include/symtab.h (HT_ALLOCED): Remove.
	(ht_purge): Declare.
	* symtab.c (DELETED): New define.
	(ht_lookup): Update comment.
	(ht_lookup_with_hash): Handle deleted entries.  Remove HT_ALLOCED
	code.  Use subobject allocator for strings, if it exists.
	(ht_expand): Handle deleted entries.
	(ht_forall): Likewise.
	(ht_purge): New function.
	(ht_dump_statistics): Print deletion statistics.

2008-05-13  Tom Tromey  <tromey@redhat.com>

	PR preprocessor/22168:
	* include/cpplib.h (struct cpp_options) <objc>: Update
	documentation.
	* expr.c (eval_token): Warn for use of assertions.
	* directives.c (directive_diagnostics): Warn about extensions.
	(DEPRECATED): New define.
	(DIRECTIVE_TABLE): Use it.

2008-05-06  Tom Tromey  <tromey@redhat.com>

	PR preprocessor/35313, PR preprocessor/36088:
	* expr.c (optab) <QUERY, COMMA>: Set precedence to 4.
	(reduce) <case CPP_QUERY>: Special case CPP_COMMA and CPP_COLON.

2008-05-04  David S. Miller  <davem@davemloft.net>

	* configure.ac (sparc*-*-*): Always set need_64bit_hwint to yes.
	* configure: Regenerate.

2008-04-22  Daniel Franke  <franke.daniel@gmail.com>

	* include/cpplib.h (cpp_define_formatted): New.
	* directives.c (cpp_define_formatted): New.

2008-04-21  Tom Tromey  <tromey@redhat.com>

	PR libcpp/33415:
	* charset.c (_cpp_convert_input): Add buffer_start argument.
	Ignore UTF-8 BOM if seen.
	* internal.h (_cpp_convert_input): Add argument.
	* files.c (struct _cpp_file) <buffer_start>: New field.
	(destroy_cpp_file): Free buffer_start, not buffer.
	(_cpp_pop_file_buffer): Likewise.
	(read_file_guts): Update.

2008-04-18  Kris Van Hees <kris.van.hees@oracle.com>

	* include/cpp-id-data.h (UC): Was U, conflicts with U"..." literal.
	* include/cpplib.h (CHAR16, CHAR32, STRING16, STRING32): New tokens.
	(struct cpp_options): Added uliterals.
	(cpp_interpret_string): Update prototype.
	(cpp_interpret_string_notranslate): Idem.
	* charset.c (init_iconv_desc): New width member in cset_converter.
	(cpp_init_iconv): Add support for char{16,32}_cset_desc.
	(convert_ucn): Idem.
	(emit_numeric_escape): Idem.
	(convert_hex): Idem.
	(convert_oct): Idem.
	(convert_escape): Idem.
	(converter_for_type): New function.
	(cpp_interpret_string): Use converter_for_type, support u and U prefix.
	(cpp_interpret_string_notranslate): Match changed prototype.
	(wide_str_to_charconst): Use converter_for_type.
	(cpp_interpret_charconst): Add support for CPP_CHAR{16,32}.
	* directives.c (linemarker_dir): Macro U changed to UC.
	(parse_include): Idem.
	(register_pragma_1): Idem.
	(restore_registered_pragmas): Idem.
	(get__Pragma_string): Support CPP_STRING{16,32}.
	* expr.c (eval_token): Support CPP_CHAR{16,32}.
	* init.c (struct lang_flags): Added uliterals.
	(lang_defaults): Idem.
	* internal.h (struct cset_converter) <width>: New field.
	(struct cpp_reader) <char16_cset_desc>: Idem.
	(struct cpp_reader) <char32_cset_desc>: Idem.
	* lex.c (digraph_spellings): Macro U changed to UC.
	(OP, TK): Idem.
	(lex_string): Add support for u'...', U'...', u"..." and U"...".
	(_cpp_lex_direct): Idem.
	* macro.c (_cpp_builtin_macro_text): Macro U changed to UC.
	(stringify_arg): Support CPP_CHAR{16,32} and CPP_STRING{16,32}.

2008-04-18  Paolo Bonzini  <bonzini@gnu.org>

	PR bootstrap/35457
	* aclocal.m4: Regenerate.
	* configure: Regenerate.

2008-04-17  Tom Tromey  <tromey@redhat.com>

	PR libcpp/34866:
	* errors.c (cpp_error): Don't reference a token before the start
	of the current run.

2008-04-16  Tom Tromey  <tromey@redhat.com>

	* Makefile.in (TAGS_SOURCES): New variable.
	(TAGS): New target.

2008-04-11  Kaz Kojima  <kkojima@gcc.gnu.org>

	* configure.ac: (need_64bit_hwint): Need 64bit hwint for sh-*-*
	and shbe-*-*.
	* configure: Rebuilt.

2008-04-02  Joseph Myers  <joseph@codesourcery.com>

	* include/cpplib.h (struct cpp_callbacks): Add used_define,
	used_undef and before_define.
	(NODE_USED): Define.
	* directives.c (do_define, do_undef, undefine_macros, do_ifdef,
	do_ifndef, cpp_pop_definition): Handle new flag and use new
	callbacks.
	* expr.c (parse_defined): Handle new flag and use new callbacks.
	* macro.c (enter_macro_context, _cpp_free_definition): Handle new
	flag and use new callbacks.

2008-04-01  Jakub Jelinek  <jakub@redhat.com>

	PR pch/13675
	* files.c (struct _cpp_file): Remove pch field.
	(pch_open_file): Don't set file->pch, just file->pchname.
	(should_stack_file): After pfile->cb.read_pch call
	free pchname and clear pchname, don't close file->fd.
	Test file->pchname instead of file->pch.  Don't close fd after cb.
	(_cpp_stack_include): Test file->pchname instead of file->pch.

2008-03-28  Tom Tromey  <tromey@redhat.com>

	* Makefile.in (POSTCOMPILE): New variable.
	(.c.o): Use it.

2008-03-13  Tom Tromey  <tromey@redhat.com>

	PR libcpp/35322:
	* directives.c (destringize_and_run): Set pfile->directive.

2008-03-06  Markus Milleder  <markus.milleder@generali.at>

	PR preprocessor/35458
	* mkdeps.c (munge): Quote '#' with a '\'.

2008-02-27  Ralf Wildenhues  <Ralf.Wildenhues@gmx.de>

	PR preprocessor/35379
	* mkdeps.c (deps_write): Ensure the first target always appears
	in the first column, without leading backslash newline.  Avoid
	some more extra whitespace.

2008-02-25  Thiemo Seufer <ths@mips.com>

	* Makefile.in ($(srcdir)/config.in): Depend on configure.ac.

2008-02-19  Tom Tromey  <tromey@redhat.com>

	* traditional.c (lex_identifier): Use CPP_HASHNODE.
	* lex.c (lex_identifier): Use CPP_HASHNODE.
	* include/line-map.h (LINEMAP_POSITION_FOR_COLUMN): Wrap in
	do-while.
	* identifiers.c (alloc_node): Change return type.
	(_cpp_init_hashtable): Don't cast 'alloc_node'.
	(proxy_assertion_broken): New declaration.
	(cpp_forall_identifiers): Move comment.
	* line-map.c (linemap_add): Comment fix.
	(linemap_line_start): Indentation fix.

2008-01-25  Jakub Jelinek  <jakub@redhat.com>

	PR preprocessor/34692
	* macro.c (collect_args): Add pragma_buff argument.  Push
	CPP_PRAGMA ... CPP_PRAGMA_EOL tokens to *pragma_buff, rather
	than into arguments.  Reset prevent_expansion and parsing_args
	state at CPP_PRAGMA_EOL/CPP_EOF.
	(funlike_invocation_p): Add pragma_buff argument, pass it through
	to collect_args.
	(enter_macro_context): Add result argument.  Adjust
	funlike_invocation_p caller.  Emit all deferred pragma tokens
	gathered during collect_args before the expansion, add a padding
	token.  Return 2 instead of 1 if any pragma tokens were prepended.
	(cpp_get_token): If enter_macro_context returns 2, don't return
	a padding token, instead cycle to grab CPP_PRAGMA token.
	* directives.c (_cpp_handle_directive): If was_parsing_args
	in deferred pragma, leave parsing_args and prevent_expansion as is.

2008-01-22  Tom Tromey  <tromey@redhat.com>

	PR c++/34859
	* macro.c (_cpp_create_definition): Handle __STDC_LIMIT_MACROS and
	__STDC_CONSTANT_MACROS.

2008-01-07  Fred Fish  <fnf@specifix.com>

	PR preprocessor/30363
	* traditional.c (replace_args_and_push): Add local variable
	cxtquote, calculate the replacement text size assuming a
	worst case of every input character quoted with backslash,
	and properly handle output quoting of quote characters in
	actual arguments used in function-like macros.

2008-01-03  Tom Tromey  <tromey@redhat.com>

	PR preprocessor/34602
	* directives.c (do_line): Don't try to spell EOF token.
	(do_linemarker): Add comment.

2007-12-11  DJ Delorie  <dj@redhat.com>

	* charset.c (convert_using_iconv): Close out any shift states,
	returning to the initial state.

2007-12-06  Tom Tromey  <tromey@redhat.com>

	PR c/29172
	* internal.h (struct cpp_reader) <file_hash_entries>: Changed
	type.
	<file_hash_entries_allocated, file_hash_entries_used>: Removed.
	* files.c (FILE_HASH_POOL_SIZE): New macro.
	(struct file_hash_entry_pool): New.
	(destroy_all_cpp_files): New function.
	(allocate_file_hash_entries): Allocate a file_hash_entry_pool.
	(new_file_hash_entry): Update.
	(free_file_hash_entries): New function.
	(_cpp_cleanup_files): Call free_file_hash_entries and
	destroy_all_cpp_files.
	(cpp_clear_file_cache): New function.
	* include/cpplib.h (cpp_clear_file_cache): Declare.

2007-12-03  Tom Tromey  <tromey@redhat.com>

	PR preprocessor/34288
	* configure.ac, config.in: Rebuilt.
	* configure.ac: Check for ssize_t.

2007-11-30  Tom Tromey  <tromey@redhat.com>

	PR preprocessor/32868
	* macro.c (_cpp_create_definition): Special case
	__STDC_FORMAT_MACROS.

2007-11-16  Michael Matz  <matz@suse.de>

	* files.c (search_path_head): Fix check for absolute paths.

2007-11-11  Tom Tromey  <tromey@redhat.com>

	PR c++/17557
	* include/cpplib.h (cpp_included_before): Declare.
	* files.c (struct file_hash_entry) <location>: New field.
	(_cpp_find_file): Initialize new field.
	(make_cpp_dir): Likewise.
	(cpp_included_before): New function.

2007-11-01  Tom Tromey  <tromey@redhat.com>

	PR preprocessor/30805
	* macro.c (paste_tokens): Handle padding token.
	(paste_tokens): Don't abort unless padding has PASTE_LEFT flag.

2007-10-31  Tom Tromey  <tromey@redhat.com>

	PR preprocessor/30786
	* macro.c (builtin_macro): Return result of _cpp_do__Pragma.
	* directives.c (_cpp_do__Pragma): Return error status.
	* internal.h (_cpp_do__Pragma): Update.
	* directives.c (get__Pragma_string): Back up if EOF seen.

2007-09-06  Tom Tromey  <tromey@redhat.com>

	* internal.h (struct cpp_reader) <invocation_location>: New
	field.
	(struct cpp_reader) <set_invocation_location>: Likewise.
	* init.c (cpp_set_line_map): New function.
	* line-map.c (linemap_add): Use linemap's allocator.
	* include/line-map.h (GTY): Define.
	(line_map_realloc): New typedef.
	(struct line_map): Mark with GTY.
	(struct line_maps): Likewise.
	(struct line_maps) <maps>: Likewise.
	(struct line_maps) <reallocator>: New field.
	* include/symtab.h (GTY): Conditionally define.
	* include/cpplib.h (cpp_set_line_map): Declare.
	(cpp_get_token_with_location): Declare.
	* macro.c (cpp_get_token): Set invocation_location on the reader.
	(cpp_get_token_with_location): New function.

2007-08-30  Chao-ying Fu  <fu@mips.com>

	* expr.c (interpret_float_suffix): Support hr, r, lr, llr, uhr, ur,
	ulr, ullr, hk, k, lk, llk, uhk, uk, ulk, ullk.
	(cpp_classify_number): Support decimal fixed-point constants without
	exponents.
	Warn about fixed-point constants when -pedantic.
	* include/cpplib.h (CPP_N_SMALL, CPP_N_MEDIUM, CPP_N_LARGE): Change
	comments to support fixed-point values.
	(CPP_N_FRACT, CPP_N_ACCUM): Define.

2007-08-18  Tom Tromey  <tromey@redhat.com>

	PR preprocessor/32974
	* directives.c (parse_include): Don't check for EOL when
	processing #pragma dependency.

2007-07-30  Ollie Wild  <aaw@google.com>

	* directives-only.c: New file.
	* internal.h (struct _cpp_dir_only_callbacks): New.
	(_cpp_preprocess_dir_only): New function.
	* directives.c (_cpp_handle_directive): Check directives_only before
	disabling execution of indented directives.
	* files.c (_cpp_stack_file): Add directives_only check.
	* include/cpplib.h (struct cpp_options): Add directives_only.
	(cpp_init_special_builtins): New function.
	* init.c (cpp_init_special_builtins): New function.
	(cpp_init_builtins): Move builtin_array initialization to
	cpp_init_special_builtins.
	(post_options): Check directives_only before setting
	pfile->state.prevent_expansion = 1.
	* macro.c (_cpp_builtin_macro_text): Print an error if __COUNTER__
	is expanded inside a directive while -fdirectives-only is enabled.
	* Makefile.in (libcpp_a_OBJS): Add directives-only.o.
	(libcpp_a_SOURCES): Add directives-only.c.

2007-07-04  Uros Bizjak  <ubizjak@gmail.com>

	* traditional.c (_cpp_scan_out_logical_line): Initialize
	fmacro.args, fmacro.node, fmacro.offset, fmacro.line and
	fmacro.args to prevent 'may be used uninitialized' warning.

2007-07-03  Uros Bizjak  <ubizjak@gmail.com>

	* include/cpplib.h (CPP_N_WIDTH_MD, CPP_N_MD_W, CPP_N_MD_Q):
	Add new constants.
	* expr.c (interpret_float_suffix): Process 'w', 'W', 'q' and 'Q'
	suffixes.  Return CPP_N_MD_W for 'w' or 'W' suffixes and CPP_N_MD_Q
	for 'q' or 'Q' suffixes.

2007-06-17  Danny Smith  <dannysmith@users.sourceforge.net

	* files.c (open_file): Correct typo.

2007-06-16  Vladimir Prus  <vladimir@codesourcery.com>

	* files.c (open_file): Prevent the call
	for stat from overwriting errno.

2007-06-09  Vladimir Prus  <vladimir@codesourcery.com>

	* files.c (open_file): Account for the
	fact that on windows, opening a directory gives
	EACCES.

2007-06-05  Joerg Wunsch  <j.gnu@uriah.heep.sax.de>

	PR preprocessor/23479
	* expr.c (cpp_classify_number): Implement 0b-prefixed binary
	integer constants.
	(append_digit): Likewise.
	* include/cpplib.h: Add CPP_N_BINARY, to be used for 0b-prefixed
	binary integer constants.

2007-05-31  Dave Korn  <dave.korn@artimi.com>

	PR preprocessor/14331
	* lex.c (_cpp_get_fresh_line):  Don't warn if no newline at EOF.

2007-05-24  Ollie Wild  <aaw@google.com>

	* macro.c (_cpp_builtin_macro_text): Handle BT_COUNTER.
	* pch.c (cpp_write_pch_deps): Save __COUNTER__ state.
	(cpp_write_pch_state): Save __COUNTER__ state.
	(cpp_valid_state): Check valid __COUNTER__ state.
	(cpp_read_state): Read new __COUNTER__ state.
	* include/cpplib.h (enum builtin_type): Add BT_COUNTER enumerator.
	* init.c (builtin_array): Add __COUNTER__/BT_COUNTER.
	* internal.h (struct cpp_reader): Add counter member.

2007-05-23  Simon Martin  <simartin@users.sourceforge.net>

	PR preprocessor/20077
	* macro.c (create_iso_definition): Fixed the method to determine
	whether the token-pasting operator appears at the beginning or the end
	of a macro.

2007-05-21  Ian Lance Taylor  <iant@google.com>

	* internal.h (struct cpp_reader): Add new fields:
	nonexistent_file_hash and nonexistent_file_ob.
	* files.c: Include "obstack.h".
	(find_file_in_dir): Before trying to open the file, look up the
	path name in the hash table of nonexistent files.  After failing
	to open the file, add the path name to the hash table.
	(_cpp_find_file): Cache the results of looking up the file name
	starting with the quote and bracket chain heads, if we can.
	(nonexistent_file_hash_eq): New static function.
	(_cpp_init_files): Initialize pfile->nonexistent_file_hash and
	pfile->nonexistent_file_ob.
	(_cpp_cleanup_files): Free pfile->nonexistent_file_hash and
	pfile->nonexistent_file_ob.

2007-05-14  Janis Johnson  <janis187@us.ibm.com>

	* expr.c (cpp_classify_number): Warn about dfp constant for -pedantic.

	PR c/31924
	* expr.c (interpret_float_suffix): Check for invalid suffix.

2007-05-02  Eric Christopher  <echristo@apple.com>

	* expr.c (num_div_op): Don't overflow if the result is
	zero.

2007-05-02  Tom Tromey  <tromey@redhat.com>

	PR preprocessor/28709
	* macro.c (paste_tokens): Remove PASTE_LEFT from the old lhs.

2007-03-30  Michael Meissner  <michael.meissner@amd.com>

	* directives.c (lex_macro_node_from_str): Fix alloca call to be
	type correct.

2007-03-30  Richard Henderson  <rth@redhat.com>

	* directives.c (lex_macro_node_from_str): New.
	(cpp_push_definition, cpp_pop_definition): New.
	* include/cpplib.h (cpp_push_definition, cpp_pop_definition): Declare.

2007-03-01  Brooks Moses  <brooks.moses@codesourcery.com>

	* Makefile.in: Add dummy install-pdf target.

2007-01-30  Tom Tromey  <tromey@redhat.com>

	PR preprocessor/30468
	* mkdeps.c (apply_vpath): Strip successive '/'s if we stripped
	'./'.

2007-01-30  Tom Tromey  <tromey@redhat.com>

	PR preprocessor/29966
	* macro.c (lex_expansion_token): Save and restore cpp_reader's
	cur_token.
	(_cpp_create_definition): Don't restore cur_token here.
	* lex.c (_cpp_lex_token): Added assertion.

2007-01-27  Tom Tromey  <tromey@redhat.com>

	* configure: Rebuilt.

2007-01-12  Tom Tromey  <tromey@redhat.com>

	PR preprocessor/28227
	* directives.c (lex_macro_node): Added 'is_def_or_undef'
	argument.
	(do_define): Update.
	(do_undef): Update.
	(do_ifdef): Update.
	(do_ifndef): Update.

2007-01-11  Paolo Bonzini  <bonzini@gnu.org>

	* configure: Regenerate.

2007-01-11  Paolo Bonzini  <bonzini@gnu.org>

	* configure: Regenerate.

2007-01-04  Tom Tromey  <tromey@redhat.com>

	PR preprocessor/28165
	* internal.h (cpp_in_primary_file): New function.
	* directives.c (do_include_next): Use cpp_in_primary_file.
	(do_pragma_once): Likewise.
	(do_pragma_system_header): Likewise.

2006-12-29  Ian Lance Taylor  <iant@google.com>

	* lex.c (_cpp_clean_line): Add uses of __builtin_expect.  Don't
	look backward at the end of the line unless we saw a backslash.

2006-12-29  Jakub Jelinek  <jakub@redhat.com>

	PR preprocessor/29612
	* directives.c (do_linemarker): Set pfile->buffer->sysp always, not
	only when new_sysp is non-zero.

2006-12-28  Tom Tromey  <tromey@redhat.com>

	PR preprocessor/30001
	* charset.c (_cpp_convert_input): Check that to.len is greater
	than zero.

2006-11-20  Trevor Smigiel <Trevor_Smigiel@playstation.sony.com>

	* configure.ac (need_64bit_hwint): Need 64bit hwint for SPU.
	* configure: Rebuilt.

2006-11-01	Douglas Gregor <doug.gregor@gmail.com>

	* include/cpplib.h (enum c_lang): Add CLK_GNUCXX0X and CLK_CXX0X
	for experimental C++0x mode.
	* init.c (lang_defaults): Add defaults for C++0x modes. C++0x has
	adopted the preprocessor changes introduced in C99.

2006-10-29  Joseph Myers  <joseph@codesourcery.com>

	* configure.ac (need_64bit_hwint): Set for i[34567]86-*-linux*
	depending on --enable-targets=all.
	* configure: Regenerate.

2006-10-12  Jakub Jelinek  <jakub@redhat.com>

	PR preprocessor/28709
	* macro.c (paste_tokens): Do error reporting here, use BUF with the
	spelled LHS token as opposed to spelling it again.
	(paste_all_tokens): Don't report errors here, just break on failure.

2006-10-10  Brooks Moses  <bmoses@stanford.edu>

	* Makefile.in: Added empty "pdf" target.

2006-09-22  Geoffrey Keating  <geoffk@apple.com>

	* configure.ac: Make need_64_bit_hwint case for x86-darwin
	match exactly the glob in gcc/config.gcc.
	* configure: Regenerate.

2006-09-13  Joseph S. Myers  <joseph@codesourcery.com>

	PR c/28768
	PR preprocessor/14634
	* lex.c (lex_string): Pedwarn for unterminated literals.

2006-09-08  Eric Christopher  <echristo@apple.com>

	* configure.ac: Add 64-bit HWI support for i?86-darwin.

2006-08-14  Steve Ellcey  <sje@cup.hp.com>

	PR c++/28288
	PR c++/14556
	* include/cpplib.h: Remove <?, >?, <?=, and >?= tokens.
	(CPP_LAST_EQ): Change.
	(CPP_LAST_PUNCTUATOR): Change.
	* expr.c (cpp_operator): Remove MIN and MAX.
	(reduce): Remove CPP_MIN and CPP_MAX.
	(num_binary_op): Ditto.
	* lex.c (_cpp_lex_direct): Ditto.
	(cpp_avoid_paste): Remove ? as legal symbol after > or <.

2006-06-09  Jakub Jelinek  <jakub@redhat.com>

	PR preprocessor/27746
	* directives.c (do_pragma): Handle pragma with valid namespace
	and invalid name coming from macro expansion.
	* directives.c (destringize_and_run): Initialize next field in
	context.

	PR c/27747
	PR c++/27748
	* directives.c (destringize_and_run): Set NO_EXPAND on the
	tokens.

	* macro.c (_cpp_backup_tokens): Fix comment typo.

2006-05-31  Daniel Jacobowitz  <dan@codesourcery.com>

	* Makefile.in (CATALOGS): Add po/ prefix.
	* configure: Regenerated.

2006-05-23  Carlos O'Donell  <carlos@codesourcery.com>

	* Makefile.in: Add install-html target. Add install-html to .PHONY

2006-02-17  Grigory Zagorodnev <grigory_zagorodnev@linux.intel.com>

	* macro.c (_cpp_builtin_macro_text): Handle BT_TIMESTAMP.
	* files.c (_cpp_get_file_stat): New function.
	* include/cpplib.h (builtin_type): Add BT_TIMESTAMP.
	* init.c (builtin_array): Add support for __TIMESTAMP__/BT_TIMESTAMP.
	* internal.h (_cpp_get_file_stat): Prototype.
	(struct cpp_buffer): Add timestamp.

2006-01-23  Jakub Jelinek  <jakub@redhat.com>

	PR preprocessor/25717
	* init.c (cpp_init_builtins): If __STDC__ will not change value
	between system headers and other sources, define it as a normal
	macro rather than a builtin.
	* macro.c (_cpp_builtin_macro_text) <case BT_STDC>: Only check
	cpp_in_system_header condition.

2006-01-05  Paolo Bonzini  <bonzini@gnu.org>

	* Makefile.in: Use -MMD instead of -MD.

2006-01-04  Dmitry Kurochkin <dmitry.kurochkin@gmail.com>
	    Richard Henderson  <rth@redhat.com>

	Merge from gomp branch:
	* directives.c (struct pragma_entry): Add is_deferred.  Add ident
	entry to value union.
	(end_directive): Don't eat the line if in_deferred_pragma.
	(run_directive): Remove pragma hacks.
	(insert_pragma_entry): Remove.
	(new_pragma_entry): New.
	(register_pragma_1): Split out of register_pragma.  Only handle
	the lookup tree and return the new entry.
	(cpp_register_pragma): Fill in the pragma entry here.
	(cpp_register_deferred_pragma): New.
	(register_pragma_internal): New.
	(_cpp_init_internal_pragmas): Use register_pragma_internal.
	(do_pragma): Allow pragma expansion after namespace.  For deferred
	pragmas, don't slurp the line into a string.
	(destringize_and_run): Save tokens for deferred pragmas.
	(cpp_handle_deferred_pragma): Remove.
	* macro.c (builtin_macro): Remove pragma token hack.
	(_cpp_push_token_context): Rename from push_token_context and export.
	* internal.h (struct lexer_state): Add pragma_allow_expansion.
	(_cpp_push_token_context): Declare.
	* lex.c (_cpp_lex_token): Allow _cpp_handle_directive to return
	a token.  Update the line number correctly if so.
	(_cpp_lex_direct): Emit CPP_PRAGMA_EOL tokens.
	(cpp_token_val_index): Return CPP_TOKEN_FLD_PRAGMA for pragmas.
	* include/cpplib.h (PRAGMA_EOL): New.
	(CPP_TOKEN_FLD_PRAGMA): New.
	(struct cpp_token): Add val.pragma.
	(struct cpp_options): Remove defer_pragmas.
	(cpp_handle_deferred_pragma): Remove.
	(cpp_register_deferred_pragma): Declare.

2006-01-01  Jakub Jelinek  <jakub@redhat.com>

	PR c++/25294
	* directives.c (do_pragma): If pragma line ends with multi-line
	block comment, end the saved deferred pragma string before that
	comment.  Handle embedded '\0' chars on the pragma line.

2005-12-22  Volker Reichelt  <reichelt@igpm.rwth-aachen.de>

	PR c++/23333
	* include/cpplib.h: Add PURE_ZERO to flags for the cpp_token structure.

2005-12-07  Jon Grimm  <jgrimm2@us.ibm.com>
	    Ben Elliston  <bje@au.ibm.com>

	* include/cpplib.h (CPP_N_DFLOAT): New.
	* expr.c (interpret_float_suffix): Identify df, dd, and dl
	suffixes as decimal floating point constants.
	(cpp_classify_number): Disallow hexadecimal DFP constants.

2005-11-14  Gerald Pfeifer  <gerald@pfeifer.com>
	    Ian Lance Taylor  <ian@airs.com>

	* include/cpplib.h (struct cpp_callbacks): Annotate error with
	ATTRIBUTE_FPTR_PRINTF(3,0) instead of ATTRIBUTE_PRINTF(3,0).

2005-11-09  Per Bothner  <per@bothner.com>
	    Uros Bizjak  <uros@kss-loka.si>

	PR c/24101
	* init.c (read_original_filename): Temporarily set
	state.in_directive before calling _cpp_lex_direct for
	CPP_HASH tokens.

2005-11-03  James E Wilson  <wilson@specifix.com>

	PR preprocessor/24202
	* files.c (_cpp_pop_file_buffer): Set buffer_valid to false.

2005-11-04  Joseph S. Myers  <joseph@codesourcery.com>

	* include/cpplib.h (struct cpp_callbacks): Make error take
	va_list* parameter.
	* errors.c (cpp_error): Update call to callback.

2005-11-03  Andrew Pinski  <pinskia@physics.uc.edu>

	PR preprocessor/22042
	* macro.c (_cpp_builtin_macro_text): Lower the needed max
	buffer size.
	(cpp_quote_string): Don't octalify non printable
	charactors.

2005-11-03  Joseph S. Myers  <joseph@codesourcery.com>

	PR c++/17964
	* include/cpplib.h (struct cpp_options): Add client_diagnostic.
	(struct cpp_callbacks): Add error.
	* errors.c (cpp_error): If client_diagnostic, use error callback.
	* charset.c (convert_escape): Don't use %03o in diagnostic.

2005-10-21  James E Wilson  <wilson@specifix.com>

	PR preprocessor/15220
	* files.c (_cpp_find_file): New parameter angle_brackets.  Fix all
	callers.  Pass to open_file_failed.
	(open_file_failed): New parameter angle_brackets.  Fix all callers.
	Use in print_dep assignment.
	* init.c (cpp_read_main_file): Pass additional arg to _cpp_find_file.
	* internal.h (_cpp_find_file): Add new parm to declaration.

2005-10-08  Kazu Hirata  <kazu@codesourcery.com>

	* configure.ac: Require 64-bit int for arm*-*-*eabi*.
	* configure: Regenerate.

2005-10-04  Ian Lance Taylor  <ian@airs.com>

	PR preprocessor/13726
	* directives.c (check_eol_return_comments): New static function.
	(parse_include): Add buf parameter.  Change all callers.
	(do_include_common): If not discard comments, turn on
	save_comments.  Pass collected comments to include callback.
	* include/cpplib.h (struct cpp_callbacks): Add new parameter to
	include callback: cpp_token list.

2005-09-20  Joseph S. Myers  <joseph@codesourcery.com>

	* include/cpplib.h (struct cpp_options): Add extended_identifiers.
	* init.c (struct lang_flags, lang_defaults): Add
	extended_identifiers.
	(cpp_set_lang): Use it.
	* lex.c (forms_identifier_p): Check extended_identifiers.

2005-08-30  Jakub Jelinek  <jakub@redhat.com>

	PR preprocessor/20348
	PR preprocessor/20356
	* files.c (_cpp_find_file, search_cache): Revert 2004-06-26 and
	2004-06-05 changes.

2005-07-23  Kaveh R. Ghazi  <ghazi@caip.rutgers.edu>

	* configure.ac (ACX_PROG_CC_WARNING_OPTS): add
	-Wmissing-format-attribute.

	* configure: Regenerate.

2005-06-29  Kelley Cook  <kcook@gcc.gnu.org>

	* all files: Update FSF address in copyright headers.
	* makeucnid.c (write_copyright): Update outputted FSF address.

2005-06-13  Zack Weinberg  <zack@codesourcery.com>

	* configure.ac: Invoke ZW_CREATE_DEPDIR and
	ZW_PROG_COMPILER_DEPENDENCIES.
	* aclocal.m4, configure: Regenerate.
	* Makefile.in (DEPMODE, DEPDIR, depcomp, COMPILE.base, COMPILE):
	New variables.
	(distclean): Clean up $(DEPDIR) and its contents.
	(.c.o): Use $(COMPILE).
	Include $(DEPDIR)/*.Po for most object->header dependencies.

2005-05-28  Gabriel Dos Reis  <gdr@integrable-solutions.net>

	* configure.ac: Check declarations for asprintf and vasprintf.
	* config.in: Regenerate.
	* configure: Likewise.

	* charset.c (conversion_loop): Use XRESIZEVEC.
	(convert_no_conversion): Likewise.
	(convert_using_iconv): Likewise.
	(init_iconv_desc): Cast return value of alloca.
	(cpp_host_to_exec_charset): Use XNEWVEC.
	(emit_numeric_escape): Use XRESIZEVEC.
	(cpp_interpret_string): Use XNEWVEC.
	(cpp_interpret_string): Use XRESIZEVEC.
	(_cpp_interpret_identifier): Cast return value of alloca.
	(_cpp_convert_input): Use XNEWVEC and XRESIZEVEC.
	* directives.c (glue_header_name): Use XNEWVEC and XRESIZEVEC.
	(parse_include): Use XNEWVEC.
	(insert_pragma_entry): Rename local variable "new" to
	"new_entry".
	(save_registered_pragmas): Cast return value of xmemdup.
	(destringize_and_run): Same for alloca.
	(parse_assertion): Likewise.
	(do_assert): Cast allocated storage to proper type.
	(cpp_define): Likewise.
	(_cpp_define_builtin): Likewise.
	(cpp_undef): Likewise.
	(handle_assertion): Likewise.
	(cpp_push_buffer): Rename local variable "new" to "new_buffer".
	* expr.c (CPP_UPLUS): Cast value to type cpp_ttype.
	(CPP_UMINUS): Likewise.
	(struct cpp_operator): Rename from struct operator.
	(_cpp_expand_op_stack): Use XRESIZEVEC.
	* files.c (pch_open_file): Use XNEWVEC.
	(pch_open_file): Use XRESIZEVEC.
	(read_file_guts): Use XNEWVEC and XRESIZEVEC.
	(dir_name_of_file): Use XNEWVEC.
	(make_cpp_file): Use XCNEW.
	(make_cpp_dir): Likewise.
	(allocate_file_hash_entries): USE XNEWVEC.
	(cpp_included): Cast return value of htab_find_with_hash.
	(append_file_to_dir): Use XNEWVEC.
	(read_filename_string): Likewise. Use XRESIZEVEC too.
	(read_name_map): Cast return value of alloca.  Use XRESIZEVEC.
	(remap_filename): Use XNEWVEC.
	(struct pchf_entry): Move definition out of struct pchf_data.
	(_cpp_save_file_entries): Use XCNEWVAR.
	(_cpp_read_file_entries): Use XNEWVAR.
	* identifiers.c (alloc_node): Use XOBNEW.
	* init.c (cpp_create_reader): Use XCNEW.
	(cpp_init_builtins): Cast of b->value to enum builtin_type.
	(read_original_directory): Cast return value of alloca.
	* lex.c (add_line_note): Use XRESIZEVEC.
	(warn_about_normalization): Use XNEWVEC.
	(_cpp_lex_direct): Cast node->directive_index to (enum cpp_ttype).
	(new_buff): Use XNEWVEC.
	* line-map.c (linemap_add): Use XRESIZEVEC.
	* macro.c (builtin_macro): Cast return value of alloca.
	(paste_tokens): Likewise.
	(expand_arg): Use XNEWVEC and XRESIZEVEC.
	(_cpp_save_parameter): Use XRESIZEVEC.
	(create_iso_definition): Cast allocated storage to proper type.
	(_cpp_create_definition): Likewise.
	(cpp_macro_definition): Use XRESIZEVEC.
	* makedepend.c (add_clm): Use XNEW.
	(add_dir): Likewise.
	* mkdeps.c (munge): Use XNEWVEC.
	(deps_init): Use XCNEW.
	(deps_add_target): Use XRESIZEVEC.
	(deps_add_default_target): Cast return value of alloca.
	(deps_add_dep): Use XRESIZEVEC.
	(deps_add_vpath): Likewise.  Use XNEWVEC too.
	(deps_restore): Likewise.
	* pch.c (save_idents): Use XNEW and XNEWVEC.
	(cpp_save_state): Use XNEW.
	(count_defs): Cast return value of htab_find.
	(write_defs): Likewise.
	(cpp_write_pch_deps): Use XNEWVEC.
	(collect_ht_nodes): Use XRESIZEVEC.
	(cpp_valid_state): Use XNEWVEC.
	(save_macros): Use XRESIZEVEC.  Cast return value of xmemdup.
	* symtab.c (ht_create): Use XCNEW.
	(ht_lookup_with_hash): Cast return value of obstack_copy0.
	(ht_expand): Use XCNEWVEC.
	* system.h (HAVE_DESIGNATED_INITIALIZERS): False if __cplusplus.
	(bool): Do not define if __cplusplus.

2005-05-12  Zack Weinberg  <zack@codesourcery.com>

	* directives.c (#sccs table entry): Mark IN_I, consistent with #ident.
	(do_sccs): Delete function definition, #define to do_ident.
	(do_ident): Don't hardwire directive name.

2005-05-12  Ryota Kunisawa  <kunisawa@access.co.jp>

	PR bootstrap/21230
	* configure: Regenerate.

2005-04-27  Andris Pavenis  <pavenis@latnet.lv>

	* files.c: Include io.h for DJGPP to get prototype of setmode.

2005-04-19  Per Bothner  <per@bothner.com>

	PR preprocessor/20907
	* line-map.c (linemap_line_start): Fix bug when we need to increse
	column_bits but can re-use the current line_map.

2005-04-19  Kaveh R. Ghazi  <ghazi@caip.rutgers.edu>

	* system.h (fopen, fdopen, freopen): Define these to the unlocked
	libiberty functions.

2005-04-11  Kaveh R. Ghazi  <ghazi@caip.rutgers.edu>

	* configure.ac (libcpp_UNLOCKED_FUNCS): New.
	(AC_CHECK_FUNCS, AC_CHECK_DECLS): Check for libcpp_UNLOCKED_FUNCS.
	* system.h (putchar, getc, getchar, clearerr, feof, fileno,
	fflush, fgetc, fgets, ferror, fread): Redefine to the associated
	_unlocked function.
	(fwrite_unlocked): Fix prototype.

	* configure, config.in: Regenerate.

2005-04-05  Jakub Jelinek  <jakub@redhat.com>

	PR preprocessor/19475
	* macro.c (create_iso_definition): For < ISO C99, don't
	pedwarn if there is no whitespace between macro name and its
	replacement, but the replacement starts with a basic character
	set character.

2005-03-28  Andreas Jaeger  <aj@suse.de>

	* lex.c (warn_about_normalization): Cast field width to int to
	avoid warning.

2005-03-19  Joseph S. Myers  <joseph@codesourcery.com>

	* configure.ac: Consistently use solaris2.1[0-9]* instead of
	solaris2.1[0-9].
	* configure: Regenerate.

2005-03-15  Geoffrey Keating  <geoffk@apple.com>

	* charset.c (_cpp_valid_ucn): In identifiers, reject a partial
	UCN rather than printing an error.

2005-03-14  Geoffrey Keating  <geoffk@apple.com>

	* lex.c (forms_identifier_p): Disable UCNs in C89 mode.

2005-03-14  Geoffrey Keating  <geoffk@apple.com>

	* init.c (cpp_create_reader): Default warn_normalize to normalized_C.
	* charset.c: Update for new format of ucnid.h.
	(ucn_valid_in_identifier): Update for new format of ucnid.h.
	Add NST parameter, and update it; update callers.
	(cpp_valid_ucn): Add NST parameter, update callers.  Replace abort
	with cpp_error.
	(convert_ucn): Pass normalize_state to cpp_valid_ucn.
	* internal.h (struct normalize_state): New.
	(INITIAL_NORMALIZE_STATE): New.
	(NORMALIZE_STATE_RESULT): New.
	(NORMALIZE_STATE_UPDATE_IDNUM): New.
	(_cpp_valid_ucn): New.
	* lex.c (warn_about_normalization): New.
	(forms_identifier_p): Add normalize_state parameter, update callers.
	(lex_identifier): Add normalize_state parameter, update callers.  Keep
	the state current.
	(lex_number): Likewise.
	(_cpp_lex_direct): Pass normalize_state to subroutines.  Check
	it with warn_about_normalization.
	* makeucnid.c: New.
	* ucnid.h: Replace.
	* ucnid.pl: Remove.
	* ucnid.tab: Make appropriate for input to makeucnid.c.  Remove
	comments about obsolete version of C++.
	* include/cpplib.h (enum cpp_normalize_level): New.
	(struct cpp_options): Add warn_normalize field.

2005-03-11  Geoffrey Keating  <geoffk@apple.com>

	* directives.c (glue_header_name): Update call to cpp_spell_token.
	* internal.h (_cpp_interpret_identifier): New.
	* charset.c (_cpp_interpret_identifier): New.
	(_cpp_valid_ucn): Allow UCN version of '$'.
	* lex.c (lex_identifier): Add extra parameter to indicate if initial
	character was '$' or '\'.  Support identifiers with UCNs.
	(forms_identifier_p): Allow UCNs.
	(_cpp_lex_direct): Pass extra parameter to lex_identifier.
	(utf8_to_ucn): New.
	(cpp_spell_token): Add FORSTRING parameter.  Use it.
	(cpp_token_as_text): Update call to cpp_spell_token.
	(cpp_output_token): Write UCNs back out.
	(stringify_arg): Update call to cpp_spell_token.
	(paste_tokens): Likewise.
	(cpp_macro_definition): Likewise.
	* macro.c (stringify_arg): Likewise.
	(paste_tokens): Likewise.
	(cpp_macro_definition): Likewise.
	* include/cpplib.h: Add parameter to cpp_spell_token.

2005-03-04  Jakub Jelinek  <jakub@redhat.com>

	PR bootstrap/20282
	PR bootstrap/20305
	* macro.c (replace_args, cpp_get_token): Copy whole
	cpp_token_u instead of just cpp_string field from it.

2005-02-28  Devang Patel  <dpatel@apple.com>

	* directives.c (do_line): Save sysp early before line table is
	realloc'ed.

2005-02-20  Zack Weinberg  <zack@codesourcery.com>

	PR 18785
	* charset.c (LAST_POSSIBLY_BASIC_SOURCE_CHAR): New helper macro.
	(cpp_host_to_exec_charset): New function.
	* include/cpplib.h: Declare cpp_host_to_exec_charset.

2005-02-19  Devang Patel  <dpatel@apple.com>

	* charset.c (_cpp_convert_input): Check '\r' before inserting
	'\n' at the end.

2005-02-15  Eric Christopher  <echristo@redhat.com>

	PR preprocessor/19077
	* macro.c (cpp_macro_definition): Move handling of whitespace
	to PREV_WHITE conditional. Remove overloading of len
	variable.

2005-02-14  Kazu Hirata  <kazu@cs.umass.edu>

	* directives.c, files.c, init.c, internal.h, macro.c, pch.c,
	traditional.c: Update copyright.

2005-02-14  Paolo Bonzini  <bonzini@gnu.org>

	PR bootstrap/19818
	* configure.ac: Check for declaration of basename and getopt.
	* config.in: Regenerate.
	* configure: Regenerate.
	* internal.h (ustrcspn): New.
	* macro.c (create_iso_definition): Fix allocation of memory.
	(padding_token): Add cast to remove const-ness.
	* pch.c (cpp_read_state): Use ustrcspn.

2005-02-08  Mike Stump  <mrs@apple.com>

	* files.c (pchf_adder): Remove.
	(struct pchf_adder_info): Likewise.
	(_cpp_save_file_entries): Write out all files so that #import works.

2005-01-23  Joseph S. Myers  <joseph@codesourcery.com>

	* configure: Regenerate.

2005-01-11  Tobias Schlueter  <tobias.schlueter@physik.uni-muenchen.de>

	* include/cpplib.h (c_lang): Fix comment to say cpp_create_reader.

	* include/cpplib.h: Also update copyright years.

2005-01-03  Geoffrey Keating  <geoffk@apple.com>

	* files.c (_cpp_find_file): Add files found by search_path_exhausted
	to the list of all files.

2005-01-01  Gabriel Dos Reis  <gdr@integrable-solutions.net>

	* internal.h: Update references to Cpp lib filenames.
	* directives.c: Likewise.
	* init.c: Likewise.
	* macro.c: Likewise.
	* traditional.c: Likewise.

2004-12-15  Eric Botcazou  <ebotcazou@libertysurf.fr>

	PR preprocessor/15167
	* files.c (destroy_cpp_file): New function.
	(should_stack_file): Make a new file if the
	compared file is still stacked.

2004-11-28  Nathanael Nerode  <neroden@gcc.gnu.org>

	PR preprocessor/17610
	* directives.c (do_include_common): Error out if an empty filename
	is given for #include (or #include_next or #import).

2004-11-27  Roger Sayle  <roger@eyesopen.com>
	    Zack Weinberg  <zack@codesourcery.com>

	* internal.h: Replace all uses of uchar with unsigned char.
	* include/cpp-id-data.h: Likewise.  Guard typedef of uchar
	with !IN_GCC, so uchar is only defined whilst building libcpp.

2004-11-24  Kelley Cook  <kcook@gcc.gnu.org>

	* aclocal.m4: Regenerate.

2004-11-24  Roger Sayle  <roger@eyesopen.com>

	PR preprocessor/15824
	* configure.ac: Correct HAVE_UCHAR test to #include <sys/types.h>
	directly, instead of the non-existant "system.h" and "ansidecl.h".
	* configure: Regenerate.

2004-11-23  Daniel Jacobowitz  <dan@codesourcery.com>
	    Joseph Myers  <joseph@codesourcery.com>

	* internal.h (struct lexer_state): Add in_deferred_pragma.
	* directives.c (struct pragma_entry): Add allow_expansion.
	(insert_pragma_entry): Take allow_expansion flag.
	(register_pragma): Likewise.
	(cpp_register_pragma): Likewise.
	(_cpp_init_internal_pragmas): Update calls to cpp_register_pragma.
	(do_pragma): Honor allow_expansion.
	(cpp_handle_deferred_pragma): Set in_deferred_pragma.
	* include/cpplib.h (cpp_register_pragma): Update prototype.

2004-11-18  Daniel Jacobowitz  <dan@codesourcery.com>
	    Mark Mitchell  <mark@codesourcery.com>

	* configure.ac (i[34567]86-*-solaris2.1[0-9]*): Set
	need_64bit_hwint=yes.
	* configure: Regenerate.

2004-11-09  Joseph S. Myers  <joseph@codesourcery.com>

	* Makefile.in ($(PACKAGE).pot): New rule.  Depend on
	po/$(PACKAGE).pot.
	(po/$(PACKAGE).pot): Use ":" instead of "," in --keyword
	arguments.  Add keywords _, N_, SYNTAX_ERROR and SYNTAX_ERROR2.
	Remove local srcdir path from generated file.

2004-11-04  Zack Weinberg  <zack@codesourcery.com>
	    Gerald Pfeifer  <gerald@pfeifer.com>

	* internal.h (HAVE_ICONV): Undefine if we do not have HAVE_ICONV_H
	as well.

2004-10-27  Zack Weinberg  <zack@codesourcery.com>

	PR 18075
	* directives.c (do_pragma): Do not defer pragmas which are unknown.
	(cpp_handle_deferred_pragma): Add cast to silence warning.

2004-10-14  Joseph S. Myers  <jsm@polyomino.org.uk>

	* errors.c (_cpp_begin_message): Print "error: " for errors.

2004-10-10  Andreas Jaeger  <aj@suse.de>

	* makedepend.c: Include mkdeps.h for prototype of deps_add_vpath.
	* Makefile.in (makedepend.o): Add dependency on mkdeps.h.

2004-10-08  Andrew Pinski  <pinskia@physics.uc.edu>

	* pch.c (cpp_write_pch_state): Remove variable z as it is not
	used.
	(cpp_read_state): Remove unused variables, m, d and mac_count.

2004-09-29  Per Bothner  <per@bothner.com>

	* directives.c (cpp_handle_deferred_pragma):  Save, clear and restore
	cb.line_change.  Otherwise do_pragma will call the line_change
	call-back with a meaningless line number.

2004-09-24  Zack Weinberg  <zack@codesourcery.com>

	* configure.ac: Move AC_PROG_MAKE_SET, AC_PROG_INSTALL to
	programs cluster. Use ACX_PROG_CC_WARNING_OPTS,
	ACX_PROG_CC_WARNING_ALMOST_PEDANTIC, ACX_PROG_CC_WARNINGS_ARE_ERRORS.
	* aclocal.m4, configure: Regenerate.
	* init.c: Include localedir.h.
	* Makefile.in (WARN_CFLAGS, ALL_CFLAGS): New variables.
	(DEFS): Delete.
	(.c.o): Use $(ALL_CFLAGS).
	(localedir.h, localedir.hs): New rules.
	(clean): Use rm -rf to remove directories.
	(distclean): Also delete localedir.h and localedir.hs.
	(init.o): Update dependencies.

2004-09-22  Kelley Cook  <kcook@gcc.gnu.org>

	* Makefile.in (aclocal.m4): Update dependencies.
	* configure.ac (AC_CONFIG_MACRO_DIR): New.
	* aclocal.m4, configure: Regenerate.

2004-09-17  Zack Weinberg  <zack@codesourcery.com>

	* charset.c (_cpp_destroy_iconv, emit_numeric_escape)
	(_cpp_convert_input, _cpp_default_encoding): Add comments.
	Some other comments in this file also tweaked.

	* directives.c (do_pragma): Save current buffer position
	before lexing the pragma keywords; don't call
	_cpp_backup_tokens in the defer_pragmas case.

2004-09-15  Per Bothner  <per@bothner.com>

	* include/line-map.h (line_map_start):  Add parameter names so
	preceding comment makes sense.
	(linemap_add):  Remove from comment mention of non-existing parameter.

2004-09-09  Matt Austern  <austern@apple.com>
	    Zack Weinberg  <zack@codesourcery.com>

	* include/cpplib.h (TTYPE_TABLE): Remove CPP_ and SPELL_
	prefixes throughout.  Add entry for PRAGMA.  Remove
	unnecessary "= 0" from EQ.
	(enum cpp_ttype): Adjust OP and TK definitions to restore
	prefixes, via token-paste.
	(CPP_LAST_EQ, CPP_FIRST_DIGRAPH, CPP_LAST_PUNCTUATOR, CPP_LAST_CPP_OP):
	Change from #defines to additional cpp_ttype enumerators.
	(struct cpp_options): Add defer_pragmas.
	(cpp_handle_deferred_pragma): Prototype new interface.

	* internal.h (struct cpp_reader): Add directive_result.
	* directives.c (struct pragma_entry): Add is_internal field;
	give boolean fields type bool.
	(start_directive): Initialize pfile->directive_result.type.
	(_cpp_do__Pragma): Likewise.
	(run_directive): Do not crash if pfile->buffer->prev is NULL.
	(insert_pragma_entry): Add 'internal' argument; set new->is_internal
	from it.
	(register_pragma): New static function, bulk of former
	cpp_register_pragma here; add 'internal' argument, pass along
	to insert_pragma_entry.
	(cpp_register_pragma): Now a wrapper around register_pragma which
	always passes false for 'internal' argument.
	(_cpp_init_internal_pragmas): Call register_pragma directly, passing
	true for 'internal'.
	(do_pragma): If CPP_OPTION (pfile, defer_pragmas) and this isn't
	an internal pragma, save text till the end of the line as a CPP_PRAGMA
	token instead of executing the pragma.
	(cpp_handle_deferred_pragma): New interface.
	* lex.c (token_spellings): Adjust OP and TK definitions to
	match changes to cpplib.h.
	(_cpp_lex_token): Check for a directive-result token and
	return it if present.
	(cpp_token_val_index): Handle CPP_PRAGMA.
	* macro.c (cpp_builtin_macro_text): Correct comment.
	(builtin_macro): Handle directive-result tokens from _cpp_do__Pragma.

2004-09-06  Serge Belyshev  <belyshev@lubercy.com>

	PR preprocessor/14699
	* symtab.c (ht_dump_statistics): Change type of sum_of_squares
	from size_t to double.

2004-08-28  Andreas Schwab  <schwab@suse.de>
	    Andreas Jaeger <aj@suse.de>

	* configure.ac: Set PACKAGE correctly.
	* configure: Regenerated.

2004-08-25  Paolo Bonzini  <bonzini@gnu.org>

	* Makefile.in: Add back top_builddir.

2004-08-25  Paolo Bonzini  <bonzini@gnu.org>

	* configure.ac: Replace Automake macro invocations
	with manual Autoconf checks and substitutions.
	* configure: Regenerate.
	* aclocal.m4: Regenerate.
	* config.in: Regenerate.
	* Makefile.am: Removed.
	* Makefile.in: Heavy simplification and reorganization.

2004-08-09  Mark Mitchell  <mark@codesourcery.com>

	* configure.ac (arm*-*-eabi*): New target.
	(arm*-*-symbianelf*): Likewise.
	* configure: Regenerated.

2004-07-24  Bernardo Innocenti  <bernie@develer.com>

	* internal.h (xnew, xcnew, xnewvec, xcnewvec, xobnew): Remove.
	* directives.c: Use XNEW-family macros from libiberty.
	* lex.c: Likewise.
	* macro.c: Likewise.
	* cpplib.h (cpp_deps_style): Export enum with name.

2004-07-23  Matthias Klose  <doko@debian.org>

	* init.c (init_library): Use PACKAGE for the text domain.

2004-07-16  Andris Pavenis  <pavenis@latnet.lv>

	PR preprocessor/16366
	* internal.h (struct cpp_reader): New field dir_hash.
	* files.c (make_cpp_dir): Use dir_hash, not file_hash.
	(_cpp_init_files, _cpp_cleanup_files): Update for new field.

2004-07-04  Neil Booth  <neil@duron.akihabara.co.uk>

	PR preprocessor/16192
	PR preprocessor/15913
	PR preprocessor/15572
	* expr.c (_cpp_parse_expr): Handle remaining cases where an
	expression is missing.
	* init.c (post_options): Traditional cpp doesn't do // comments.

2004-06-30  Per Bothner  <per@bothner.com>

	* include/line-map.h (fileline):  Remove old typedef.
	* internal.h (struct cpp_reader):  Use source_location typedef instead.

2004-06-26  Zack Weinberg  <zack@codesourcery.com>

	Partially revert patch of 2004-06-05.
	* files.c (search_cache): Remove pfile argument.  Don't check
	for file that would be found by "" or <> search here...
	(_cpp_find_file): ...do it here, before calling find_file_in_dir.
	Do not apply directory-of-current-file correction to files
	found by this check.  Rearrange code slightly.

2004-06-21  Geoffrey Keating  <geoffk@apple.com>

	* files.c (should_stack_file): Correct swapped parameters to call
	to cb.read_pch.
	* pch.c (cpp_valid_state): Handle -fpreprocessed.

2004-06-15  Paolo Bonzini  <bonzini@gnu.org>

	* Makefile.in: Regenerate with automake 1.8.5.
	* aclocal.m4: Likewise.
	* configure: Regenerate.

2004-06-11  Zack Weinberg  <zack@codesourcery.com>

	* configure.ac: Don't invoke ACX_HEADER_STDBOOL.
	* configure, config.in: Regenerate.
	* system.h: Unconditionally define bool as unsigned char,
	BOOL_BITFIELD as unsigned int.
	* .cvsignore: New file.

2004-06-09  Geoffrey Keating  <geoffk@apple.com>

	* traditional.c (push_replacement_text): Set macro->traditional.
	(save_replacement_text): Likewise.
	* pch.c (cpp_write_pch_state): Don't write list of defined macros.
	(struct save_macro_item): Delete.
	(struct save_macro_data): Use a character array not the previous
	structured format.
	(save_macros): Save macro as text not as internal structures.
	(cpp_prepare_state): Update for changes to save_macro_data.
	(cpp_read_state): Don't read macros defined in PCH.  Restore
	-D macros as text.
	* macro.c (create_iso_definition): Honour alloc_subobject.
	Clear traditional flag.
	(_cpp_create_definition): Honour alloc_subobject.
	* lex.c (cpp_token_val_index): New.
	* internal.h: Include cpp-id-data.h.
	(uchar): Move definition to cpp-id-data.h.
	(U): Likewise.
	(cpp_macro): Likewise.
	* directives.c (struct answer): Move to cpp-id-data.h.
	(do_assert): Honour alloc_subobject.

	* include/symtab.h (struct ht): Add field 'alloc_subobject'.
	* include/cpplib.h (struct cpp_string): Add GTY marker.
	(enum cpp_token_fld_kind): New.
	(struct cpp_token): Add GTY markers.
	(cpp_token_val_index): Prototype.
	(CPP_HASHNODE_VALUE_IDX): New.
	(struct cpp_hashnode): Don't skip fields of 'value' when marking.
	* include/cpp-id-data.h: New file.

2004-06-09  Paolo Bonzini  <bonzini@gnu.org>

	* Makefile.am (all-local): New.
	* Makefile.in: Regenerate.

2004-06-06  Roger Sayle  <roger@eyesopen.com>

	* Makefile.am (LIBICONV): Declare.
	(makedepend_LDADD): Use LIBICONV.
	* Makefile.in: Regenerate.

2004-06-05  Andrew Pinski  <pinskia@physics.uc.edu>

	* Makefile.am (LIBINTL): Declare
	(makedepend_LDADD): Use LIBINTL.
	* Makefile.in: Regenerate.

2004-06-05  Zack Weinberg  <zack@codesourcery.com>

	* Makefile.am: Add makedepend.
	* Makefile.in, aclocal.m4: Regenerate.
	* charset.c: Insert a space to avoid a warning.
	* directives.c: Include mkdeps.h.
	(_cpp_handle_directive): Reenable macro expander if appropriate.
	(undefine_macros): Inline body of _cpp_free_definition for speed.
	Do not call undef callback or _cpp_warn_if_unused_macro.
	(cpp_get_deps): New interface.
	* files.c (search_cache): Add pfile argument.  Check for file
	that would be found by "" or <> search here...
	(_cpp_find_file): ...not here.  Correct recorded start_dir of
	files found by directory-of-current-file search that would be
	found by "" or <> search.
	* init.c (cpp_add_dependency_target): Delete.
	* internal.h (struct lexer_state): Add discarding_output flag.
	* lex.c (lex_identifier): Compute hash function while scanning.
	* macro.c (cpp_scan_nooutput): Disable macro expansion outside
	directives.
	* makedepend.c: New file.
	* mkdeps.c (struct deps): Add vpath vector.
	(apply_vpath, deps_add_vpath): New function.
	(deps_free): Free vpath vector.
	(deps_add_dep, deps_add_target): Use apply_vpath.
	* symtab.c (calc_hash): Use HT_HASHSTEP and HT_FINISH.
	(ht_lookup_with_hash): New function.
	* cpplib.h, mkdeps.h: Update prototypes.
	* symtab.h: Update prototypes.
	(HT_HASHSTEP, HT_FINISH): New macros.

2004-05-29  Geoffrey Keating  <geoffk@apple.com>

	* symtab.c (ht_create): Set entries_owned.
	(ht_destroy): Honour entries_owned.
	(ht_expand): Likewise.
	(ht_load): New.
	* include/symtab.h (struct ht): New field 'entries_owned'
	(ht_load): New prototype.

2004-05-26  Paolo Bonzini  <bonzini@gnu.org>

	PR bootstrap/15651
	* configure.ac: Fix m4 quoting when picking
	the size of HOST_WIDE_INT.
	* configure: Regenerate.

2004-05-25  Paolo Bonzini  <bonzini@gnu.org>

	* Makefile.am: the correct directory for
	gettext include files is given by @INCINTL@.
	* Makefile.in: Regenerate.

2004-05-24  Paolo Bonzini  <bonzini@gnu.org>

	* system.h [!ENABLE_NLS]: dgettext takes two
	parameters.

2004-05-23  Paolo Bonzini  <bonzini@gnu.org>

	Moved libcpp from the gcc subdirectory to the toplevel.
	* Makefile.am: New file.
	* Makefile.in: Regenerate.
	* configure.ac: New file.
	* configure: Regenerate.
	* config.in: Regenerate.
	* charset.c: Moved from gcc/cppcharset.c.  Add note about
	brokenness of input charset detection.  Adjust for change
	in name of cppucnid.h.
	* errors.c: Moved from gcc/cpperror.c.  Do not include intl.h.
	* expr.c: Moved from gcc/cppexp.c.
	* files.c: Moved from gcc/cppfiles.c.  Do not include intl.h.
	Remove #define of O_BINARY, it is in system.h.
	* identifiers.c: Moved from gcc/cpphash.c.
	* internal.h: Moved from gcc/cpphash.h.  Change header
	guard name.  All other files adjusted to match name change.
	* init.c: Moved from gcc/cppinit.c.
	(init_library) [ENABLE_NLS]: Call bindtextdomain.
	* lex.c: Moved from gcc/cpplex.c.
	* directives.c: Moved from gcc/cpplib.c.
	* macro.c: Moved from gcc/cppmacro.c.
	* pch.c: Moved from gcc/cpppch.c.  Do not include intl.h.
	* traditional.c: Moved from gcc/cpptrad.c.
	* ucnid.h: Moved from gcc/cppucnid.h.  Change header
	guard name.
	* ucnid.pl: Moved from gcc/cppucnid.pl.
	* ucnid.tab: Moved from gcc/cppucnid.tab.  Change header
	guard name.
	* symtab.c: Moved from gcc/hashtable.c.
	* line-map.c: Moved from gcc.  Do not include intl.h.
	* mkdeps.c: Moved from gcc.
	* system.h: New file.
	* include/cpplib.h: Moved from gcc.  Change header guard name.
	* include/line-map.h: Moved from gcc.  Change header guard name.
	* include/mkdeps.h: Moved from gcc.  Change header guard name.
	* include/symtab.h: Moved from gcc/hashtable.h.  Change header
	guard name.<|MERGE_RESOLUTION|>--- conflicted
+++ resolved
@@ -1,13 +1,3 @@
-<<<<<<< HEAD
-2014-10-30  Release Manager
-
-	* GCC 4.9.2 released.
-
-2014-10-12  Bill Schmidt  <wschmidt@linux.vnet.ibm.com>
-
-	Backport from mainline r215873
-	2014-10-03  Bill Schmidt  <wschmidt@linux.vnet.ibm.com>
-=======
 2015-04-22  Release Manager
 
 	* GCC 5.1.0 released.
@@ -240,7 +230,6 @@
 	(linemap_resolve_location): Fix argument names in comment.
 
 2014-10-03  Bill Schmidt  <wschmidt@linux.vnet.ibm.com>
->>>>>>> d5ad84b3
 
 	* lex.c (search_line_fast): Add new version to be used for Power8
 	and later targets when Altivec is enabled.  Restrict the existing
@@ -248,9 +237,6 @@
 	little endian, where it is deprecated.  Remove LE-specific code
 	from the now-BE-only version.
 
-<<<<<<< HEAD
-2014-10-08  Edward Smith-Rowland  <3dw4rd@verizon.net>
-=======
 2014-10-02  Bernd Edlinger  <bernd.edlinger@hotmail.de>
 	    Jeff Law  <law@redhat.com>
 
@@ -258,7 +244,6 @@
 	headroom.
 
 2014-10-01  Edward Smith-Rowland  <3dw4rd@verizon.net>
->>>>>>> d5ad84b3
 
 	Implement SD-6: SG10 Feature Test Recommendations
 	* internal.h (lexer_state, spec_nodes): Add in__has_include__.
@@ -273,11 +258,6 @@
 	* traditional.c (enum ls, _cpp_scan_out_logical_line()): Walk through
 	__has_include__ statements.
 
-<<<<<<< HEAD
-2014-07-16  Release Manager
-
-	* GCC 4.9.1 released.
-=======
 2014-09-30  Bernd Edlinger  <bernd.edlinger@hotmail.de>
 
 	PR preprocessor/58893
@@ -408,7 +388,6 @@
 	* macro.c (_cpp_arguments_ok, parse_params, create_iso_definition):
 	Warning messages mention C++11 in c++ mode and C99 in c mode.
 	* lex.c (lex_identifier_intern, lex_identifier): Ditto
->>>>>>> d5ad84b3
 
 2014-07-09  Edward Smith-Rowland  <3dw4rd@verizon.net>
 
@@ -417,11 +396,6 @@
 	* lex.c (lex_raw_string ()): Do not warn about invalid suffix
 	if skipping. (lex_string ()): Ditto.
 
-<<<<<<< HEAD
-2014-04-22  Release Manager
-
-	* GCC 4.9.0 released.
-=======
 2014-06-04  Edward Smith-Rowland  <3dw4rd@verizon.net>
 
 	PR c++/61038
@@ -471,7 +445,6 @@
 2014-04-22  Rainer Orth  <ro@CeBiTec.Uni-Bielefeld.DE>
 
 	* lex.c: Remove Solaris 9 reference.
->>>>>>> d5ad84b3
 
 2014-02-24  Walter Lee  <walt@tilera.com>
 
