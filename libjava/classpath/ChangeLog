--- conflicted
+++ resolved
@@ -1,16 +1,3 @@
-<<<<<<< HEAD
-2014-10-30  Release Manager
-
-	* GCC 4.9.2 released.
-
-2014-07-16  Release Manager
-
-	* GCC 4.9.1 released.
-
-2014-04-22  Release Manager
-
-	* GCC 4.9.0 released.
-=======
 2015-04-22  Release Manager
 
 	* GCC 5.1.0 released.
@@ -25,7 +12,6 @@
 	Fix current cygwin-64 build problems.
 	* native/fdlibm/mprec.c (_REENT_CHECK_MP, _REENT_MP_FREELIST,
 	_REENT_MP_P5S, __ULong, __Long): Undefine previous definitions.
->>>>>>> d5ad84b3
 
 2013-09-20  Alan Modra  <amodra@gmail.com>
 
