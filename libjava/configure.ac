--- conflicted
+++ resolved
@@ -933,11 +933,7 @@
     # on Darwin -single_module speeds up loading of the dynamic libraries.
     extra_ldflags_libjava=-Wl,-single_module
     ;;
-<<<<<<< HEAD
-arm*-*-linux*eabi*)
-=======
 arm*-*-linux-*)
->>>>>>> e9c762ec
     # Some of the ARM unwinder code is actually in libstdc++.  We
     # could in principle replicate it in libgcj, but it's better to
     # have a dependency on libstdc++.
