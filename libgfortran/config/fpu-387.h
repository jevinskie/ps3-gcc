/* FPU-related code for x86 and x86_64 processors.
   Copyright (C) 2005-2013 Free Software Foundation, Inc.
   Contributed by Francois-Xavier Coudert <coudert@clipper.ens.fr>

This file is part of the GNU Fortran 95 runtime library (libgfortran).

Libgfortran is free software; you can redistribute it and/or
modify it under the terms of the GNU General Public
License as published by the Free Software Foundation; either
version 3 of the License, or (at your option) any later version.

Libgfortran is distributed in the hope that it will be useful,
but WITHOUT ANY WARRANTY; without even the implied warranty of
MERCHANTABILITY or FITNESS FOR A PARTICULAR PURPOSE.  See the
GNU General Public License for more details.

Under Section 7 of GPL version 3, you are granted additional
permissions described in the GCC Runtime Library Exception, version
3.1, as published by the Free Software Foundation.

You should have received a copy of the GNU General Public License and
a copy of the GCC Runtime Library Exception along with this program;
see the files COPYING3 and COPYING.RUNTIME respectively.  If not, see
<http://www.gnu.org/licenses/>.  */

#ifndef __x86_64__
#include "cpuid.h"
#endif

#if defined(__sun__) && defined(__svr4__)
#include <signal.h>
#include <ucontext.h>

static volatile sig_atomic_t sigill_caught;

static void
sigill_hdlr (int sig __attribute((unused)),
	     siginfo_t *sip __attribute__((unused)),
	     ucontext_t *ucp)
{
  sigill_caught = 1;
  /* Set PC to the instruction after the faulting one to skip over it,
     otherwise we enter an infinite loop.  3 is the size of the movaps
     instruction.  */
  ucp->uc_mcontext.gregs[EIP] += 3;
  setcontext (ucp);
}
#endif

static int
has_sse (void)
{
#ifndef __x86_64__
  unsigned int eax, ebx, ecx, edx;

  if (!__get_cpuid (1, &eax, &ebx, &ecx, &edx))
    return 0;

#if defined(__sun__) && defined(__svr4__)
  /* Solaris 2 before Solaris 9 4/04 cannot execute SSE instructions even
     if the CPU supports them.  Programs receive SIGILL instead, so check
     for that at runtime.  */

  if (edx & bit_SSE)
    {
      struct sigaction act, oact;

      act.sa_handler = sigill_hdlr;
      sigemptyset (&act.sa_mask);
      /* Need to set SA_SIGINFO so a ucontext_t * is passed to the handler.  */
      act.sa_flags = SA_SIGINFO;
      sigaction (SIGILL, &act, &oact);

      /* We need a single SSE instruction here so the handler can safely skip
	 over it.  */
      __asm__ __volatile__ ("movaps\t%xmm0,%xmm0");

      sigaction (SIGILL, &oact, NULL);

      if (sigill_caught)
	return 0;
    }
#endif /* __sun__ && __svr4__ */

  return edx & bit_SSE;
#else
  return 1;
#endif
}

/* i387 -- see linux <fpu_control.h> header file for details.  */
#define _FPU_MASK_IM  0x01
#define _FPU_MASK_DM  0x02
#define _FPU_MASK_ZM  0x04
#define _FPU_MASK_OM  0x08
#define _FPU_MASK_UM  0x10
#define _FPU_MASK_PM  0x20
#define _FPU_MASK_ALL 0x3f

#define _FPU_EX_ALL   0x3f

void set_fpu (void)
{
  int excepts = 0;
  unsigned short cw;

  __asm__ __volatile__ ("fstcw\t%0" : "=m" (cw));

  if (options.fpe & GFC_FPE_INVALID) excepts |= _FPU_MASK_IM;
  if (options.fpe & GFC_FPE_DENORMAL) excepts |= _FPU_MASK_DM;
  if (options.fpe & GFC_FPE_ZERO) excepts |= _FPU_MASK_ZM;
  if (options.fpe & GFC_FPE_OVERFLOW) excepts |= _FPU_MASK_OM;
  if (options.fpe & GFC_FPE_UNDERFLOW) excepts |= _FPU_MASK_UM;
  if (options.fpe & GFC_FPE_INEXACT) excepts |= _FPU_MASK_PM;

  cw |= _FPU_MASK_ALL;
  cw &= ~excepts;

  __asm__ __volatile__ ("fnclex\n\tfldcw\t%0" : : "m" (cw));

  if (has_sse())
    {
      unsigned int cw_sse;

<<<<<<< HEAD
      __asm__ __volatile__ ("%vstmxcsr\t%0" : "=m" (cw_sse));
=======
      asm volatile ("%vstmxcsr %0" : "=m" (cw_sse));
>>>>>>> e9c762ec

      /* The SSE exception masks are shifted by 7 bits.  */
      cw_sse |= _FPU_MASK_ALL << 7;
      cw_sse &= ~(excepts << 7);

      /* Clear stalled exception flags.  */
      cw_sse &= ~_FPU_EX_ALL;

<<<<<<< HEAD
      __asm__ __volatile__ ("%vldmxcsr\t%0" : : "m" (cw_sse));
=======
      asm volatile ("%vldmxcsr %0" : : "m" (cw_sse));
>>>>>>> e9c762ec
    }
}<|MERGE_RESOLUTION|>--- conflicted
+++ resolved
@@ -73,7 +73,7 @@
 
       /* We need a single SSE instruction here so the handler can safely skip
 	 over it.  */
-      __asm__ __volatile__ ("movaps\t%xmm0,%xmm0");
+      __asm__ volatile ("movaps %xmm0,%xmm0");
 
       sigaction (SIGILL, &oact, NULL);
 
@@ -95,50 +95,42 @@
 #define _FPU_MASK_OM  0x08
 #define _FPU_MASK_UM  0x10
 #define _FPU_MASK_PM  0x20
-#define _FPU_MASK_ALL 0x3f
-
-#define _FPU_EX_ALL   0x3f
 
 void set_fpu (void)
 {
-  int excepts = 0;
   unsigned short cw;
 
-  __asm__ __volatile__ ("fstcw\t%0" : "=m" (cw));
+  asm volatile ("fnstcw %0" : "=m" (cw));
 
-  if (options.fpe & GFC_FPE_INVALID) excepts |= _FPU_MASK_IM;
-  if (options.fpe & GFC_FPE_DENORMAL) excepts |= _FPU_MASK_DM;
-  if (options.fpe & GFC_FPE_ZERO) excepts |= _FPU_MASK_ZM;
-  if (options.fpe & GFC_FPE_OVERFLOW) excepts |= _FPU_MASK_OM;
-  if (options.fpe & GFC_FPE_UNDERFLOW) excepts |= _FPU_MASK_UM;
-  if (options.fpe & GFC_FPE_INEXACT) excepts |= _FPU_MASK_PM;
+  cw |= (_FPU_MASK_IM | _FPU_MASK_DM | _FPU_MASK_ZM | _FPU_MASK_OM
+	 | _FPU_MASK_UM | _FPU_MASK_PM);
 
-  cw |= _FPU_MASK_ALL;
-  cw &= ~excepts;
+  if (options.fpe & GFC_FPE_INVALID) cw &= ~_FPU_MASK_IM;
+  if (options.fpe & GFC_FPE_DENORMAL) cw &= ~_FPU_MASK_DM;
+  if (options.fpe & GFC_FPE_ZERO) cw &= ~_FPU_MASK_ZM;
+  if (options.fpe & GFC_FPE_OVERFLOW) cw &= ~_FPU_MASK_OM;
+  if (options.fpe & GFC_FPE_UNDERFLOW) cw &= ~_FPU_MASK_UM;
+  if (options.fpe & GFC_FPE_INEXACT) cw &= ~_FPU_MASK_PM;
 
-  __asm__ __volatile__ ("fnclex\n\tfldcw\t%0" : : "m" (cw));
+  asm volatile ("fldcw %0" : : "m" (cw));
 
   if (has_sse())
     {
       unsigned int cw_sse;
 
-<<<<<<< HEAD
-      __asm__ __volatile__ ("%vstmxcsr\t%0" : "=m" (cw_sse));
-=======
       asm volatile ("%vstmxcsr %0" : "=m" (cw_sse));
->>>>>>> e9c762ec
 
-      /* The SSE exception masks are shifted by 7 bits.  */
-      cw_sse |= _FPU_MASK_ALL << 7;
-      cw_sse &= ~(excepts << 7);
+      cw_sse &= 0xffff0000;
+      cw_sse |= (_FPU_MASK_IM | _FPU_MASK_DM | _FPU_MASK_ZM | _FPU_MASK_OM
+		 | _FPU_MASK_UM | _FPU_MASK_PM ) << 7;
 
-      /* Clear stalled exception flags.  */
-      cw_sse &= ~_FPU_EX_ALL;
+      if (options.fpe & GFC_FPE_INVALID) cw_sse &= ~(_FPU_MASK_IM << 7);
+      if (options.fpe & GFC_FPE_DENORMAL) cw_sse &= ~(_FPU_MASK_DM << 7);
+      if (options.fpe & GFC_FPE_ZERO) cw_sse &= ~(_FPU_MASK_ZM << 7);
+      if (options.fpe & GFC_FPE_OVERFLOW) cw_sse &= ~(_FPU_MASK_OM << 7);
+      if (options.fpe & GFC_FPE_UNDERFLOW) cw_sse &= ~(_FPU_MASK_UM << 7);
+      if (options.fpe & GFC_FPE_INEXACT) cw_sse &= ~(_FPU_MASK_PM << 7);
 
-<<<<<<< HEAD
-      __asm__ __volatile__ ("%vldmxcsr\t%0" : : "m" (cw_sse));
-=======
       asm volatile ("%vldmxcsr %0" : : "m" (cw_sse));
->>>>>>> e9c762ec
     }
 }