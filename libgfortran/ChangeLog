--- conflicted
+++ resolved
@@ -1,136 +1,3 @@
-<<<<<<< HEAD
-2014-12-19  Release Manager
-
-	* GCC 4.8.4 released.
-
-2014-10-20  Janne Blomqvist  <jb@gcc.gnu.org>
-
-	PR libfortran/63589
-	* configure.ac: Check for strtok_r.
-	* runtime/main.c (gfstrtok_r): Fallback implementation of
-	strtok_r.
-	(find_addr2line): Use strtok_r to split PATH.
-	* config.h.in: Regenerated.
-	* configure: Regenerated.
-
-2014-08-20  Steven G. Kargl  <kargl@gcc.gnu.org>
-
-	PR libgfortran/62188
-	* m4/bessel.m4: Avoid indexing off the end of an array.
-	* generated/bessel_r10.c: Regenerated.
-	* generated/bessel_r16.c: Ditto.
-	* generated/bessel_r4.c: Ditto.
-	* generated/bessel_r8.c: Ditto.
-
-2014-07-31  Janne Blomqvist  <jb@gcc.gnu.org>
-
-	Backport from mainline
-	CVE-2014-5044
-        * libgfortran.h (xmallocarray): New prototype.
-        * runtime/memory.c (xmallocarray): New function.
-        (xcalloc): Check for nonzero separately instead of multiplying.
-        * generated/*.c: Regenerated.
-        * intrinsics/cshift0.c (cshift0): Call xmallocarray instead of
-        xmalloc.
-        * intrinsics/eoshift0.c (eoshift0): Likewise.
-        * intrinsics/eoshift2.c (eoshift2): Likewise.
-        * intrinsics/pack_generic.c (pack_internal): Likewise.
-        (pack_s_internal): Likewise.
-        * intrinsics/reshape_generic.c (reshape_internal): Likewise.
-        * intrinsics/spread_generic.c (spread_internal): Likewise.
-        (spread_internal_scalar): Likewise.
-        * intrinsics/string_intrinsics_inc.c (string_trim): Likewise.
-        (string_minmax): Likewise.
-        * intrinsics/transpose_generic.c (transpose_internal): Likewise.
-        * intrinsics/unpack_generic.c (unpack_internal): Likewise.
-        * io/list_read.c (nml_touch_nodes): Don't cast xmalloc return value.
-        * io/transfer.c (st_set_nml_var): Call xmallocarray instead of
-        xmalloc.
-        * io/unit.c (get_internal_unit): Likewise.
-        (filename_from_unit): Don't cast xmalloc return value.
-        * io/write.c (nml_write_obj): Likewise, formatting.
-        * m4/bessel.m4 (bessel_jn_r'rtype_kind`): Call xmallocarray
-        instead of xmalloc.
-        (besse_yn_r'rtype_kind`): Likewise.
-        * m4/cshift1.m4 (cshift1): Likewise.
-        * m4/eoshift1.m4 (eoshift1): Likewise.
-        * m4/eoshift3.m4 (eoshift3): Likewise.
-        * m4/iforeach.m4: Likewise.
-        * m4/ifunction.m4: Likewise.
-        * m4/ifunction_logical.m4 (name`'rtype_qual`_'atype_code):
-        Likewise.
-        * m4/in_pack.m4 (internal_pack_'rtype_ccode`): Likewise.
-        * m4/matmul.m4 (matmul_'rtype_code`): Likewise.
-        * m4/matmull.m4 (matmul_'rtype_code`): Likewise.
-        * m4/pack.m4 (pack_'rtype_code`): Likewise.
-        * m4/reshape.m4 (reshape_'rtype_ccode`): Likewise.
-        * m4/shape.m4 (shape_'rtype_kind`): Likewise.
-        * m4/spread.m4 (spread_'rtype_code`): Likewise.
-        (spread_scalar_'rtype_code`): Likewise.
-        * m4/transpose.m4 (transpose_'rtype_code`): Likewise.
-        * m4/unpack.m4 (unpack0_'rtype_code`): Likewise.
-        (unpack1_'rtype_code`): Likewise.
-        * runtime/convert_char.c (convert_char1_to_char4): Likewise.
-        (convert_char4_to_char1): Simplify.
-        * runtime/environ.c (init_unformatted): Call xmallocarray instead
-        of xmalloc.
-        * runtime/in_pack_generic.c (internal_pack): Likewise.
-
-2014-05-26  Janne Blomqvist  <jb@gcc.gnu.org>
-
-	Backport from mainline
-	PR libfortran/61310
-	* intrinsics/ctime.c (strctime): Rename to gf_ctime, use snprintf
-	instead of strftime.
-	(fdate): Use gf_ctime.
-	(fdate_sub): Likewise.
-	(ctime): Likewise.
-	(ctime_sub): Likewise.
-
-2014-05-25  Janne Blomqvist  <jb@gcc.gnu.org>
-
-	Backport from trunk.
-	PR libfortran/61187
-	* io/unix.c (raw_close): Check if s->fd is -1.
-	(fd_to_stream): Check return value of fstat(), handle error.
-
-2014-05-22  Release Manager
-
-	* GCC 4.8.3 released.
-
-2014-05-03  Janne Blomqvist  <jb@gcc.gnu.org>
-
-	Backport from 4.9
-	PR libfortran/56919
-	* intrinsics/system_clock.c (GF_CLOCK_MONOTONIC): Check
-	_POSIX_MONOTONIC_CLOCK as well.
-
-2014-04-12  Jerry DeLisle  <jvdelisle@gcc.gnu>
-
-	Backport from mainline
-	PR libfortran/60810
-	* io/unit.c (is_trim_ok): If internal unit is array, do not trim.
-
-2014-04-04  Bill Schmidt  <wschmidt@linux.vnet.ibm.com>
-
-	Backport from mainline
-	2013-11-15  Ulrich Weigand  <Ulrich.Weigand@de.ibm.com>
-	* configure: Regenerate.
-
-2014-03-15  Dominique d'Humieres  <dominiq@lps.ens.fr>
-
-	Backport from mainline
-	PR libgfortran/60128
-	* io/write_float.def (output_float): Remove unused variable
-	nzero_real. Replace a double space with a single one.
-	(determine_en_precision): Fix wrong handling of the EN format.
-
-2014-03-15  Jerry DeLisle  <jvdelisle@gcc.gnu>
-
-	Backport from mainline
-	PR libfortran/58324
-	PR libfortran/38199
-=======
 2014-04-22  Release Manager
 
 	* GCC 4.9.0 released.
@@ -163,19 +30,15 @@
 2014-03-15  Jerry DeLisle  <jvdelisle@gcc.gnu>
 
 	PR libfortran/58324
->>>>>>> a7aa3838
 	* io/list_read.c (finish_list_read): Read one character to check
 	for the end of the file.  If it is the end, then issue the file
 	end error message.  If not, use eat_line to reach the end
 	without giving error.  The next attempt to read will then
 	issue the error as described above.
-<<<<<<< HEAD
-=======
 
 2014-03-12  Jerry DeLisle  <jvdelisle@gcc.gnu>
 
 	PR libfortran/38199
->>>>>>> a7aa3838
 	* io/read.c (read_decimal): Quickly skip spaces to avoid calls
 	to next_char.
 	* io/unit.c (is_trim_ok): New helper function to check various
@@ -183,14 +46,6 @@
 	(get_internal_unit): Use LEN_TRIM to shorten selected internal
 	unit strings for optimizing READ. Enable this optimization for
 	formatted READ.
-<<<<<<< HEAD
-
-2014-02-21  Jerry DeLisle  <jvdelisle@gcc.gnu>
-	    Dominique d'Humieres  <dominiq@lps.ens.fr>
-	    Steven G. Kargl  <kargl@gcc.gnu.org>
-
-	Backport from mainline
-=======
 	* io/list_read.c (finish_list_read): Don't call eat_line for
 	internal units.
 
@@ -269,7 +124,6 @@
 	    Dominique d'Humieres  <dominiq@lps.ens.fr>
 	    Steven G. Kargl  <kargl@gcc.gnu.org>
 
->>>>>>> a7aa3838
 	PR libfortran/59700
 	PR libfortran/59764
 	* io/io.h (struct st_parameter_dt): Assign expanded_read flag to
@@ -281,24 +135,6 @@
 	Adjust location of free_line to after generating error messages
 	to retain the correct item count for the message. 
 
-<<<<<<< HEAD
-2014-02-15  Jerry DeLisle  <jvdelisle@gcc.gnu>
-	    Dominique d'Humieres  <dominiq@lps.ens.fr>
-
-	Backport from mainline
-	PR libfortran/59771
-	PR libfortran/59774
-	PR libfortran/59836
-	* io/write_float.def (output_float): Fix wrong handling of the
-	Fw.0 format.
-	(output_float_FMT_G_): Fixes rounding issues with -m32.
-
-2013-10-16  Release Manager
-
-	* GCC 4.8.2 released.
-
-2013-10-04  Tobias Burnus  <burnus@net-b.de>
-=======
 2014-01-02  Richard Sandiford  <rdsandiford@googlemail.com>
 
 	Update copyright years
@@ -382,19 +218,12 @@
 	* aclocal.m4: Regenerated.
 
 2013-10-01  Tobias Burnus  <burnus@net-b.de>
->>>>>>> a7aa3838
 
 	PR fortran/55469
 	* io/list_read (parse_repeat, read_integer, read_character,
 	parse_real, read_real, check_type, list_formatted_read_scalar,
 	finish_list_read): Call list_free.
 
-<<<<<<< HEAD
-2013-06-21  Uros Bizjak  <ubizjak@gmail.com>
-
-	Backport from mainline
-	2013-06-20  Uros Bizjak  <ubizjak@gmail.com>
-=======
 2013-09-20  Alan Modra  <amodra@gmail.com>
 
 	* configure: Regenerate.
@@ -450,39 +279,12 @@
 	* config/fpu-sysv.h (get_fpu_except_flags): Fix typo.
 
 2013-06-20  Uros Bizjak  <ubizjak@gmail.com>
->>>>>>> a7aa3838
 
 	* config/fpu-387.h (_FPU_MASK_ALL): New.
 	(_FPU_EX_ALL): Ditto.
 	(set_fpu): Use fstcw to store x87 FPU control word. Use fnclex to
 	clear stalled exception flags.  Correctly clear stalled SSE
 	exception flags.  Simplify code.
-<<<<<<< HEAD
-
-	Backport from mainline
-	2013-06-19  Uros Bizjak  <ubizjak@gmail.com>
-
-	* config/fpu-387.h: Use __asm__ and __volatile__ consistently.
-
-2013-05-31  Release Manager
-
-	* GCC 4.8.1 released.
-
-2013-04-28  Jerry DeLisle  <jvdelisle@gcc.gnu.org>
-
-	Backport from mainline:
-	2013-03-20  Tilo Schwarz  <tilo@tilo-schwarz.de>
-
-	PR libfortran/51825
-	* io/list_read.c (nml_read_obj): Don't end the component loop on a
-	nested derived type, but continue with the next loop iteration.
-	(nml_get_obj_data): Don't move the first_nl pointer further in the
-	list if a qualifier was found.
-
-2013-04-28  Jerry DeLisle  <jvdelisle@gcc.gnu.org>
-
-	Backport from mainline:
-=======
 	(get_fpu_except_flags): Simplify code.
 
 2013-06-20  Tobias Burnus  <burnus@net-b.de>
@@ -597,26 +399,38 @@
 	to nml_read_object.
 
 2013-03-31  Jerry DeLisle  <jvdelisle@gcc.gnu.org>
->>>>>>> a7aa3838
 
 	PR libfortran/56786
 	* io/list_read.c (nml_parse_qualifier): Remove spurious next_char call
 	when checking for EOF. Use error return mechanism when EOF detected.
-<<<<<<< HEAD
-	Do not return FAILURE unless parse_err_msg and parse_err_msg_size have
-=======
 	Do not return false unless parse_err_msg and parse_err_msg_size have
->>>>>>> a7aa3838
 	been set. Use hit_eof.
 	(nml_get_obj_data): Likewise use the correct error mechanism.
 	* io/transfer.c (hit_eof): Do not set AFTER_ENDFILE if in namelist
 	mode.
 
-<<<<<<< HEAD
-2013-04-27  Jerry DeLisle  <jvdelisle@gcc.gnu.org>
-
-	Backport from mainline:
-	2013-03-25  Tilo Schwarz  <tilo@tilo-schwarz.de>
+2013-03-29  Tobias Burnus  <burnus@net-b.de>
+
+	PR fortran/56737
+	* io/format.c (parse_format_list): Also cache FMT_STRING.
+	(parse_format): Update call.
+
+2013-03-29  Tobias Burnus  <burnus@net-b.de>
+
+	PR fortran/56737
+	* io/format.c (parse_format): With caching, copy
+	dtp->format string.
+	(save_parsed_format): Use dtp->format directy without
+	copying.
+
+2013-03-29  Tobias Burnus  <burnus@net-b.de>
+
+	PR fortran/56735
+	* io/list_read.c (nml_query): Only abort when
+	an error occured.
+	(namelist_read): Add goto instead of falling through.
+
+2013-03-25  Tilo Schwarz  <tilo@tilo-schwarz.de>
 
 	PR libfortran/52512
 	* io/list_read.c (nml_parse_qualifier): To check for a derived type
@@ -624,70 +438,11 @@
 	(nml_get_obj_data): Add current namelist element type to
 	nml_parse_qualifier call.
 
-2013-04-02  Tobias Burnus  <burnus@net-b.de>
-
-	Backport from mainline:
-	2013-03-28  Tobias Burnus  <burnus@net-b.de>
-=======
-2013-03-29  Tobias Burnus  <burnus@net-b.de>
-
-	PR fortran/56737
-	* io/format.c (parse_format_list): Also cache FMT_STRING.
-	(parse_format): Update call.
-
-2013-03-29  Tobias Burnus  <burnus@net-b.de>
-
-	PR fortran/56737
-	* io/format.c (parse_format): With caching, copy
-	dtp->format string.
-	(save_parsed_format): Use dtp->format directy without
-	copying.
-
-2013-03-29  Tobias Burnus  <burnus@net-b.de>
->>>>>>> a7aa3838
-
-	PR fortran/56735
-	* io/list_read.c (nml_query): Only abort when
-	an error occured.
-	(namelist_read): Add goto instead of falling through.
-
-<<<<<<< HEAD
-2013-04-02  Tobias Burnus  <burnus@net-b.de>
-
-	Backport from mainline:
-	2013-03-29  Tobias Burnus  <burnus@net-b.de>
-
-	PR fortran/56737
-	* io/format.c (parse_format): With caching, copy
-	dtp->format string.
-	(save_parsed_format): Use dtp->format directly without
-	copying.
-
-	2012-03-29  Tobias Burnus  <burnus@net-b.de>
-
-	PR fortran/56737
-	* io/format.c (parse_format_list): Also cache FMT_STRING.
-	(parse_format): Update call.
-=======
-2013-03-25  Tilo Schwarz  <tilo@tilo-schwarz.de>
-
-	PR libfortran/52512
-	* io/list_read.c (nml_parse_qualifier): To check for a derived type
-	don't use the namelist head element type but the current element type.
-	(nml_get_obj_data): Add current namelist element type to
-	nml_parse_qualifier call.
->>>>>>> a7aa3838
-
 2013-03-24  Tobias Burnus  <burnus@net-b.de>
 
 	PR fortran/56696
 	* io/list_read.c (read_real): Fix EOF diagnostic.
 
-<<<<<<< HEAD
-2013-03-22  Release Manager
-
-	* GCC 4.8.0 released.
-=======
 2013-03-20  Tilo Schwarz  <tilo@tilo-schwarz.de>
 
 	PR libfortran/51825
@@ -719,7 +474,6 @@
 	* io/write_float.def (output_float): Change return type to bool.
 	(output_float_FMT_G_ ## x): Change type of result variable.
 	* runtime/error.c (notify_std): Change return type to bool.
->>>>>>> a7aa3838
 
 2013-03-11  Tobias Burnus  <burnus@net-b.de>
 
