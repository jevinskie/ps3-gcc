<<<<<<< HEAD
2014-12-19  Release Manager

	* GCC 4.8.4 released.

2014-05-22  Release Manager

	* GCC 4.8.3 released.
=======
2014-04-22  Release Manager

	* GCC 4.9.0 released.

2014-02-23  Eric Botcazou  <ebotcazou@adacore.com>

	* Makefile.in (TOOLS_FLAGS_TO_PASS_CROSS): Robustify.

2014-01-27  Eric Botcazou  <ebotcazou@adacore.com>

	* configure.ac (*-*-lynxos*): Delete.
	* configure: Regenerate.
>>>>>>> a7aa3838

2013-12-12  Eric Botcazou  <ebotcazou@adacore.com>
	    Iain Sandoe  <iain@codesourcery.com>

	PR ada/55946
	* Makefile.in (host): Define.
	(host_alias): Likewise.
	(TOOLS_FLAGS_TO_PASS_RE): Add LDFLAGS.
	(GNATMAKE_FOR_HOST): Define.
	(GNATLINK_FOR_HOST): Likewise.
	(GNATBIND_FOR_HOST): Likewise.
	(GNATLS_FOR_HOST): Likewise.
	(RTS_DIR): Move around and use GNATLS_FOR_HOST.
	(TOOLS_FLAGS_TO_PASS_CROSS): Use the other *_HOST variables.

2013-12-04  Eric Botcazou  <ebotcazou@adacore.com>

	PR ada/59382
	* configure.ac (target parameterization): Rewrite.
	* configure: Regenerate.

<<<<<<< HEAD
2013-10-16  Release Manager

	* GCC 4.8.2 released.

2013-05-31  Release Manager

	* GCC 4.8.1 released.

2013-03-22  Release Manager

	* GCC 4.8.0 released.
=======
2013-09-01  Eric Botcazou  <ebotcazou@adacore.com>
	    Iain Sandoe  <iain@codesourcery.com>

	PR ada/58239
	* Makefile.in (CXX_LFLAGS): New.
	(TOOLS_FLAGS_TO_PASS_NATIVE): Pass CXX and CXX_LFLAGS.
	(TOOLS_FLAGS_TO_PASS_RE): Likewise.
	(TOOLS_FLAGS_TO_PASS_CROSS): Pass CXX.
>>>>>>> a7aa3838

2012-03-14  Rainer Orth  <ro@CeBiTec.Uni-Bielefeld.DE>

	* configure.ac (mips-sgi-irix*): Remove.
	* configure: Regenerate.

2011-10-12  Eric Botcazou  <ebotcazou@adacore.com>

	* Makefile.in (LOOSE_WARN): Delete.
	(GCC_WARN_CFLAGS): Set to -W -Wall.
	(TOOLS_FLAGS_TO_PASS_1): Delete.
	(TOOLS_FLAGS_TO_PASS_1re): Rename into...
	(TOOLS_FLAGS_TO_PASS_RE): ...this.
	(gnattools-native): Use TOOLS_FLAGS_TO_PASS_NATIVE.
	(regnattools): Use TOOLS_FLAGS_TO_PASS_RE.

2011-07-07  Rainer Orth  <ro@CeBiTec.Uni-Bielefeld.DE>

	PR target/39150
	* configure.ac (*86-*-solaris2*): Also accept
	x86_64-*-solaris2.1[0-9]*.
	* configure: Regenerate.

2010-11-20  Ralf Wildenhues  <Ralf.Wildenhues@gmx.de>

	PR other/46202
	* Makefile.in (install-strip): New phony target.
	(check, installcheck, info, dvi, pdf, html, install)
	(install-info, install-pdf, install-html, mostlyclean)
	(clean, distclean, maintainer-clean): Mark phony.

2010-01-09  Simon Wright  <simon@pushface.org>

	PR ada/42659
	* configure.ac (powerpc|*86-*-darwin*): Extend to *-*-darwin*.
	* configure: Regenerate.

2009-08-24  Ralf Wildenhues  <Ralf.Wildenhues@gmx.de>

	* configure.ac (AC_PREREQ): Bump to 2.64.

2009-08-22  Ralf Wildenhues  <Ralf.Wildenhues@gmx.de>

	* configure: Regenerate.

2009-07-30  Ralf Wildenhues  <Ralf.Wildenhues@gmx.de>

	* Makefile.in (AUTOCONF, configure_deps): New variables.
	($(srcdir)/configure): Use them.

2009-05-18  Bechir Zalila  <bechir.zalila@gmail.com>

	PR ada/40166
	* Makefile.in (TOOLS_TARGET_PAIRS): Use the correct path to the
	target specific sources.

2009-04-10  Arnaud Charlet  <charlet@adacore.com>

	* Makefile.in (stamp-tools): Add handling of snames.ad[sb].

2009-04-09  Jakub Jelinek  <jakub@redhat.com>

	* Makefile.in: Change copyright header to refer to version
	3 of the GNU General Public License and to point readers at the
	COPYING3 file and the FSF's license web page.
	* configure.ac: Likewise.

2009-02-26  Andreas Schwab  <schwab@suse.de>

	PR ada/39172
	* Makefile.in (fsrcdir): Point to gcc directory, not gcc/ada.
	(INCLUDES_FOR_SUBDIR): Adjust.
	(ADA_INCLUDES_FOR_SUBDIR): Adjust.

2008-08-01  Paolo Bonzini  <bonzini@gnu.org>

	* configure.ac (warn_cflags): Substitute.
	* configure: Regenerate.
	* Makefile.in (libdir, exeext, WARN_CFLAGS): Substitute.
	(GCC_WARN_CFLAGS): Remove NOCOMMON_FLAG.
	(ADA_INCLUDE_DIR, ADA_RTL_OBJ_DIR): Remove as they were unused.
	(libsubdir): Remove.
	(libada-mk): Do not include.  Include libgcc.mvars instead.
	(xmake_file): Remove, do not include.

2008-07-30  Paolo Bonzini  <bonzini@gnu.org>

	* configure.ac (x_ada_cflags): Remove.
	(ADA_CFLAGS): Substitute.
	* configure: Regenerate.
	* Makefile.in (ADA_CFLAGS): Substitute.
	(T_ADA_CFLAGS, X_ADA_CFLAGS, ALL_ADA_CFLAGS): Remove.
	(TOOLS_FLAGS_TO_PASS_1, TOOLS_FLAGS_TO_PASS_1re,
	TOOLS_FLAGS_TO_PASS_NATIVE, TOOLS_FLAGS_TO_PASS_CROSS):
	Pass ADA_CFLAGS.

2008-07-30  Laurent Guerby  <laurent@guerby.net>

	PR ada/5911
	* gnattools/Makefile.in: Replace stamp-gnatlib by
	stamp-gnatlib-rts.

2008-06-26  Chris Proctor  <chrisp_42@bigpond.com>

	* configure.ac, configure: Fix target specific pairs.

2008-06-17  Ralf Wildenhues  <Ralf.Wildenhues@gmx.de>

	* configure.ac: move sinclude of acx.m4 before AC_INIT,
	also sinclude override.m4.
	* Makefile.in ($(srcdir)/configure): Update dependencies.
	* configure: Regenerate.

2008-06-07  Joseph Myers  <joseph@codesourcery.com>

	* configure.ac (xscale*-wrs-vx*, xscale*-wrs-coff): Remove.
	* configure: Regenerate.

2008-05-20  Arnaud Charlet  <charlet@adacore.com>

	* Makefile.in (GNATTOOLS2_FILES): Replaced by common-tools target
	in gcc/ada/Makefile.in

2008-05-13  Arnaud Charlet  <charlet@adacore.com>

	PR ada/31808
	* Makefile.in (gnattools-cross): Do not build vxaddr2line

2008-04-05  Arnaud Charlet  <charlet@adacore.com>

	* Makefile.in: Remove handling of gnatbl.

2007-12-05  Bechir Zalila  <bechir.zalila@gmail.com>

	PR ada/34284
	* configure.ac: Added a missing switch case for *86-*-darwin*
	when defining the value of TOOLS_TARGET_PAIRS.

	* configure: Regenerated.

2007-06-06  Arnaud Charlet  <charlet@adacore.com>

	* configure.ac: Update TOOLS_TARGET_PAIRS configuration to match
	gcc/ada/Makefile.in.

	* configure: Regenerated.

2007-04-30  Arnaud Charlet  <charlet@adacore.com>

	PR ada/28953
	* Makefile.in: No longer build gprmake

2007-03-01  Brooks Moses  <brooks.moses@codesourcery.com>

	* Makefile.in: Add dummy install-pdf target.

2007-02-11  Andreas Schwab  <schwab@suse.de>

	* configure.ac: Update TOOLS_TARGET_PAIRS configuration to match
	gcc/ada/Makefile.in.
	* configure: Regenerated.

2007-01-23  Richard Guenther  <rguenther@suse.de>

	PR bootstrap/30541
	* Makefile.in (STAGE_PREFIX): Do not define.

2006-10-10  Brooks Moses  <bmoses@stanford.edu>

	* Makefile.in: Added empty "pdf" target.

2006-06-03  Carlos O'Donell  <carlos@codesourcery.com>

	* Makefile.in: Add html and install-html targets.

2005-03-09  Arnaud Charlet  <charlet@adacore.com>

	* Makefile.in: Fix incorrect use of ' in shell command

2005-02-02  Nathanael Nerode  <neroden@gcc.gnu.org>

	* Makefile.in: Remove use of cc_set_by_configure; just use
	plain old CC from the top level in this case.

2005-01-30  Nathanael Nerode  <neroden@gcc.gnu.org>
	Merge from mainline at tag libada-gnattools-merge-20050129:
	* configure.ac: Changes propagated from gcc/ada/Makefile.in.
	* Makefile.in: Changes relocated from gcc/ada/Makefile.in.

2004-12-13  Nathanael Nerode  <neroden@gcc.gnu.org>

	* Makefile.in: Reinstate stamp-gnatlib check.

2004-12-02  Nathanael Nerode  <neroden@gcc.gnu.org>

	* Makefile.in: Inline gnattools{1,1-re,2,3,4} targets from
	gcc/ada/configure.ac into gnattools-native and gnattools-cross
	targets, collecting flags as appropriate from here,
	gcc/ada/Makefile.in, gcc/ada/configure.ac, etc.  Attempt to retain
	identical behavior.
	* configure.ac: Add necessary configure bits from
	gcc/ada/configure.ac.
	* configure: Regenerate.

2004-08-16  Nathanael Nerode  <neroden@gcc.gnu.org>

	* configure.ac: Replace AC_CANONICAL_SYSTEM with _BUILD, _HOST,
	_TARGET.  Replace _GCC_TOPLEV_NONCANONICAL_TARGET with
	ACX_NONCANONICAL_TARGET, and replace now-redundant AC_SUBST.
	* configure: Regenerate.

2004-07-18  Nathanael Nerode  <neroden@gcc.gnu.org>

	* Makefile.in, configure.ac: Remove libada-specific targets and
	variables.
	* configure: Regenerate.
	* New directory, cloned from libada.

Copyright 2004, 2005 Free Software Foundation, Inc.

This ChangeLog is free software; the Free Software Foundation gives
unlimited permission to copy, distribute, and modify it.<|MERGE_RESOLUTION|>--- conflicted
+++ resolved
@@ -1,12 +1,3 @@
-<<<<<<< HEAD
-2014-12-19  Release Manager
-
-	* GCC 4.8.4 released.
-
-2014-05-22  Release Manager
-
-	* GCC 4.8.3 released.
-=======
 2014-04-22  Release Manager
 
 	* GCC 4.9.0 released.
@@ -19,7 +10,6 @@
 
 	* configure.ac (*-*-lynxos*): Delete.
 	* configure: Regenerate.
->>>>>>> a7aa3838
 
 2013-12-12  Eric Botcazou  <ebotcazou@adacore.com>
 	    Iain Sandoe  <iain@codesourcery.com>
@@ -41,19 +31,6 @@
 	* configure.ac (target parameterization): Rewrite.
 	* configure: Regenerate.
 
-<<<<<<< HEAD
-2013-10-16  Release Manager
-
-	* GCC 4.8.2 released.
-
-2013-05-31  Release Manager
-
-	* GCC 4.8.1 released.
-
-2013-03-22  Release Manager
-
-	* GCC 4.8.0 released.
-=======
 2013-09-01  Eric Botcazou  <ebotcazou@adacore.com>
 	    Iain Sandoe  <iain@codesourcery.com>
 
@@ -62,7 +39,6 @@
 	(TOOLS_FLAGS_TO_PASS_NATIVE): Pass CXX and CXX_LFLAGS.
 	(TOOLS_FLAGS_TO_PASS_RE): Likewise.
 	(TOOLS_FLAGS_TO_PASS_CROSS): Pass CXX.
->>>>>>> a7aa3838
 
 2012-03-14  Rainer Orth  <ro@CeBiTec.Uni-Bielefeld.DE>
 
