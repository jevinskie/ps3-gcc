--- conflicted
+++ resolved
@@ -89,14 +89,6 @@
     mlib-tgt-specific.adb<mlib-tgt-specific-linux.adb \
     indepsw.adb<indepsw-gnu.adb"
     ;;
-<<<<<<< HEAD
-  *-*-lynxos*)
-    TOOLS_TARGET_PAIRS="\
-    mlib-tgt-specific.adb<mlib-tgt-specific-lynxos.adb \
-    indepsw.adb<indepsw-gnu.adb"
-    ;;
-=======
->>>>>>> a7aa3838
   *-*-solaris*)
     TOOLS_TARGET_PAIRS="mlib-tgt-specific.adb<mlib-tgt-specific-solaris.adb"
     ;;
