--- conflicted
+++ resolved
@@ -1,28 +1,3 @@
-<<<<<<< HEAD
-2014-12-19  Release Manager
-
-	* GCC 4.8.4 released.
-
-2014-08-12  Joel Sherrill <joel.sherrill@oarcorp.com>
-
-	* Makefile.in: Add CFLAGS_FOR_TARGET to GNATLIBCFLAGS_FOR_C.
-
-2014-05-22  Release Manager
-
-	* GCC 4.8.3 released.
-
-2013-10-16  Release Manager
-
-	* GCC 4.8.2 released.
-
-2013-05-31  Release Manager
-
-	* GCC 4.8.1 released.
-
-2013-03-22  Release Manager
-
-	* GCC 4.8.0 released.
-=======
 2014-04-22  Release Manager
 
 	* GCC 4.9.0 released.
@@ -38,7 +13,6 @@
 2013-03-27  Kai Tietz  <ktietz@redhat.com>
 
 	* configure: Regenerated.
->>>>>>> a7aa3838
 
 2013-02-13  Kai Tietz  <ktietz@redhat.com>
 
