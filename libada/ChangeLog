--- conflicted
+++ resolved
@@ -1,45 +1,4 @@
-<<<<<<< HEAD
-2014-06-12  Release Manager
-
-	* GCC 4.7.4 released.
-
-2013-04-11  Release Manager
-
-	* GCC 4.7.3 released.
-
-2013-02-13  Kai Tietz  <ktietz@redhat.com>
-
-	PR target/52122
-	* Makefile.in (LN_S_RECURSIVE): New.
-	(adainclude, adalib): Use LN_S_RECURSIVE for copy.
-
-2012-09-20  Release Manager
-
-	* GCC 4.7.2 released.
-
-2012-06-14  Release Manager
-
-	* GCC 4.7.1 released.
-
-2012-06-11  Olivier Hainque  <hainque@adacore.com>
-
-	* Makefile.in (GNATLIBCFLAGS_FOR_C): Remove $(PICFLAG).
-
-2012-05-06  Pascal Obry  <obry@adacore.com>
-
-	Revert
-	2012-02-24  Dave Korn  <dave.korn.cygwin@gmail.com>
-
-	* Makefile.in (bindir): Import from autoconf and pass down to submake.
-
-2012-03-22  Release Manager
-
-	* GCC 4.7.0 released.
-
-2012-02-24  Dave Korn  <dave.korn.cygwin@gmail.com>
-=======
 2013-03-22  Release Manager
->>>>>>> e9c762ec
 
 	* GCC 4.8.0 released.
 
