--- conflicted
+++ resolved
@@ -1,20 +1,3 @@
-<<<<<<< HEAD
-2014-10-30  Release Manager
-
-	* GCC 4.9.2 released.
-
-2014-08-12  Joel Sherrill <joel.sherrill@oarcorp.com>
-
-	* Makefile.in: Add CFLAGS_FOR_TARGET to GNATLIBCFLAGS_FOR_C.
-
-2014-07-16  Release Manager
-
-	* GCC 4.9.1 released.
-
-2014-04-22  Release Manager
-
-	* GCC 4.9.0 released.
-=======
 2015-04-22  Release Manager
 
 	* GCC 5.1.0 released.
@@ -38,7 +21,6 @@
 2014-08-12  Joel Sherrill  <joel.sherrill@oarcorp.com>
 
 	* Makefile.in: Add CFLAGS_FOR_TARGET to GNATLIBCFLAGS_FOR_C.
->>>>>>> d5ad84b3
 
 2014-01-02  Richard Sandiford  <rdsandiford@googlemail.com>
 
